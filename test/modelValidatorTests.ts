// Copyright (c) Microsoft Corporation. All rights reserved.
// Licensed under the MIT License. See License.txt in the project root for license information.

/* tslint:disable:no-console max-line-length*/

import assert from "assert";
import * as validate from "../lib/validate";

const testPath = __dirname;

const specPath =
  `${testPath}/modelValidation/swaggers/specification/scenarios/resource-manager/` +
  `Microsoft.Test/2016-01-01/test.json`;

describe("Model Validation", () => {
  describe("Path validation - ", () => {
    it("should pass when path parameter has forward slashes", async () => {
      const operationIds = "StorageAccounts_pathParameterWithForwardSlashes";
      const result = await validate.validateExamples(specPath, operationIds, {
        consoleLogLevel: "off",
      });
      assert(
        result.length === 0,
        `swagger "${specPath}" with operation "${operationIds}" ` +
          `contains model validation errors.`
      );
      // console.log(result)
    });

    it("should pass with pretty format", async () => {
      const operationIds = "StorageAccounts_pathParameterWithForwardSlashes";
      const result = await validate.validateExamples(specPath, operationIds, {
        consoleLogLevel: "off",
        pretty: true,
      });
      assert(
        result.length === 0,
        `swagger "${specPath}" with operation "${operationIds}" ` +
          `contains model validation errors.`
      );
      // console.log(result)
    });

    it("should fail with collapsed similar array elements errors", async () => {
      const localSpecPath = `${testPath}/modelValidation/swaggers/specification/polymorphic/polymorphicSwagger.json`;
      const operationIds = "CircularAnimal_IncorrectSibling_List";
      const result = await validate.validateExamples(localSpecPath, operationIds, {
        consoleLogLevel: "off",
      });

      assert(
        result.length === 2,
        `swagger "${specPath} with operation "${operationIds}" should report two errors.`
      );
      assert(
        result[0].code === "OBJECT_ADDITIONAL_PROPERTIES",
        "error code should be OBJECT_ADDITIONAL_PROPERTIES."
      );
      assert(
        (result[0] as any).exampleJsonPath === "$responses.200.body.value[3].siblings[0].sanctuary",
        "error path in example is incorrect."
      );
      assert(
        result[1].code === "OBJECT_ADDITIONAL_PROPERTIES",
        "error code should be OBJECT_ADDITIONAL_PROPERTIES."
      );
      assert(
        (result[1] as any).exampleJsonPath === "$responses.200.body.value[4].siblings[0].sanctuary",
        "error path in example is incorrect."
      );
    });

    it("should pass for paths in x-ms-paths with question mark", async () => {
      const operationIds = "StorageAccounts_pathParameterWithQuestionMark";
      const result = await validate.validateExamples(specPath, operationIds, {
        consoleLogLevel: "off",
      });
      assert(
        result.length === 0,
        `swagger "${specPath}" with operation "${operationIds}" contains model validation errors.`
      );
      // console.log(result)
    });

    it("should pass for paths with quotes", async () => {
      const operationIds = "Path_WithQuotes";
      const result = await validate.validateExamples(specPath, operationIds, {
        consoleLogLevel: "off",
      });
      assert(
        result.length === 0,
        `swagger "${specPath}" with operation "${operationIds}" contains model validation errors.`
      );
      // console.log(result)
    });

    it("should fail for paths with path parameter value resulting in duplicate forward slashes", async () => {
      const operationIds = "StorageAccounts_duplicateforwardslashes";
      try {
        const result = await validate.validateExamples(specPath, operationIds, {
          consoleLogLevel: "off",
        });
        assert(
          result.length !== 0,
          `swagger "${specPath}" with operation "${operationIds}" contains passed incorrectly.`
        );
        // console.log(result)
      } catch (err) {
        assert.strictEqual(err.code, "REQUEST_VALIDATION_ERROR");
        assert.strictEqual(err.innerErrors[0].code, "DOUBLE_FORWARD_SLASHES_IN_URL");
      }
    });

    it("should report real exampleJsonPath when additional parameter includes '.'", async () => {
      const specPath2 = `${testPath}/modelValidation/swaggers/specification/additionalParameter/additionalParameter.json`;
      const result = await validate.validateExamples(specPath2, undefined);
      assert.strictEqual(result.length, 1);
      assert.strictEqual(result[0].code, "OBJECT_ADDITIONAL_PROPERTIES");
      assert.strictEqual(result[0].message, "Additional properties not allowed: @result.second");
      assert.strictEqual(result[0].exampleJsonPath, "$responses.200.body['@result.second']");
    });
  });

  describe("Polymorphic models - ", () => {
    it("should pass for Activity_List", async () => {
      const specPath2 = `${testPath}/modelValidation/swaggers/specification/polymorphic/polymorphicSwagger.json`;
      const operationIds = "Activity_List";
      const result = await validate.validateExamples(specPath2, operationIds, {
        consoleLogLevel: "off",
      });
      assert(
        result.length === 0,
        `swagger "${specPath2}" with operation "${operationIds}" contains model validation errors.`
      );
      // console.log(result)
    });

    it("should pass for Activity_Dictionary", async () => {
      const specPath2 = `${testPath}/modelValidation/swaggers/specification/polymorphic/polymorphicSwagger.json`;
      const operationIds = "Activity_Dictionary";
      const result = await validate.validateExamples(specPath2, operationIds, {
        consoleLogLevel: "off",
      });
      assert(
        result.length === 0,
        `swagger "${specPath2}" with operation "${operationIds}" contains model validation errors.`
      );
      // console.log(result)
    });

    it("should pass for CircularAnimal_List", async () => {
      const specPath2 = `${testPath}/modelValidation/swaggers/specification/polymorphic/polymorphicSwagger.json`;
      const operationIds = "CircularAnimal_List";
      const result = await validate.validateExamples(specPath2, operationIds, {
        consoleLogLevel: "off",
      });
      assert(
        result.length === 0,
        `swagger "${specPath2}" with operation "${operationIds}" contains model validation errors.`
      );
      // console.log(result)
    });

    it("should pass for Entities_Search", async () => {
      const specPath2 = `${testPath}/modelValidation/swaggers/specification/polymorphic/EntitySearch.json`;
      const operationIds = "Entities_Search";
      const result = await validate.validateExamples(specPath2, operationIds, {
        consoleLogLevel: "off",
      });
      assert(
        result.length === 0,
        `swagger "${specPath2}" with operation "${operationIds}" contains model validation errors.`
      );
      // console.log(result)
    });
  });

  describe("for parameters in formdata", () => {
    it("should validate correctly", async () => {
      const specPath2 = `${testPath}/modelValidation/swaggers/specification/formdata/spellCheck.json`;
      const result = await validate.validateExamples(specPath2, undefined, {
        consoleLogLevel: "off",
      });
      assert(result.length === 0, `swagger "${specPath2}" contains model validation errors.`);
      // console.log(result)
    });
  });

  describe("for parameters in x-ms-parameterized-host", () => {
    it("should validate correctly", async () => {
      const specPath2 = `${testPath}/modelValidation/swaggers/specification/parameterizedhost/face.json`;
      const result = await validate.validateExamples(specPath2, undefined, {
        consoleLogLevel: "off",
      });
      // console.dir(result, { depth: null })
      assert(result.length === 0, `swagger "${specPath2}" contains model validation errors.`);
      // console.log(result)
    });

    it("should validate the presence of parameters", async () => {
      const specPath2 = `${testPath}/modelValidation/swaggers/specification/parameterizedhost/searchservice.json`;
      const result = await validate.validateExamples(specPath2, undefined, {
        consoleLogLevel: "off",
      });
      // console.dir(result, { depth: null })
      assert(result.length === 0, `swagger "${specPath2}" contains model validation errors.`);
      // console.log(result)
    });

    it("should pass for parameters values include url", async () => {
      const specPath2 = `${testPath}/modelValidation/swaggers/specification/parameterizedhost/searchindex.json`;
      const result = await validate.validateExamples(specPath2, undefined, {
        consoleLogLevel: "off",
      });
      // console.dir(result, { depth: null })
      assert(result.length === 0, `swagger "${specPath2}" contains model validation errors.`);
      // console.log(result)
    });

    it("should pass for parameters include pattern", async () => {
      const specPath2 = `${testPath}/modelValidation/swaggers/specification/parameterizedhost/searchindex2.json`;
      const result = await validate.validateExamples(specPath2, undefined, {
        consoleLogLevel: "off",
      });
      assert(result.length === 0, `swagger "${specPath2}" contains model validation errors.`);
    });

    it("should pass when useSchemePrefix does not declare explicitly", async () => {
      const specPath2 = `${testPath}/modelValidation/swaggers/specification/parameterizedhost/searchindex3.json`;
      const result = await validate.validateExamples(specPath2, undefined, {
        consoleLogLevel: "off",
      });
      assert(result.length === 0, `swagger "${specPath2}" contains model validation errors.`);
    });
  });

  describe("Nullable models - ", () => {
    it("should pass for regularOperation_Get", async () => {
      const specPath2 = `${testPath}/modelValidation/swaggers/specification/nullableTypes/invalid_type_test.json`;
      const operationIds = "regularOperation_Get";
      const result = await validate.validateExamples(specPath2, operationIds, {
        consoleLogLevel: "off",
      });
      assert(
        result.length === 0,
        `swagger "${specPath2}" with operation "${operationIds}" contains model validation errors.`
      );
      // console.log(result)
    });

    it("should pass for formatInDefinition_Get", async () => {
      const specPath2 = `${testPath}/modelValidation/swaggers/specification/nullableTypes/invalid_type_test.json`;
      const operationIds = "formatInDefinition_Get";
      const result = await validate.validateExamples(specPath2, operationIds, {
        consoleLogLevel: "off",
      });
      assert(
        result.length === 0,
        `swagger "${specPath2}" with operation "${operationIds}" contains model validation errors.`
      );
      // console.log(result)
    });

    it("should pass for enumInResponse_Get", async () => {
      const specPath2 = `${testPath}/modelValidation/swaggers/specification/nullableTypes/invalid_type_test.json`;
      const operationIds = "enumInResponse_Get";
      const result = await validate.validateExamples(specPath2, operationIds, {
        consoleLogLevel: "off",
      });
      assert(
        result.length === 0,
        `swagger "${specPath2}" with operation "${operationIds}" contains model validation errors.`
      );
      // console.log(result)
    });

    it("should pass for readOnlyProp_Get", async () => {
      const specPath2 = `${testPath}/modelValidation/swaggers/specification/nullableTypes/invalid_type_test.json`;
      const operationIds = "readOnlyProp_Get";
      const result = await validate.validateExamples(specPath2, operationIds, {
        consoleLogLevel: "off",
      });
      assert(
        result.length === 0,
        `swagger "${specPath2}" with operation "${operationIds}" contains model validation errors.`
      );
      // console.log(result)
    });

    it("should pass for arrayInResponse_List", async () => {
      const specPath2 = `${testPath}/modelValidation/swaggers/specification/nullableTypes/invalid_type_test.json`;
      const operationIds = "arrayInResponse_List";
      const result = await validate.validateExamples(specPath2, operationIds, {
        consoleLogLevel: "off",
      });
      assert(
        result.length === 0,
        `swagger "${specPath2}" with operation "${operationIds}" contains model validation errors.`
      );
      // console.log(result)
    });

    it("should pass for objectInResponse_Get", async () => {
      const specPath2 = `${testPath}/modelValidation/swaggers/specification/nullableTypes/invalid_type_test.json`;
      const operationIds = "objectInResponse_Get";
      const result = await validate.validateExamples(specPath2, operationIds, {
        consoleLogLevel: "off",
      });
      assert(
        result.length === 0,
        `swagger "${specPath2}" with operation "${operationIds}" contains model validation errors.`
      );
      // console.log(result)
    });

    it("should pass for typeArrayInResponse_Get", async () => {
      const specPath2 = `${testPath}/modelValidation/swaggers/specification/nullableTypes/invalid_type_test.json`;
      const operationIds = "typeArrayInResponse_Get";
      const result = await validate.validateExamples(specPath2, operationIds, {
        consoleLogLevel: "off",
      });
      assert(
        result.length === 0,
        `swagger "${specPath2}" with operation "${operationIds}" contains model validation errors.`
      );
      // console.log(result)
    });

    it("should pass for xnullableFalse_Get", async () => {
      const specPath2 = `${testPath}/modelValidation/swaggers/specification/nullableTypes/invalid_type_test.json`;
      const operationIds = "xnullableFalse_Get";
      const result = await validate.validateExamples(specPath2, operationIds, {
        consoleLogLevel: "off",
      });
      assert(
        result.length === 0,
        `swagger "${specPath2}" with operation "${operationIds}" contains model validation errors.`
      );
      // console.log(result)
    });

    it("should pass for requiredProp_Get", async () => {
      const specPath2 = `${testPath}/modelValidation/swaggers/specification/nullableTypes/invalid_type_test.json`;
      const operationIds = "requiredProp_Get";
      const result = await validate.validateExamples(specPath2, operationIds, {
        consoleLogLevel: "off",
      });
      assert(
        result.length === 0,
        `swagger "${specPath2}" with operation "${operationIds}" contains model validation errors.`
      );
      // console.log(result)
    });

    it("should pass for inlineResponse_Get", async () => {
      const specPath2 = `${testPath}/modelValidation/swaggers/specification/nullableTypes/invalid_type_test.json`;
      const operationIds = "inlineResponse_Get";
      const result = await validate.validateExamples(specPath2, operationIds, {
        consoleLogLevel: "off",
      });
      assert(
        result.length === 0,
        `swagger "${specPath2}" with operation "${operationIds}" contains model validation errors.`
      );
      // console.log(result)
    });

    it("should pass for RefWithNullableAtTopLevelOperation_Get", async () => {
      const specPath2 = `${testPath}/modelValidation/swaggers/specification/nullableTypes/invalid_type_test.json`;
      const operationIds = "RefWithNullableAtTopLevelOperation_Get";
      const result = await validate.validateExamples(specPath2, operationIds, {
        consoleLogLevel: "off",
      });
      assert(
        result.length === 0,
        `swagger "${specPath2}" with operation "${operationIds}" contains model validation errors.`
      );
      // console.log(result)
    });

    it("should pass for definitionWithReference_Get", async () => {
      const specPath2 = `${testPath}/modelValidation/swaggers/specification/nullableTypes/invalid_type_test.json`;
      const operationIds = "definitionWithReference_Get";
      const result = await validate.validateExamples(specPath2, operationIds, {
        consoleLogLevel: "off",
      });
      assert(
        result.length === 0,
        `swagger "${specPath2}" with operation "${operationIds}" contains model validation errors.`
      );
      // console.log(result)
    });

    it("should pass for definitionWithReferenceNull_Get", async () => {
      const specPath2 = `${testPath}/modelValidation/swaggers/specification/nullableTypes/invalid_type_test.json`;
      const operationIds = "definitionWithReferenceNull_Get";
      const result = await validate.validateExamples(specPath2, operationIds, {
        consoleLogLevel: "off",
      });
      assert(
        result.length === 0,
        `swagger "${specPath2}" with operation "${operationIds}" contains model validation errors.`
      );
      // console.log(result)
    });

    it("should pass for definitionWithReferenceNotNullableOperation_Get", async () => {
      const specPath2 = `${testPath}/modelValidation/swaggers/specification/nullableTypes/invalid_type_test.json`;
      const operationIds = "definitionWithReferenceNotNullableOperation_Get";
      const result = await validate.validateExamples(specPath2, operationIds, {
        consoleLogLevel: "off",
      });
      assert(
        result.length === 0,
        `swagger "${specPath2}" with operation "${operationIds}" contains model validation errors.`
      );
      // console.log(result)
    });

    it("should pass for nullableTopLevel_Get", async () => {
      const specPath2 = `${testPath}/modelValidation/swaggers/specification/nullableTypes/invalid_type_test.json`;
      const operationIds = "nullableTopLevel_Get";
      const result = await validate.validateExamples(specPath2, operationIds, {
        consoleLogLevel: "off",
      });
      assert(
        result.length === 0,
        `swagger "${specPath2}" with operation "${operationIds}" contains model validation errors.`
      );
      // console.log(result)
    });

    it("should pass for nullable array types", async () => {
      const specPath2 = `${testPath}/modelValidation/swaggers/specification/nullableTypes/array_nullable.json`;
      const operationIds = "Models_Update";
      const result = await validate.validateExamples(specPath2, operationIds, {
        consoleLogLevel: "off",
      });
      assert(
        result.length === 0,
        `swagger "${specPath2}" with operation "${operationIds}" contains model validation errors.`
      );
      // console.log(result)
    });
  });

  describe("Content type - ", () => {
    it("should pass for consumes application/octet-stream", async () => {
      const specPath2 = `${testPath}/modelValidation/swaggers/specification/contenttype/datalake.json`;
      const result = await validate.validateExamples(specPath2, undefined, {
        consoleLogLevel: "off",
      });
      // console.dir(result, { depth: null })
      assert(result.length === 0, `swagger "${specPath2}" contains model validation errors.`);
      // console.log(result)
    });

    it("should fail when request/response doesn't have allowed content-type", async () => {
      const specPath2 = `${testPath}/modelValidation/swaggers/specification/invalidContentType/test.json`;
      const result = await validate.validateExamples(specPath2, undefined, {
        consoleLogLevel: "off",
      });
      assert.strictEqual(result.length, 1);
      assert.strictEqual(result[0].code, "INVALID_CONTENT_TYPE");
      assert.strictEqual(
        result[0].message,
        "Invalid Content-Type (text/powershell).  These are supported: application/json"
      );
    });
  });

  describe("Queries - ", () => {
    describe("Should revalidate query parameters in string format which be defined as array", () => {
      it("array items are numbers", async () => {
        const specPath2 = `${testPath}/modelValidation/swaggers/specification/query/test.json`;
        const result = await validate.validateExamples(
          specPath2,
          "Query_StringButDefinedAsArray_numberItem",
          { consoleLogLevel: "off" }
        );
        assert(result.length === 0, `swagger "${specPath2}" contains model validation errors.`);
      });
      it("array item is boolean", async () => {
        const specPath2 = `${testPath}/modelValidation/swaggers/specification/query/test.json`;
        const result = await validate.validateExamples(
          specPath2,
          "Query_StringButDefinedAsArray_booleanItem",
          { consoleLogLevel: "off" }
        );
        assert(result.length === 0, `swagger "${specPath2}" contains model validation errors.`);
      });
      it("should report other error and skip INVALID_TYPE error about query parameter", async () => {
        const specPath2 = `${testPath}/modelValidation/swaggers/specification/query/test.json`;
        const result = await validate.validateExamples(
          specPath2,
          "Query_StringButDefinedAsArray_extraError",
          { consoleLogLevel: "off" }
        );
        assert(result.length === 2);
        assert.strictEqual(result[0].code, "INVALID_TYPE");
        assert.strictEqual(result[0].message, "Expected type number but found type string");
        assert.strictEqual(result[0].schemaJsonPath, "helloArray/items/type");
        assert.strictEqual(result[1].code, "MAX_LENGTH");
        assert.strictEqual(result[1].message, "String is too long (6 chars), maximum 5");
        assert.strictEqual(result[1].schemaJsonPath, "name/items/maxLength");
      });
    });
  });

  describe("Headers - ", () => {
    it("should pass for various header parameters", async () => {
      const specPath2 = `${testPath}/modelValidation/swaggers/specification/header/test.json`;
      const result = await validate.validateExamples(specPath2, undefined, {
        consoleLogLevel: "off",
      });
      // console.dir(result, { depth: null })
      assert(result.length === 0, `swagger "${specPath2}" contains model validation errors.`);
      // console.log(result)
    });
  });

  describe("No Default Response", () => {
    it("should fail on example with unrecognized status code", async () => {
      const specPath2 = `${testPath}/modelValidation/swaggers/specification/noDefault/test.json`;
      const result = await validate.validateExamples(specPath2, undefined, {
        consoleLogLevel: "off",
      });
      // console.dir(result, { depth: null })
      assert(result.length === 1);
      assert.strictEqual(result[0].code, "RESPONSE_STATUS_CODE_NOT_IN_SPEC");
      // console.log(result)
    });
  });

  describe("No body in response if schema is defined for response", () => {
    it("should fail on example without body defined in response", async () => {
      const specPath2 = `${testPath}/modelValidation/swaggers/specification/noBodyInResponse/test.json`;
      const result = await validate.validateExamples(specPath2, undefined, {
        consoleLogLevel: "off",
      });
      assert(result.length === 1);
      assert.strictEqual(result[0].code, "RESPONSE_BODY_NOT_IN_EXAMPLE");
    });
  });

  describe("Null body in response if schema is defined for response", () => {
    it("should pass on example if response schema has x-nullable equals true", async () => {
      const specPath2 = `${testPath}/modelValidation/swaggers/specification/nullBodyInResponse/test.json`;
      const opertionIds = "op_nullable";
      const result = await validate.validateExamples(specPath2, opertionIds, {
        consoleLogLevel: "off",
      });
      assert(result.length === 0);
    });
    it("should fail on example if response schema doesn't have x-nullable equals true", async () => {
      const specPath2 = `${testPath}/modelValidation/swaggers/specification/nullBodyInResponse/test.json`;
      const opertionIds = "op_notNullable";
      const result = await validate.validateExamples(specPath2, opertionIds, {
        consoleLogLevel: "off",
      });
      assert(result.length === 1);
      assert.strictEqual(result[0].code, "INVALID_TYPE");
      assert.strictEqual(result[0].message, "Expected type object but found type null");
    });
  });

  describe("Extra body in response even it's not defined in schema", () => {
    it("should fail on example when extra body defined in response", async () => {
      const specPath2 = `${testPath}/modelValidation/swaggers/specification/extraBodyInResponse/test.json`;
      const result = await validate.validateExamples(specPath2, undefined, {
        consoleLogLevel: "off",
      });
      assert(result.length === 1);
      assert.strictEqual(result[0].code, "RESPONSE_SCHEMA_NOT_IN_SPEC");
    });
  });

  describe("Default doesn't cover non-error responses", () => {
    it("should fail on example with unrecognized status code", async () => {
      const specPath2 = `${testPath}/modelValidation/swaggers/specification/defaultIsErrorOnly/test.json`;
      const result = await validate.validateExamples(specPath2, undefined, {
        consoleLogLevel: "off",
      });
      // console.dir(result, { depth: null })
      assert(result.length === 1);
      assert.strictEqual(result[0].code, "RESPONSE_STATUS_CODE_NOT_IN_SPEC");
      // console.log(result)
    });
  });

  describe("Should assume `type` is `object` for polymorphic types", () => {
    it("pass string instead of object", async () => {
      const specPath2 = `${testPath}/modelValidation/swaggers/specification/polymorphicNoType/noType.json`;
      const result = await validate.validateExamples(specPath2, undefined, {
        consoleLogLevel: "off",
      });
      assert.strictEqual(result.length, 1);
      assert.strictEqual(result[0].code, "INVALID_TYPE");
    });
  });

  describe("Should assume only one enum value for polymorphic discriminator", () => {
    it("x-ms-enum with modelAsString", async () => {
      const specPath2 = `${testPath}/modelValidation/swaggers/specification/polymorphicModelAsString/spec.json`;
      const result = await validate.validateExamples(specPath2, undefined, {
        consoleLogLevel: "off",
      });
      assert.strictEqual(result.length, 0);
    });
  });

  describe("Global parameter in request validation", () => {
    it("Validation should work against defined schema", async () => {
      const specPath2 = `${testPath}/modelValidation/swaggers/specification/globalParamsInRequest/test.json`;
      const result = await validate.validateExamples(specPath2, "ConnectedCluster_Create", {
        consoleLogLevel: "off",
      });
      assert.strictEqual(result.length, 1);
      assert.strictEqual(result[0].code, "OBJECT_MISSING_REQUIRED_PROPERTY");
    });
    it("Should pass when path have common path scope parameters", async () => {
      const specPath2 = `${testPath}/modelValidation/swaggers/specification/globalParamsInRequest/test.json`;
      const result = await validate.validateExamples(specPath2, "ConnectedCluster_CreateOrUpdate", {
        consoleLogLevel: "off",
      });
      assert.strictEqual(result.length, 0);
    });
  });

  describe("Secret property in response validation", () => {
    it("Validation should report error when secret appears in response of non-Post operation", async () => {
      const specPath2 = `${testPath}/modelValidation/swaggers/specification/secretProperty/secretSwagger.json`;
      const operationId = "SecretUser_Get";
      const result = await validate.validateExamples(specPath2, operationId, {
        consoleLogLevel: "off",
      });
      assert.strictEqual(result.length, 1);
      assert.strictEqual(result[0].code, "SECRET_PROPERTY");
    });
    it("Validation should not report error when secret appears in response of post operation", async () => {
      const specPath2 = `${testPath}/modelValidation/swaggers/specification/secretProperty/secretSwagger.json`;
      const operationId = "SecretUser_Post";
      const result = await validate.validateExamples(specPath2, operationId, {
        consoleLogLevel: "off",
      });
      assert.strictEqual(result.length, 0);
    });
  });

  describe("Discriminator is required property", () => {
    it("report error when discriminator is missing", async () => {
      const specPath2 = `${testPath}/modelValidation/swaggers/specification/polymorphicRequired/spec.json`;
      const result = await validate.validateExamples(specPath2, undefined, {
        consoleLogLevel: "off",
      });
      assert.strictEqual(result.length, 1);
      assert.strictEqual(result[0].code, "DISCRIMINATOR_VALUE_NOT_FOUND");
    });
  });

  describe("Polymorphic model in different files", () => {
    it("Should resolve all dicriminator models in different files", async () => {
      const specPath2 = `${testPath}/modelValidation/swaggers/specification/polymorphicInFiles/vnetInterceptorConfiguration.json`;
      const result = await validate.validateExamples(specPath2, undefined, {
        consoleLogLevel: "off",
      });
      assert.strictEqual(result.length, 0);
    });
  });
  describe("Base polymorphic model", () => {
    it("Should have origin enum values and base model name as discriminator values list", async () => {
      const specPath2 = `${testPath}/modelValidation/swaggers/specification/polymorphicBaseModelDiscriminator/spec.json`;
      const result = await validate.validateExamples(specPath2, undefined, {
        consoleLogLevel: "off",
      });
      assert.strictEqual(result.length, 0);
    });
  });
  describe("WithIn Reference", () => {
    it("should fail when validating a swagger with invalid reference", async () => {
      const specPath2 = `${testPath}/modelValidation/swaggers/specification/invalidReference/searchindex.json`;
      const result = await validate.validateExamples(specPath2, undefined);
      assert.strictEqual(result.length, 1);
    });
  });

  describe("should pass for validate generated 'uri' format string", () => {
    it("should pass when examples match the 'uri' format definition of swagger file", async () => {
      const specPath2 = `${testPath}/modelValidation/swaggers/specification/loadtestservice/loadtestservice.json`;
      const result = await validate.validateExamples(specPath2, "TestRun_StopTestRun");
      assert.strictEqual(result.length, 0);
    });

    it("should failed when examples doesn't match the 'uri' format definition of swagger file", async () => {
      const specPath2 = `${testPath}/modelValidation/swaggers/specification/loadtestservice/loadtestservice.json`;
      const result = await validate.validateExamples(specPath2, "TestRun_GetAppTestRunsSearch");
      assert.strictEqual(result.length, 3);
      assert.strictEqual(result[0].code, "INVALID_FORMAT");
      assert.strictEqual(result[1].code, "INVALID_FORMAT");
      assert.strictEqual(result[2].code, "INVALID_FORMAT");
    });
  });

  describe("Enum matching validation", () => {
    it("should fail when enum value provided in example or in traffic payload doesn't match the case of an allowed value", async () => {
      const specPath2 = `${testPath}/modelValidation/swaggers/specification/enum/enumCaseMismatch/test.json`;
      const result = await validate.validateExamples(specPath2, undefined);
      assert.strictEqual(result.length, 1);
      assert.strictEqual(result[0].code, "ENUM_CASE_MISMATCH");
    });

    it("should fail when enum value provided in example or in traffic payload doesn't match an allowed value", async () => {
      const specPath2 = `${testPath}/modelValidation/swaggers/specification/enum/enumMismatch/test.json`;
      const result = await validate.validateExamples(specPath2, undefined);
      assert.strictEqual(result.length, 1);
      assert.strictEqual(result[0].code, "ENUM_MISMATCH");
    });
  });

  describe("Long running operation response validation", () => {
    it("should fail when long running operation missing return some headers in header", async () => {
      const specPath2 = `${testPath}/modelValidation/swaggers/specification/LRO-response/LRO-responseHeader/test.json`;
      const result = await validate.validateExamples(specPath2, "SupportPlanTypes_Delete");
      assert.strictEqual(result.length, 1);
      assert.strictEqual(result[0].code, "LRO_RESPONSE_HEADER");
    });

    it("should validate when long running operation response doesn't have schema", async () => {
      const specPath2 = `${testPath}/modelValidation/swaggers/specification/LRO-response/LRO-responseHeader/test.json`;
      const result = await validate.validateExamples(
        specPath2,
        "SupportPlanTypes_Delete_noResponseSchema"
      );
      assert.strictEqual(result.length, 1);
      assert.strictEqual(result[0].code, "LRO_RESPONSE_HEADER");
    });

    it("should fail when long running operation return wrong response code", async () => {
      const specPath2 = `${testPath}/modelValidation/swaggers/specification/LRO-response/LRO-responseCode/test.json`;
      const result = await validate.validateExamples(specPath2, undefined);
      assert.strictEqual(result.length, 1);
      assert.strictEqual(result[0].code, "LRO_RESPONSE_CODE");
    });
  });

  describe("string length validation", () => {
    it("should fail when the provided string is greater than maximum length", async () => {
      const specPath2 = `${testPath}/modelValidation/swaggers/specification/stringLength/maxLength/test.json`;
      const result = await validate.validateExamples(specPath2, undefined);
      assert.strictEqual(result.length, 1);
      assert.strictEqual(result[0].code, "MAX_LENGTH");
    });

    it("should fail when the provided string is less than minimum length", async () => {
      const specPath2 = `${testPath}/modelValidation/swaggers/specification/stringLength/minLength/test.json`;
      const result = await validate.validateExamples(specPath2, undefined);
      assert.strictEqual(result.length, 1);
      assert.strictEqual(result[0].code, "MIN_LENGTH");
    });
  });

  describe("write only properties validation", () => {
    it("should fail when finding write only properties in the request", async () => {
      const specPath2 = `${testPath}/modelValidation/swaggers/specification/validateWriteOnly/test.json`;
      const result = await validate.validateExamples(specPath2, undefined);
      assert.strictEqual(result.length, 1);
      assert.strictEqual(result[0].code, "WRITEONLY_PROPERTY_NOT_ALLOWED_IN_RESPONSE");
    });
  });

  describe("parameter validation", () => {
    it("should fail when missing write required parameters in example", async () => {
      const specPath2 = `${testPath}/modelValidation/swaggers/specification/parameterValidation/test.json`;
      const result = await validate.validateExamples(specPath2, "SqlServers_Get");
      assert.strictEqual(result.length, 1);
      assert.strictEqual(result[0].code, "REQUIRED_PARAMETER_EXAMPLE_NOT_FOUND");
    });

<<<<<<< HEAD
    it("should fail when missing write required parameters in example", async () => {
      const specPath2 = `${testPath}/modelValidation/swaggers/specification/parameterValidation/test.json`;
      const result = await validate.validateExamples(specPath2, "SqlServers_Get_apiVersion");
      assert.strictEqual(result.length, 1);
      assert.strictEqual(result[0].code, "INVALID_REQUEST_PARAMETER");
      assert.strictEqual(
        result[0].message,
        "api-version 2017-03-01 is not equal to swagger version"
      );
=======
    it("should report error when operation has no own parameters", async () => {
      const specPath2 = `${testPath}/modelValidation/swaggers/specification/parameterValidation/test.json`;
      const result = await validate.validateExamples(specPath2, "SqlServers_Get_noOwnParameter");
      assert.strictEqual(result.length, 1);
      assert.strictEqual(result[0].code, "MAX_LENGTH");
      assert.strictEqual(result[0].message, "String is too long (8 chars), maximum 4");
      assert.strictEqual(result[0].exampleJsonPath, "$parameters.shortSubscriptionId");
>>>>>>> 9875310b
    });
  });

  describe("x-ms-examples validation", () => {
    it("should fail when missing example defined in operation", async () => {
      const specPath2 = `${testPath}/modelValidation/swaggers/specification/xmsExampleValidation/xmsExampleNotFound/test.json`;
      const result = await validate.validateExamples(specPath2, undefined);
      assert.strictEqual(result.length, 1);
      assert.strictEqual(result[0].code, "XMS_EXAMPLE_NOTFOUND_ERROR");
    });

    it("should fail when missing $ref in x-ms-examples", async () => {
      const specPath2 = `${testPath}/modelValidation/swaggers/specification/xmsExampleValidation/undefinedXmsExampleRef/test.json`;
      const result = await validate.validateExamples(specPath2, undefined);
      assert.strictEqual(result.length, 1);
      assert.strictEqual(result[0].code, "INTERNAL_ERROR");
    });
  });

  describe("operationIds validation", () => {
    it("should fail when operationIds isn't string or undefined", async () => {
      const specPath2 = `${testPath}/modelValidation/swaggers/specification/xmsExampleValidation/xmsExampleNotFound/test.json`;
      const result = await validate.validateExamples(specPath2, 123 as any);
      assert.strictEqual(result.length, 1);
      assert.strictEqual(result[0].code, "INTERNAL_ERROR");
    });
  });

  describe("specPath validation", () => {
    it("should fail when specPath is an empty string", async () => {
      const specPath2 = "";
      const result = await validate.validateExamples(specPath2, undefined);
      assert.strictEqual(result.length, 1);
      assert.strictEqual(result[0].code, "INTERNAL_ERROR");
    });

    it("should pass when specPath is a url starting with https://github", async () => {
      const specPath2 =
        "https://github.com/Azure/oav/blob/develop/test/modelValidation/swaggers/specification/xmsExampleValidation/xmsExampleNotFound/test.json";
      const result = await validate.validateExamples(specPath2, undefined);
      assert.strictEqual(result.length, 1);
      assert.strictEqual(result[0].code, "XMS_EXAMPLE_NOTFOUND_ERROR");
    }, 10000);
  });

  describe("format validation", () => {
    it("should fail when value is not in base64 format", async () => {
      const specPath2 = `${testPath}/modelValidation/swaggers/specification/formatValidation/format.json`;
      const result = await validate.validateExamples(specPath2, "Byte");
      assert.strictEqual(result.length, 1);
      assert.strictEqual(result[0].code, "INVALID_FORMAT");
      assert.strictEqual(
        result[0].message,
        "Object didn't pass validation for format byte: credentialValue1"
      );
    });
  });
});<|MERGE_RESOLUTION|>--- conflicted
+++ resolved
@@ -776,7 +776,6 @@
       assert.strictEqual(result[0].code, "REQUIRED_PARAMETER_EXAMPLE_NOT_FOUND");
     });
 
-<<<<<<< HEAD
     it("should fail when missing write required parameters in example", async () => {
       const specPath2 = `${testPath}/modelValidation/swaggers/specification/parameterValidation/test.json`;
       const result = await validate.validateExamples(specPath2, "SqlServers_Get_apiVersion");
@@ -785,8 +784,8 @@
       assert.strictEqual(
         result[0].message,
         "api-version 2017-03-01 is not equal to swagger version"
-      );
-=======
+    );
+
     it("should report error when operation has no own parameters", async () => {
       const specPath2 = `${testPath}/modelValidation/swaggers/specification/parameterValidation/test.json`;
       const result = await validate.validateExamples(specPath2, "SqlServers_Get_noOwnParameter");
@@ -794,7 +793,6 @@
       assert.strictEqual(result[0].code, "MAX_LENGTH");
       assert.strictEqual(result[0].message, "String is too long (8 chars), maximum 4");
       assert.strictEqual(result[0].exampleJsonPath, "$parameters.shortSubscriptionId");
->>>>>>> 9875310b
     });
   });
 

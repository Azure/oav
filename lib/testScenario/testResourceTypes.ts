--- conflicted
+++ resolved
@@ -361,7 +361,6 @@
   required: ["description", "steps"],
 };
 
-<<<<<<< HEAD
 export type TestScenario = TransformRaw<
   RawTestScenario,
   {
@@ -389,7 +388,6 @@
     _filePath: string;
   }
 >;
-=======
 export interface RawReport {
   executions: RawExecution[];
   variables: any;
@@ -412,7 +410,6 @@
   headers: Array<{ [key: string]: string }>;
   body: string;
 }
->>>>>>> 826281f6
 
 export const TestDefinitionSchema: Schema & {
   definitions: { [def: string]: Schema };

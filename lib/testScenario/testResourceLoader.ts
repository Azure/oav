/* eslint-disable require-atomic-updates */
import { join as pathJoin, dirname } from "path";
import { dump as yamlDump, load as yamlLoad } from "js-yaml";
import { default as AjvInit, ValidateFunction } from "ajv";
import { inject, injectable } from "inversify";
import { cloneDeep } from "@azure-tools/openapi-tools-common";
import { Loader, setDefaultOpts } from "../swagger/loader";
import { FileLoader, FileLoaderOption } from "../swagger/fileLoader";
import { JsonLoader, JsonLoaderOption } from "../swagger/jsonLoader";
import { getTransformContext, TransformContext } from "../transform/context";
import { SchemaValidator } from "../swaggerValidator/schemaValidator";
import { AjvSchemaValidator } from "../swaggerValidator/ajvSchemaValidator";
import { xmsPathsTransformer } from "../transform/xmsPathsTransformer";
import { resolveNestedDefinitionTransformer } from "../transform/resolveNestedDefinitionTransformer";
import { referenceFieldsTransformer } from "../transform/referenceFieldsTransformer";
import { discriminatorTransformer } from "../transform/discriminatorTransformer";
import { allOfTransformer } from "../transform/allOfTransformer";
import { noAdditionalPropertiesTransformer } from "../transform/noAdditionalPropertiesTransformer";
import { nullableTransformer } from "../transform/nullableTransformer";
import { pureObjectTransformer } from "../transform/pureObjectTransformer";
import { SwaggerLoader, SwaggerLoaderOption } from "../swagger/swaggerLoader";
import { applySpecTransformers, applyGlobalTransformers } from "../transform/transformer";
import { SwaggerSpec, Operation, SwaggerExample } from "../swagger/swaggerTypes";
import { traverseSwagger } from "../transform/traverseSwagger";
import { inversifyGetInstance, TYPES } from "../inversifyUtils";
import {
  TestDefinitionSchema,
  TestDefinitionFile,
  TestScenario,
  TestStep,
  TestStepRestCall,
  TestStepArmTemplateDeployment,
  RawTestDefinitionFile,
  RawTestStepArmTemplateDeployment,
  RawTestStep,
  RawTestStepRestCall,
  RawTestScenario,
} from "./testResourceTypes";
import { ExampleTemplateGenerator } from "./exampleTemplateGenerator";
import { BodyTransformer } from "./bodyTransformer";
import { jsonPatchApply } from "./diffUtils";

const ajv = new AjvInit({
  useDefaults: true,
});

export interface TestResourceLoaderOption
  extends FileLoaderOption,
    JsonLoaderOption,
    SwaggerLoaderOption {
  swaggerFilePaths?: string[];
}

interface TestScenarioContext {
  stepTracking: Map<string, TestStep>;
  resourceTracking: Map<string, TestStep>;
  testDef: TestDefinitionFile;
  testScenario?: TestScenario;
}

@injectable()
export class TestResourceLoader implements Loader<TestDefinitionFile> {
  private transformContext: TransformContext;
  private schemaValidator: SchemaValidator;
  private validateTestResourceFile: ValidateFunction;
  private exampleToOperation: Map<
    string,
    { [operationId: string]: [Operation, string] }
  > = new Map();
  private nameToOperation: Map<string, Operation> = new Map();
  private initialized: boolean = false;

  public constructor(
    @inject(TYPES.opts) private opts: TestResourceLoaderOption,
    private fileLoader: FileLoader,
    public jsonLoader: JsonLoader,
    private swaggerLoader: SwaggerLoader,
    private exampleTemplateGenerator: ExampleTemplateGenerator,
    private bodyTransformer: BodyTransformer
  ) {
    setDefaultOpts(opts, {
      swaggerFilePaths: [],
    });

    this.schemaValidator = new AjvSchemaValidator(this.jsonLoader);

    this.transformContext = getTransformContext(this.jsonLoader, this.schemaValidator, [
      xmsPathsTransformer,
      resolveNestedDefinitionTransformer,
      referenceFieldsTransformer,

      discriminatorTransformer,
      allOfTransformer,
      noAdditionalPropertiesTransformer,
      nullableTransformer,
      pureObjectTransformer,
    ]);

    this.validateTestResourceFile = ajv.compile(TestDefinitionSchema);
  }

  public static create(opts: TestResourceLoaderOption) {
    setDefaultOpts(opts, {
      eraseXmsExamples: false,
      eraseDescription: false,
      skipResolveRefKeys: ["x-ms-examples"],
    });
    return inversifyGetInstance(TestResourceLoader, opts);
  }

  public async initialize() {
    if (this.initialized) {
      throw new Error("Already initialized");
    }

    const allSpecs: SwaggerSpec[] = [];
    for (const swaggerFilePath of this.opts.swaggerFilePaths ?? []) {
      const swaggerSpec = await this.swaggerLoader.load(swaggerFilePath);
      allSpecs.push(swaggerSpec);
      applySpecTransformers(swaggerSpec, this.transformContext);
    }
    applyGlobalTransformers(this.transformContext);

    for (const spec of allSpecs) {
      traverseSwagger(spec, {
        onOperation: (operation) => {
          if (operation.operationId === undefined) {
            throw new Error(
              `OperationId is undefined for operation ${operation._method} ${operation._path._pathTemplate}`
            );
          }

          if (this.nameToOperation.has(operation.operationId)) {
            throw new Error(
              `Duplicated operationId ${operation.operationId}: ${
                operation._path._pathTemplate
              }\nConflict with path: ${
                this.nameToOperation.get(operation.operationId)?._path._pathTemplate
              }`
            );
          }
          this.nameToOperation.set(operation.operationId, operation);

          const xMsExamples = operation["x-ms-examples"] ?? {};
          for (const exampleName of Object.keys(xMsExamples)) {
            const example = xMsExamples[exampleName];
            if (typeof example.$ref !== "string") {
              throw new Error(`Example doesn't use $ref: ${exampleName}`);
            }
            const exampleFilePath = this.jsonLoader.getRealPath(example.$ref);
            let opMap = this.exampleToOperation.get(exampleFilePath);
            if (opMap === undefined) {
              opMap = {};
              this.exampleToOperation.set(exampleFilePath, opMap);
            }
            opMap[operation.operationId] = [operation, exampleName];
          }
        },
      });
    }

    this.initialized = true;
  }

  public async writeTestDefinitionFile(filePath: string, testDef: RawTestDefinitionFile) {
    const fileContent = yamlDump(testDef);
    return this.fileLoader.writeFile(filePath, fileContent);
  }

  public async load(filePath: string): Promise<TestDefinitionFile> {
    if (!this.initialized) {
      await this.initialize();
    }

    const fileContent = await this.fileLoader.load(filePath);
    const filePayload = yamlLoad(fileContent);
    if (!this.validateTestResourceFile(filePayload)) {
      const err = this.validateTestResourceFile.errors![0];
      throw new Error(
        `Failed to validate test resource file ${filePath}: ${err.dataPath} ${err.message}`
      );
    }
    const rawTestDef = filePayload as RawTestDefinitionFile;
    const testDef: TestDefinitionFile = {
      scope: rawTestDef.scope ?? "ResourceGroup",
      requiredVariables: rawTestDef.requiredVariables ?? [],
      prepareSteps: [],
      testScenarios: [],
      _filePath: this.fileLoader.relativePath(filePath),
      variables: rawTestDef.variables ?? {},
    };

    if (testDef.scope === "ResourceGroup") {
      const requiredVariables = new Set(testDef.requiredVariables);
      requiredVariables.add("subscriptionId");
      requiredVariables.add("location");
      testDef.requiredVariables = [...requiredVariables];
    }

    const ctx: TestScenarioContext = {
      stepTracking: new Map(),
      resourceTracking: new Map(),
      testDef,
    };
    for (const rawStep of rawTestDef.prepareSteps ?? []) {
      const step = await this.loadTestStep(rawStep, ctx);
      step.isScopePrepareStep = true;
      testDef.prepareSteps.push(step);
    }

    for (const rawTestScenario of rawTestDef.testScenarios) {
      const testScenario = await this.loadTestScenario(rawTestScenario, ctx);
      testDef.testScenarios.push(testScenario);
    }

    return testDef;
  }

  private async loadTestScenario(
    rawTestScenario: RawTestScenario,
    ctx: TestScenarioContext
  ): Promise<TestScenario> {
    const resolvedSteps: TestStep[] = [];
    const steps: TestStep[] = [];
    const { testDef } = ctx;

    const requiredVariables = new Set([
      ...(rawTestScenario.requiredVariables ?? []),
      ...testDef.requiredVariables,
    ]);

    for (const step of testDef.prepareSteps) {
      resolvedSteps.push(step);
    }

    const testScenario: TestScenario = {
      description: rawTestScenario.description,
      shareTestScope: rawTestScenario.shareTestScope ?? true,
      variables: rawTestScenario.variables ?? {},
      requiredVariables: [...requiredVariables],
      steps,
      _resolvedSteps: resolvedSteps,
      _testDef: testDef,
    };
    ctx.testScenario = testScenario;

    for (const rawStep of rawTestScenario.steps) {
      const step = await this.loadTestStep(rawStep, ctx);
      resolvedSteps.push(step);
      steps.push(step);
    }

    await this.exampleTemplateGenerator.generateExampleTemplateForTestScenario(testScenario);

    return testScenario;
  }

  private async loadTestStep(step: RawTestStep, ctx: TestScenarioContext): Promise<TestStep> {
    if ("armTemplateDeployment" in step) {
      return this.loadTestStepArmTemplate(step, ctx);
    } else if ("exampleFile" in step || "fromStep" in step) {
      return this.loadTestStepRestCall(step, ctx);
    } else {
      throw new Error(`Unknown step type: ${JSON.stringify(step)}`);
    }
  }

  private async loadTestStepArmTemplate(
    rawStep: RawTestStepArmTemplateDeployment,
    ctx: TestScenarioContext
  ): Promise<TestStepArmTemplateDeployment> {
    const step: TestStepArmTemplateDeployment = {
      type: "armTemplateDeployment",
      variables: rawStep.variables ?? {},
      step: rawStep.step ?? "__step_with_no_name",
      armTemplateDeployment: rawStep.armTemplateDeployment,
      armTemplatePayload: {},
    };
    const { testDef, testScenario } = ctx;

    const filePath = pathJoin(dirname(testDef._filePath), step.armTemplateDeployment);
    const armTemplateContent = await this.fileLoader.load(filePath);
    step.armTemplatePayload = JSON.parse(armTemplateContent);

    const definedParameters = [];
    if (step.armTemplateParameters !== undefined) {
      const armTemplateParametersPath = pathJoin(
        dirname(testDef._filePath),
        step.armTemplateParameters
      );
      const armTemplateParametersContent = await this.fileLoader.load(armTemplateParametersPath);
      step.armTemplateParametersPayload = JSON.parse(armTemplateParametersContent);
      definedParameters.push(...Object.keys(step.armTemplateParametersPayload!.parameters));
    }
    const definedParameterSet = new Set(definedParameters);

    const params = step.armTemplatePayload.parameters;
    if (params !== undefined) {
      for (const paramName of Object.keys(params)) {
        if (definedParameterSet.has(paramName) || params[paramName].defaultValue !== undefined) {
          continue;
        }
        if (params[paramName].type !== "string") {
          throw new Error(
            `Only string type is supported in arm template params, please specify defaultValue or add it in arm template parameter file with armTemplateParameters: ${paramName}`
          );
        }
        if (testScenario !== undefined) {
          testScenario.requiredVariables.push(paramName);
        } else {
          testDef.requiredVariables.push(paramName);
        }
      }
    }

    return step;
  }

  private async loadTestStepRestCall(
    rawStep: RawTestStepRestCall,
    ctx: TestScenarioContext
  ): Promise<TestStepRestCall> {
    if (rawStep.step === undefined) {
      throw new Error(
        `Property "step" as step name is required for restCall step: ${rawStep.exampleFile}`
      );
    }
    if (ctx.resourceTracking.has(rawStep.step)) {
      throw new Error(`Duplicated step name: ${rawStep.step}`);
    }

    const step: TestStepRestCall = {
      type: "restCall",
      step: rawStep.step!,
      resourceName: rawStep.resourceName,
      resourceUpdate: rawStep.resourceUpdate ?? [],
      exampleFile: rawStep.exampleFile,
      variables: rawStep.variables ?? {},
      operationId: rawStep.operationId ?? "",
      operation: {} as Operation,
      requestParameters: {} as SwaggerExample["parameters"],
      responseExpected: {},
      exampleId: "",
      statusCode: rawStep.statusCode ?? 200,
    };

    if (rawStep.operationId !== undefined) {
      const operation = this.nameToOperation.get(rawStep.operationId);
      if (operation === undefined) {
        throw new Error(`Operation not found for ${rawStep.operationId}`);
      }
      step.operation = operation;
    }

    if (step.resourceName !== undefined && step.resourceUpdate.length > 0) {
      await this.loadTestStepRestCallFromStep(step, ctx);
    } else {
      await this.loadTestStepRestCallExampleFile(step, ctx);
    }

<<<<<<< HEAD
    try {
      step.requestParameters = applyJsonPatchOp(step.requestParameters, step.patchRequest);
    } catch (e) {
      const err = e as Error;
      err.message = `Failed to apply patchRequest in ${step.step}: ${err.message}`;
    }
    try {
      step.responseExpected = applyJsonPatchOp(step.responseExpected, step.patchResponse);
    } catch (e) {
      const err = e as Error;
      err.message = `Failed to apply patchResponse in ${step.step}: ${err.message}`;
    }

=======
>>>>>>> c312844d
    ctx.stepTracking.set(step.step, step);
    if (step.resourceName !== undefined) {
      ctx.resourceTracking.set(step.resourceName, step);
    }

    return step;
  }

  private async loadTestStepRestCallFromStep(step: TestStepRestCall, ctx: TestScenarioContext) {
    if (step.exampleFile !== undefined) {
      throw new Error(`Cannot use updateResource along with exampleFile for step: ${step.step}`);
    }
    if (step.operation._method !== "put") {
      throw new Error(`resourceUpdate could only be used with "PUT" operation`);
    }
    const lastStep = ctx.resourceTracking.get(step.resourceName!);
    if (lastStep === undefined) {
      throw new Error(`Unknown resourceName: ${step.resourceName}`);
    }
    if (lastStep.type !== "restCall") {
      throw new Error(
        `Cannot use resourceName from non restCall type for step: ${step.resourceName}`
      );
    }

    step.requestParameters = { ...lastStep.requestParameters };
    step.exampleId = lastStep.exampleId;
    if (step.operationId === "") {
      step.operationId = lastStep.operationId;
      step.operation = lastStep.operation;
    }

    let target = cloneDeep(lastStep.responseExpected);
    target = jsonPatchApply(target, step.resourceUpdate);

    const convertedRequest = await this.bodyTransformer.responseBodyToRequest(
      target,
      lastStep.operation.responses[lastStep.statusCode].schema!
    );
    const bodyParamName = getBodyParamName(lastStep.operation, this.jsonLoader)!;
    step.requestParameters[bodyParamName] = convertedRequest;

    step.responseExpected = await this.bodyTransformer.requestBodyToResponse(
      target,
      step.requestParameters[bodyParamName]
    );
  }

  private async loadTestStepRestCallExampleFile(step: TestStepRestCall, ctx: TestScenarioContext) {
    const filePath = step.exampleFile;
    if (filePath === undefined) {
      throw new Error(`RestCall step must specify "exampleFile" or "fromStep"`);
    }

    const exampleFilePath = pathJoin(dirname(ctx.testDef._filePath), filePath);

    // Load example file
    const fileContent = await this.fileLoader.load(exampleFilePath);
    const exampleFileContent = JSON.parse(fileContent) as SwaggerExample;

    step.requestParameters = exampleFileContent.parameters;
    step.responseExpected = exampleFileContent.responses[step.statusCode];
    if (step.responseExpected === undefined) {
      throw new Error(`Response code ${step.statusCode} not defined in example ${exampleFilePath}`);
    }

    // Load Operation
    if (step.operationId === "") {
      const opMap = this.exampleToOperation.get(exampleFilePath);
      if (opMap === undefined) {
        throw new Error(`Example file is not referenced by any operation: ${filePath}`);
      }
      const ops = Object.values(opMap);
      if (ops.length > 1) {
        throw new Error(
          `Example file is referenced by multiple operation: ${Object.keys(opMap)} ${filePath}`
        );
      }
      [step.operation, step.exampleId] = ops[0];
      step.operationId = step.operation.operationId!;
    }
  }
}

export const getBodyParamName = (operation: Operation, jsonLoader: JsonLoader) => {
  const bodyParams = operation.parameters?.find(
    (param) => jsonLoader.resolveRefObj(param).in === "body"
  );
  return bodyParams?.name;
};<|MERGE_RESOLUTION|>--- conflicted
+++ resolved
@@ -358,22 +358,6 @@
       await this.loadTestStepRestCallExampleFile(step, ctx);
     }
 
-<<<<<<< HEAD
-    try {
-      step.requestParameters = applyJsonPatchOp(step.requestParameters, step.patchRequest);
-    } catch (e) {
-      const err = e as Error;
-      err.message = `Failed to apply patchRequest in ${step.step}: ${err.message}`;
-    }
-    try {
-      step.responseExpected = applyJsonPatchOp(step.responseExpected, step.patchResponse);
-    } catch (e) {
-      const err = e as Error;
-      err.message = `Failed to apply patchResponse in ${step.step}: ${err.message}`;
-    }
-
-=======
->>>>>>> c312844d
     ctx.stepTracking.set(step.step, step);
     if (step.resourceName !== undefined) {
       ctx.resourceTracking.set(step.resourceName, step);

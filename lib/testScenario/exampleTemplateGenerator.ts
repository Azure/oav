import { escapeRegExp } from "lodash";
import { injectable } from "inversify";
import { cloneDeep } from "@azure-tools/openapi-tools-common";
import { JsonLoader } from "../swagger/jsonLoader";
import {
  TestScenario,
  ArmTemplate,
  TestStepRestCall,
  TestStepArmTemplateDeployment,
} from "./testResourceTypes";
import { VariableEnv } from "./variableEnv";
import {
  TestScenarioRunnerClient,
  TestScenarioClientRequest,
  TestStepEnv,
  ArmDeploymentTracking,
  TestScenarioRunner,
} from "./testScenarioRunner";
import { getBodyParamName } from "./testResourceLoader";

@injectable()
export class ExampleTemplateGenerator implements TestScenarioRunnerClient {
  private baseEnv: VariableEnv;
  private runner: TestScenarioRunner;

  public constructor(private jsonLoader: JsonLoader) {
    this.baseEnv = new VariableEnv();
    this.runner = new TestScenarioRunner({
      jsonLoader: this.jsonLoader,
      client: this,
      env: this.baseEnv,
    });
  }

  public async createResourceGroup(): Promise<void> {
    // Pass
  }

  public async deleteResourceGroup(): Promise<void> {
    // Pass
  }

  public async sendExampleRequest(
    _request: TestScenarioClientRequest,
    step: TestStepRestCall,
    stepEnv: TestStepEnv
  ): Promise<void> {
    this.replaceWithParameterConvention(step, stepEnv.env);

    const outputVariables = step.outputVariables;
    if (outputVariables === undefined) {
      return;
    }
<<<<<<< HEAD
    for (const variableName of Object.keys(outputVariables)) {
      stepEnv.env.set(variableName, `$(${variableName})`);
    }
=======
>>>>>>> c9ae4627
  }

  public async sendArmTemplateDeployment(
    _armTemplate: ArmTemplate,
    _params: { [name: string]: string },
    _armDeployment: ArmDeploymentTracking,
    step: TestStepArmTemplateDeployment,
    _stepEnv: TestStepEnv
  ): Promise<void> {
    const outputs = step.armTemplatePayload.outputs;
    if (outputs === undefined) {
      return;
    }

    for (const outputName of Object.keys(outputs)) {
      const outputDef = outputs[outputName];
      if (outputDef.type !== "string") {
        continue;
      }
<<<<<<< HEAD

      stepEnv.env.set(outputName, `$(${outputName})`);
=======
>>>>>>> c9ae4627
    }
  }

  public async generateExampleTemplateForTestScenario(testScenario: TestScenario) {
    this.baseEnv.clear();
    for (const requiredVar of testScenario.requiredVariables) {
      this.baseEnv.set(requiredVar, `$(${requiredVar})`);
    }

    await this.runner.executeScenario(testScenario);
  }

  public replaceWithParameterConvention(
    step: Pick<TestStepRestCall, "requestParameters" | "responseExpected" | "operation">,
    env: VariableEnv
  ) {
    const toMatch: string[] = [];
    const matchReplace: { [toMatch: string]: string } = {};

    const requestParameters = cloneDeep(step.requestParameters);
    for (const paramName of Object.keys(requestParameters)) {
      if (env.get(paramName) === undefined) {
        continue;
      }

      const paramValue = requestParameters[paramName];
      if (typeof paramValue !== "string") {
        continue;
      }

      const valueLower = paramValue.toLowerCase();
      toMatch.push(valueLower);
      const toReplace = `$(${paramName})`;
      matchReplace[valueLower] = toReplace;
      requestParameters[paramName] = toReplace;
    }
    step.requestParameters = requestParameters;
    const bodyParamName = getBodyParamName(step.operation, this.jsonLoader);
    if (bodyParamName !== undefined) {
      const requestBody = step.requestParameters[bodyParamName];
      replaceAllInObject(requestBody, toMatch, matchReplace);
      if (requestBody.location !== undefined && env.get("location") !== undefined) {
        requestBody.location = "$(location)";
      }
    }

    const responseExpected = cloneDeep(step.responseExpected);
    replaceAllInObject(responseExpected, toMatch, matchReplace);
    step.responseExpected = responseExpected;
    if (responseExpected.body?.location !== undefined && env.get("location") !== undefined) {
      responseExpected.body.location = "$(location)";
    }
  }
}

const replaceAllInObject = (
  obj: any,
  toMatch: string[],
  matchReplace: { [match: string]: string }
) => {
  if (toMatch.length === 0) {
    return;
  }
  const matchRegExp = new RegExp(toMatch.map(escapeRegExp).join("|"), "gi");

  const replaceString = (input: string) => {
    if (typeof input !== "string") {
      return input;
    }

    const matches = input.matchAll(matchRegExp);
    let result = input;
    let offset = 0;
    for (const match of matches) {
      const matchStr = match[0].toLowerCase();
      const toReplace = matchReplace[matchStr];
      const index = match.index! + offset;
      result = result.substr(0, index) + toReplace + result.substr(index + matchStr.length);

      offset = offset + toReplace.length - matchStr.length;
    }

    return result;
  };

  const traverseObject = (obj: any) => {
    if (obj === null || obj === undefined) {
      return;
    }
    if (Array.isArray(obj)) {
      for (let idx = 0; idx < obj.length; ++idx) {
        if (typeof obj[idx] === "string") {
          obj[idx] = replaceString(obj[idx]);
        } else {
          traverseObject(obj[idx]);
        }
      }
    } else if (typeof obj === "object") {
      for (const key of Object.keys(obj)) {
        if (typeof obj[key] === "string") {
          obj[key] = replaceString(obj[key]);
        } else {
          traverseObject(obj[key]);
        }
      }
    }
  };
  traverseObject(obj);
};<|MERGE_RESOLUTION|>--- conflicted
+++ resolved
@@ -51,12 +51,9 @@
     if (outputVariables === undefined) {
       return;
     }
-<<<<<<< HEAD
     for (const variableName of Object.keys(outputVariables)) {
       stepEnv.env.set(variableName, `$(${variableName})`);
     }
-=======
->>>>>>> c9ae4627
   }
 
   public async sendArmTemplateDeployment(
@@ -76,11 +73,8 @@
       if (outputDef.type !== "string") {
         continue;
       }
-<<<<<<< HEAD
 
-      stepEnv.env.set(outputName, `$(${outputName})`);
-=======
->>>>>>> c9ae4627
+      _stepEnv.env.set(outputName, `$(${outputName})`);
     }
   }
 

--- conflicted
+++ resolved
@@ -43,30 +43,19 @@
   // eslint-disable-next-line @typescript-eslint/explicit-member-accessibility
   constructor(
     @inject(TYPES.opts) private opt: PostmanCollectionGeneratorOption,
-<<<<<<< HEAD
     private apiScenarioLoader: ApiScenarioLoader,
-    private fileLoader: FileLoader
-=======
-    private testResourceLoader: TestResourceLoader,
     private fileLoader: FileLoader,
     private swaggerAnalyzer: SwaggerAnalyzer
->>>>>>> d5632320
   ) {
     this.env = new VariableEnv();
     this.env.setBatch(this.opt.env);
   }
 
   public async GenerateCollection(): Promise<void> {
-<<<<<<< HEAD
     const scenarioDef = await this.apiScenarioLoader.load(this.opt.scenarioDef);
     this.env.setBatch(scenarioDef.variables);
+    await this.swaggerAnalyzer.initialize();
     for (const it of scenarioDef.requiredVariables) {
-=======
-    const testDef = await this.testResourceLoader.load(this.opt.testDef);
-    this.env.setBatch(testDef.variables);
-    await this.swaggerAnalyzer.initialize();
-    for (const it of testDef.requiredVariables) {
->>>>>>> d5632320
       if (this.env.get(it) === undefined) {
         throw new Error(
           `Missing required variable '${it}', please set variable values in env.json.`
@@ -83,12 +72,8 @@
       //TODO: replace index with testScenarioName
       const opts: PostmanCollectionRunnerClientOption = {
         testScenarioFileName: `${this.opt.name}`,
-<<<<<<< HEAD
+        testDef: scenarioDef,
         testScenarioName: `${getFileNameFromPath(this.opt.scenarioDef)}_${index}`,
-=======
-        testDef: testDef,
-        testScenarioName: `${getFileNameFromPath(this.opt.testDef)}_${index}`,
->>>>>>> d5632320
         env: this.env,
         enableBlobUploader: this.opt.enableBlobUploader!,
         testScenarioFilePath: this.opt.scenarioDef,
@@ -127,7 +112,7 @@
       }
       index++;
     }
-    const operationIdCoverageResult = this.swaggerAnalyzer.calculateOperationCoverage(testDef);
+    const operationIdCoverageResult = this.swaggerAnalyzer.calculateOperationCoverage(scenarioDef);
     console.log(
       `Operation coverage ${(operationIdCoverageResult.coverage * 100).toFixed(2) + "%"} (${
         operationIdCoverageResult.coveredOperationNumber

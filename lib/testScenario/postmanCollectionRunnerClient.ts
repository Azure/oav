--- conflicted
+++ resolved
@@ -28,16 +28,7 @@
 import { inversifyGetInstance, TYPES } from "./../inversifyUtils";
 import { BlobUploader, BlobUploaderOption } from "./blobUploader";
 import { PostmanTestScript, TestScriptType } from "./postmanTestScript";
-<<<<<<< HEAD
-import { ArmTemplate, StepArmTemplate, StepRestCall } from "./apiScenarioTypes";
-=======
-import {
-  ArmTemplate,
-  TestDefinitionFile,
-  TestStepArmTemplateDeployment,
-  TestStepRestCall,
-} from "./testResourceTypes";
->>>>>>> d5632320
+import { ArmTemplate, StepArmTemplate, StepRestCall, ScenarioDefinition } from "./apiScenarioTypes";
 import {
   ArmDeploymentTracking,
   ApiScenarioClientRequest,
@@ -61,7 +52,7 @@
   testScenarioFileName: string;
   enableBlobUploader: boolean;
   env: VariableEnv;
-  testDef?: TestDefinitionFile;
+  testDef?: ScenarioDefinition;
   testScenarioFilePath?: string;
   reportOutputFolder?: string;
   markdownReportPath?: string;

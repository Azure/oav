import path, { dirname } from "path";
import newman from "newman";
import {
  VariableScope,
  Collection,
  Header,
  Item,
  Request,
  RequestBody,
  RequestBodyDefinition,
  Url,
  UrlDefinition,
  Event,
  QueryParamDefinition,
  VariableDefinition,
  ItemDefinition,
} from "postman-collection";

import { inject, injectable } from "inversify";
import { JsonLoader, JsonLoaderOption } from "../swagger/jsonLoader";
import { setDefaultOpts } from "../swagger/loader";
import { printWarning } from "../util/utils";
import { ValidationLevel } from "./reportGenerator";
import { SwaggerAnalyzer } from "./swaggerAnalyzer";
import { DataMasker } from "./dataMasker";
import { FileLoader } from "./../swagger/fileLoader";
import { NewmanReportAnalyzer, NewmanReportAnalyzerOption } from "./postmanReportAnalyzer";
import { inversifyGetInstance, TYPES } from "./../inversifyUtils";
import { BlobUploader, BlobUploaderOption } from "./blobUploader";
import { PostmanTestScript, TestScriptType } from "./postmanTestScript";
import { ArmTemplate, TestStepArmTemplateDeployment, TestStepRestCall } from "./testResourceTypes";
import {
  ArmDeploymentTracking,
  TestScenarioClientRequest,
  TestScenarioRunnerClient,
  TestStepEnv,
} from "./testScenarioRunner";
import { ReflectiveVariableEnv, VariableEnv } from "./variableEnv";
import { typeToDescription } from "./postmanItemTypes";
import {
  generatedGet,
  lroPollingUrl,
  generatedPostmanItem,
  defaultCollectionFileName,
  defaultEnvFileName,
  defaultNewmanReport,
} from "./defaultNaming";
import { NewmanReport } from "./postmanReportParser";
import { RuntimeEnvManager } from "./runtimeEnvManager";

export interface PostmanCollectionRunnerClientOption extends BlobUploaderOption, JsonLoaderOption {
  testScenarioFileName: string;
  enableBlobUploader: boolean;
  env: VariableEnv;
  testScenarioFilePath?: string;
  reportOutputFolder?: string;
  markdownReportPath?: string;
  junitReportPath?: string;
  testScenarioName: string;
  runId: string;
  jsonLoader?: JsonLoader;
  swaggerFilePaths?: string[];
  baseUrl: string;
  validationLevel?: ValidationLevel;
  skipCleanUp?: boolean;
  from?: string;
  to?: string;
  verbose?: boolean;
}

function makeid(length: number): string {
  let text = "";
  const possible = "abcdefghijklmnopqrstuvwxyz0123456789";

  for (let i = 0; i < length; i++)
    text += possible.charAt(Math.floor(Math.random() * possible.length));

  return text;
}

export const generateRunId = (): string => {
  const today = new Date();
  const yyyy = today.getFullYear().toString();
  const MM = pad(today.getMonth() + 1, 2);
  const dd = pad(today.getDate(), 2);
  const hh = pad(today.getHours(), 2);
  const mm = pad(today.getMinutes(), 2);
  const id = makeid(5);
  return yyyy + MM + dd + hh + mm + "-" + id;
};

function pad(number: number, length: number) {
  let str = "" + number;
  while (str.length < length) {
    str = "0" + str;
  }
  return str;
}

@injectable()
export class PostmanCollectionRunnerClient implements TestScenarioRunnerClient {
  public collection: Collection;
  public collectionEnv: VariableScope;
  private postmanTestScript: PostmanTestScript;
  private stepNameSet: Map<string, number>;
  // eslint-disable-next-line @typescript-eslint/explicit-member-accessibility
  constructor(
    @inject(TYPES.opts) private opts: PostmanCollectionRunnerClientOption,
    private blobUploader: BlobUploader,
    private dataMasker: DataMasker,
    private swaggerAnalyzer: SwaggerAnalyzer,
    private fileLoader: FileLoader
  ) {
    setDefaultOpts(this.opts, {
      testScenarioFileName: "",
      testScenarioFilePath: "",
      env: new VariableEnv(),
      reportOutputFolder: path.resolve(process.cwd(), "newman"),
      enableBlobUploader: false,
      runId: generateRunId(),
      testScenarioName: "",
      blobConnectionString: process.env.blobConnectionString || "",
      baseUrl: "https://management.azure.com",
    });
    this.stepNameSet = new Map<string, number>();
    this.collection = new Collection();
    this.collection.name = this.opts.testScenarioFileName;
    this.collection.id = this.opts.runId!;
    this.collection.describe(
      JSON.stringify({
        testScenarioFilePath: this.opts.testScenarioFilePath,
        testScenarioName: this.opts.testScenarioName,
      })
    );
    this.collectionEnv = new VariableScope({});
    this.collectionEnv.set("bearerToken", "<bearerToken>", "string");
    this.postmanTestScript = new PostmanTestScript();
  }
  public async createResourceGroup(
    subscriptionId: string,
    resourceGroupName: string,
    location: string
  ): Promise<void> {
    this.auth(this.opts.env);
    const item = new Item({
      name: "createResourceGroup",
      request: {
        url: `${this.opts.baseUrl}/subscriptions/${subscriptionId}/resourcegroups/{{resourceGroupName}}?api-version=2020-06-01`,
        method: "put",
        body: {
          mode: "raw",
          raw: JSON.stringify({ location: location }),
        },
      },
    });
    item.description = typeToDescription({ type: "prepare" });
    const authorizationHeader = new Header({
      key: "Authorization",
      value: `Bearer {{bearerToken}}`,
    });
    item.request.addHeader(new Header({ key: "Content-Type", value: "application/json" }));
    item.request.addHeader(authorizationHeader);
    this.addTestScript(item);
    this.collection.items.add(item);
    this.collectionEnv.set("resourceGroupName", resourceGroupName, "string");
  }
  public async deleteResourceGroup(
    subscriptionId: string,
    _resourceGroupName: string
  ): Promise<void> {
    if (this.opts.from || this.opts.to) {
      return;
    }
    const item = new Item({
      name: "deleteResourceGroup",
      request: {
        url: `${this.opts.baseUrl}/subscriptions/${subscriptionId}/resourcegroups/{{resourceGroupName}}?api-version=2020-06-01`,
        method: "delete",
      },
    });
    const authorizationHeader = new Header({
      key: "Authorization",
      value: `Bearer {{bearerToken}}`,
    });
    item.request.addHeader(new Header({ key: "Content-Type", value: "application/json" }));
    item.request.addHeader(authorizationHeader);
    item.events.add(
      new Event({
        listen: "test",
        script: {
          type: "text/javascript",
          exec: this.postmanTestScript.generateScript({
            name: "response code should be 2xx",
            types: ["StatusCodeAssertion"],
          }),
        },
      })
    );
    this.addAsLongRunningOperationItem(item);
  }

  public async sendExampleRequest(
    request: TestScenarioClientRequest,
    step: TestStepRestCall,
    stepEnv: TestStepEnv
  ): Promise<void> {
    this.auth(stepEnv.env);
    const pathEnv = new ReflectiveVariableEnv(":", "");
    const item = new Item();
    if (!this.stepNameSet.has(step.step!)) {
      item.name = step.step!;
      this.stepNameSet.set(step.step, 0);
    } else {
      const cnt = this.stepNameSet.get(step.step!)! + 1;
      item.name = `${step.step}_${cnt}`;
      this.stepNameSet.set(step.step, cnt);
    }
    item.request = new Request({
      name: step.exampleFilePath,
      method: step.operation._method as string,
      url: "",
      body: { mode: "raw" } as RequestBodyDefinition,
    });
    if (step.step === "Deployments_CreateOrUpdate") {
      console.log(JSON.stringify(stepEnv.env, null, 2));
    }
    item.description = step.operation.operationId || "";
    const queryParams: QueryParamDefinition[] = [];
    const urlVariables: VariableDefinition[] = [];
    for (const p of step.operation.parameters ?? []) {
      const param = this.opts.jsonLoader!.resolveRefObj(p);
      const paramValue = stepEnv.env.get(param.name) || step.requestParameters[param.name];
      if (!this.collectionEnv.has(param.name)) {
        this.collectionEnv.set(param.name, paramValue, typeof step.requestParameters[param.name]);
      }

      switch (param.in) {
        case "path":
          urlVariables.push({ key: param.name, value: `{{${param.name}}}` });
          break;
        case "query":
          if (paramValue !== undefined) {
            queryParams.push({ key: param.name, value: paramValue });
          }
          break;
        case "header":
          const header = new Header({ key: param.name, value: paramValue });
          item.request.headers.add(header);
          break;
        case "body":
          item.request.body = new RequestBody({
            mode: "raw",
            raw: JSON.stringify(stepEnv.env.resolveObjectValues(request.body), null, 2),
          });
          break;
        default:
          throw new Error(`Parameter "in" not supported: ${param.in}`);
      }
      this.collection.items.add(item);
    }
    const authorizationHeader = new Header({
      key: "Authorization",
      value: `Bearer {{bearerToken}}`,
    });
    const contentType = new Header({ key: "Content-Type", value: "application/json" });
    item.request.addHeader(contentType);
    item.request.addHeader(authorizationHeader);

    const getOverwriteVariables = () => {
      if (step.outputVariables !== undefined && Object.keys(step.outputVariables).length > 0) {
        const ret = new Map<string, string>();
        for (const k of Object.keys(step.outputVariables)) {
          ret.set(k, step.outputVariables[k].fromResponse);
        }
        return ret;
      }
      return undefined;
    };
    const scriptTypes: TestScriptType[] = this.opts.verbose
      ? ["DetailResponseLog", "StatusCodeAssertion"]
      : ["StatusCodeAssertion"];
    this.addTestScript(item, scriptTypes, getOverwriteVariables());
    item.request.url = new Url({
      path: pathEnv.resolveString(step.operation._path._pathTemplate, "{", "}"),
      host: this.opts.baseUrl,
      variable: urlVariables,
    } as UrlDefinition);
    item.request.addQueryParams(queryParams);

    if (step.operation["x-ms-long-running-operation"]) {
      item.description = typeToDescription({
        type: "LRO",
        poller_item_name: `${item.name}_poller`,
        operationId: step.operation.operationId || "",
        exampleName: step.exampleFile!,
        itemName: item.name,
        step: item.name,
      });
      this.addAsLongRunningOperationItem(item);
    } else {
      item.description = typeToDescription({
        type: "simple",
        operationId: step.operation.operationId || "",
        exampleName: step.exampleFile!,
        itemName: item.name,
        step: item.name,
      });
      this.collection.items.add(item);
    }
    // generate get
    if (step.operation._method === "put" || step.operation._method === "delete") {
      this.collection.items.add(
        this.generatedGetOperationItem(
          item.name,
          item.request.url.toString(),
          item.name,
          step.operation._method
        )
      );
    }
  }

  private addAsLongRunningOperationItem(item: Item, checkStatus: boolean = false) {
    this.collectionEnv.set(`${lroPollingUrl(item.name)}`, "<polling_url>", "string");
    const longRunningEvent = new Event({
      listen: "test",
      script: {
        type: "text/javascript",
        exec: `pm.environment.set("${lroPollingUrl(
          item.name
        )}", pm.response.headers.get('Location')||pm.response.headers.get('Azure-AsyncOperation')||"https://postman-echo.com/delay/10")`,
      },
    });
    item.events.add(longRunningEvent);
    this.collection.items.add(item);
    for (const it of this.longRunningOperationItem(item, checkStatus)) {
      this.collection.items.append(it);
    }
  }

  private addTestScript(
    item: Item,
    types: TestScriptType[] = ["StatusCodeAssertion"],
    overwriteVariables?: Map<string, string>,
    armTemplate?: ArmTemplate
  ) {
    if (this.opts.verbose) {
      types.push("DetailResponseLog");
    }
    if (overwriteVariables !== undefined) {
      types.push("OverwriteVariables");
    }
    // For post request do not output response log.
    if (item.request.method === "POST") {
      types = types.filter((it) => it !== "DetailResponseLog");
    }
    const testEvent = new Event({
      listen: "test",
      script: {
        type: "text/javascript",
        // generate assertion from example
        exec: this.postmanTestScript.generateScript({
          name: "response status code assertion.",
          types: types,
          variables: overwriteVariables,
          armTemplate,
        }),
      },
    });
    item.events.add(testEvent);
  }

  public async sendArmTemplateDeployment(
    armTemplate: ArmTemplate,
    params: { [name: string]: string },
    _armDeployment: ArmDeploymentTracking,
    step: TestStepArmTemplateDeployment,
    stepEnv: TestStepEnv
  ): Promise<void> {
    this.auth(stepEnv.env);
    const item = new Item();
    item.name = step.step;
    const path = `/subscriptions/:subscriptionId/resourcegroups/:resourceGroupName/providers/Microsoft.Resources/deployments/${step.step}?api-version=2020-06-01`;
    const urlVariables: VariableDefinition[] = [
      { key: "subscriptionId", value: "{{subscriptionId}}" },
      { key: "resourceGroupName", value: "{{resourceGroupName}}" },
    ];
    item.request = new Request({
      name: step.step,
      method: "put",
      url: "",
      body: { mode: "raw" } as RequestBodyDefinition,
    });
    item.request.url = new Url({
      host: this.opts.baseUrl,
      path: path,
      variable: urlVariables,
    });
    const body = {
      properties: {
        mode: "Complete",
        template: armTemplate,
        parameters: params,
      },
    };
    item.request.body = new RequestBody({
      mode: "raw",
      raw: JSON.stringify(body, null, 2),
    });
    this.addAuthorizationHeader(item);
    const scriptTypes: TestScriptType[] = this.opts.verbose
      ? ["StatusCodeAssertion", "DetailResponseLog"]
      : ["StatusCodeAssertion"];
    item.events.add(
      new Event({
        listen: "test",
        script: {
          type: "text/javascript",
          exec: this.postmanTestScript.generateScript({
            name: "response status code assertion.",
            types: scriptTypes,
            variables: undefined,
          }),
        },
      })
    );
    this.collection.items.add(item);
    this.addAsLongRunningOperationItem(item, true);
    const generatedGetScriptTypes: TestScriptType[] = this.opts.verbose
      ? ["DetailResponseLog", "ExtractARMTemplateOutput"]
      : ["ExtractARMTemplateOutput"];
    const generatedGetOperationItem = this.generatedGetOperationItem(
      item.name,
      item.request.url.toString(),
      step.step,
      "put",
      generatedGetScriptTypes,
      armTemplate
    );
    this.collection.items.add(generatedGetOperationItem);
  }

  private addAuthorizationHeader(item: Item) {
    const authorizationHeader = new Header({
      key: "Authorization",
      value: `Bearer {{bearerToken}}`,
    });
    const contentType = new Header({ key: "Content-Type", value: "application/json" });
    item.request.addHeader(contentType);
    item.request.addHeader(authorizationHeader);
  }

  private auth(env: VariableEnv) {
    if (this.collection.items.count() === 0) {
      this.collection.items.add(this.aadAuthAccessTokenItem(env));
    }
  }

  public async writeCollectionToJson(outputFolder: string) {
    const collectionPath = path.resolve(
      outputFolder,
      `${defaultCollectionFileName(
        this.opts.testScenarioFileName,
        this.opts.runId,
        this.opts.testScenarioName
      )}`
    );
    const envPath = path.resolve(
      outputFolder,
      `${defaultEnvFileName(
        this.opts.testScenarioFileName,
        this.opts.runId,
        this.opts.testScenarioName
      )}`
    );
    const env = this.collectionEnv.toJSON();
    env.name = this.opts.testScenarioFileName + "_env";
    env._postman_variable_scope = "environment";
    await this.fileLoader.writeFile(envPath, JSON.stringify(env, null, 2));
    await this.fileLoader.writeFile(
      collectionPath,
      JSON.stringify(this.collection.toJSON(), null, 2)
    );

    await this.blobUploader.uploadFile(
      "postmancollection",
      `${defaultCollectionFileName(
        this.opts.testScenarioFileName,
        this.opts.runId,
        this.opts.testScenarioName
      )}`,
      collectionPath
    );
    const values: string[] = [];
    for (const [k, v] of Object.entries(this.collectionEnv.syncVariablesTo())) {
      if (this.dataMasker.maybeSecretKey(k)) {
        values.push(v as string);
      }
    }
    this.dataMasker.addMaskedValues(values);
    await this.blobUploader.uploadContent(
      "postmancollection",
      `${defaultEnvFileName(
        this.opts.testScenarioFileName,
        this.opts.runId,
        this.opts.testScenarioName
      )}`,
      this.dataMasker.jsonStringify(env)
    );

    console.log("\ngenerate collection successfully!");
    console.log(`Postman collection: '${collectionPath}'. Postman env: '${envPath}' `);
    console.log(`Command: newman run ${collectionPath} -e ${envPath} -r 'json,cli'`);
  }

  public async runCollection() {
    const reportExportPath = path.resolve(
      this.opts.reportOutputFolder!,
      `${defaultNewmanReport(
        this.opts.testScenarioFileName,
        this.opts.runId,
        this.opts.testScenarioName
      )}`
    );
    const runtimeEnvManager = new RuntimeEnvManager(
      path.join(dirname(reportExportPath), this.opts.testScenarioName),
      this.opts,
      this.collection
    );

    if (this.opts.from) {
      const lastRnv = runtimeEnvManager.loadEnv(this.opts.from);
      this.collectionEnv.syncVariablesFrom(lastRnv);
      // use the variables value which exist in the env.json or process.env
      for (const k of Object.keys(this.collectionEnv.syncVariablesTo())) {
        const v = this.opts.env.get(k);
        if (v) {
          this.collectionEnv.set(k, v, typeof v);
        }
      }
    }
    if (this.opts.from || this.opts.to) {
      runtimeEnvManager.repopulateCollectionItems(this.opts.from, this.opts.to);
    }
<<<<<<< HEAD
    newman
      .run(
        {
          collection: this.collection,
          environment: this.collectionEnv,
          reporters: ["cli", "json"],
          reporter: { json: { export: reportExportPath } },
        },
        function (err, summary) {
          if (summary.run.failures.length > 0) {
            process.exitCode = 1;
          }
          if (err) {
            console.log(`collection run failed. ${err}`);
          }
          console.log("collection run complete!");
        }
      )
      .on("beforeItem", async function (this: any, _err, _summary) {
        if (!_err) {
          runtimeEnvManager.save(_summary.item.name, this, "beforeStep");
        }
      })
      .on("item", async function (this: any, _err, _summary) {
        if (!_err) {
          runtimeEnvManager.clean();
          runtimeEnvManager.save(_summary.item.name, this, "afterStep");
        }
      })
      .on("done", async (_err, _summary) => {
        const keys = await this.swaggerAnalyzer.getAllSecretKey();
        const values: string[] = [];
        for (const [k, v] of Object.entries(this.collectionEnv.syncVariablesTo())) {
          if (this.dataMasker.maybeSecretKey(k)) {
            values.push(v as string);
          }
        }
        this.dataMasker.addMaskedValues(values);
        this.dataMasker.addMaskedKeys(keys);
        // read content and upload. mask newman report.
        const newmanReport = JSON.parse(
          await this.fileLoader.load(reportExportPath)
        ) as NewmanReport;
=======
>>>>>>> 6c9aab38

    const newmanRun = async () => {
      return new Promise((resolve) => {
        newman
          .run(
            {
              collection: this.collection,
              environment: this.collectionEnv,
              reporters: ["cli", "json"],
              reporter: { json: { export: reportExportPath } },
            },
            function (err, summary) {
              if (summary.run.failures.length > 0) {
                process.exitCode = 1;
              }
              if (err) {
                console.log(`collection run failed. ${err}`);
              }
              console.log("collection run complete!");
            }
          )
          .on("beforeItem", async function (this: any, _err, _summary) {
            if (!_err) {
              runtimeEnvManager.save(_summary.item.name, this, "beforeStep");
            }
          })
          .on("item", async function (this: any, _err, _summary) {
            if (!_err) {
              runtimeEnvManager.clean();
            }
          })
          .on("done", async (_err, _summary) => {
            const keys = await this.swaggerAnalyzer.getAllSecretKey();
            const values: string[] = [];
            for (const [k, v] of Object.entries(this.collectionEnv.syncVariablesTo())) {
              if (this.dataMasker.maybeSecretKey(k)) {
                values.push(v as string);
              }
            }
            this.dataMasker.addMaskedValues(values);
            this.dataMasker.addMaskedKeys(keys);
            // read content and upload. mask newman report.
            const newmanReport = JSON.parse(
              await this.fileLoader.load(reportExportPath)
            ) as NewmanReport;

            // add mask environment secret value
            for (const item of newmanReport.environment.values) {
              if (this.dataMasker.maybeSecretKey(item.key)) {
                this.dataMasker.addMaskedValues([item.value]);
              }
            }
            if (this.opts.enableBlobUploader) {
              await this.blobUploader.uploadContent(
                "newmanreport",
                `${defaultNewmanReport(
                  this.opts.testScenarioFileName,
                  this.opts.runId,
                  this.opts.testScenarioName
                )}`,
                this.dataMasker.jsonStringify(newmanReport)
              );
            }
            const opts: NewmanReportAnalyzerOption = {
              newmanReportFilePath: reportExportPath,
              markdownReportPath: this.opts.markdownReportPath,
              junitReportPath: this.opts.junitReportPath,
              enableUploadBlob: this.opts.enableBlobUploader,
              runId: this.opts.runId,
              swaggerFilePaths: this.opts.swaggerFilePaths,
              validationLevel: this.opts.validationLevel,
              verbose: this.opts.verbose,
            };
            const reportAnalyzer = inversifyGetInstance(NewmanReportAnalyzer, opts);
            await reportAnalyzer.analyze();
            if (this.opts.skipCleanUp || this.opts.to) {
              printWarning(
                `Notice:the resource group '${this.collectionEnv.get(
                  "resourceGroupName"
                )}' was not cleaned up.`
              );
            }
            resolve(_summary);
          });
      });
    };
    await newmanRun();
  }

  private generatedGetOperationItem(
    name: string,
    url: string,
    step: string,
    prevMethod: string = "put",
    scriptTypes: TestScriptType[] = [],
    armTemplate?: ArmTemplate
  ): Item {
    const item = new Item({
      name: `${generatedPostmanItem(generatedGet(name))}`,
      request: {
        method: "get",
        url: url,
      },
    });
    item.description = typeToDescription({
      type: "generated-get",
      lro_item_name: name,
      step: step,
    });
    this.addAuthorizationHeader(item);
    if (prevMethod !== "delete") {
      scriptTypes.push("StatusCodeAssertion");
    }
    this.addTestScript(item, scriptTypes, undefined, armTemplate);
    return item;
  }

  public longRunningOperationItem(initialItem: Item, checkStatus: boolean = false): Item[] {
    const ret: Item[] = [];
    const pollerItemName = generatedPostmanItem(initialItem.name + "_poller");
    const pollerItem = new Item({
      name: pollerItemName,
      request: {
        url: `{{${lroPollingUrl(initialItem.name)}}}`,
        method: "get",
        header: [{ key: "Authorization", value: "Bearer {{bearerToken}}" }],
      },
    });
    pollerItem.description = typeToDescription({ type: "poller", lro_item_name: initialItem.name });
    const delay = this.mockDelayItem(pollerItem.name, initialItem.name);
    const event = new Event({
      listen: "test",
      script: {
        type: "text/javascript",
        exec: `
      try{
        if(pm.response.code===202){
          postman.setNextRequest('${delay.name}')
        }else if(pm.response.code==204){
          postman.setNextRequest($(nextRequest))
        }
        else{
          const terminalStatus = ["Succeeded", "Failed", "Canceled"]
          if(pm.response.json().status!==undefined&&terminalStatus.indexOf(pm.response.json().status)===-1){
            postman.setNextRequest('${delay.name}')
          }else{
            postman.setNextRequest($(nextRequest))
          }
        }
      }catch(err){
        postman.setNextRequest($(nextRequest))
      }`,
      },
    });

    pollerItem.events.add(event);
    if (checkStatus) {
      const checkStatusEvent = new Event({
        listen: "test",
        script: {
          type: "text/javascript",
          exec: this.postmanTestScript.generateScript({
            name: "armTemplate deployment status check",
            types: ["StatusCodeAssertion", "ARMDeploymentStatusAssertion"],
          }),
        },
      });
      pollerItem.events.add(checkStatusEvent);
    }

    ret.push(pollerItem);
    ret.push(delay);
    return ret;
  }

  public mockDelayItem(nextRequestName: string, LROItemName: string): Item {
    const ret = new Item({
      name: `${nextRequestName}_mock_delay`,
      request: {
        url: "https://postman-echo.com/delay/10",
        method: "get",
      },
    });

    ret.description = typeToDescription({ type: "mock", lro_item_name: LROItemName });
    const event = new Event({
      listen: "prerequest",
      script: {
        type: "text/javascript",
        exec: `postman.setNextRequest('${nextRequestName}')`,
      },
    });
    ret.events.add(event);
    return ret;
  }

  public aadAuthAccessTokenItem(env: VariableEnv): Item {
    const urlVariables: VariableDefinition[] = [{ key: "tenantId", value: "{{tenantId}}" }];
    const ret = new Item({
      name: "get Azure AAD Token",
    } as ItemDefinition);
    ret.request = new Request({
      method: "post",
      url: "",
      body: {
        mode: "urlencoded",
        urlencoded: [
          { key: "grant_type", value: "client_credentials" },
          { key: "client_id", value: "{{client_id}}" },
          { key: "client_secret", value: "{{client_secret}}" },
          { key: "resource", value: "https://management.azure.com" },
        ] as QueryParamDefinition[],
      },
    });
    ret.request.url = new Url({
      path: "/:tenantId/oauth2/token",
      host: "https://login.microsoftonline.com",
      variable: urlVariables,
    } as UrlDefinition);
    this.collectionEnv.set("tenantId", env.get("tenantId"), "string");
    this.collectionEnv.set("client_id", env.get("client_id"), "string");
    this.collectionEnv.set("client_secret", env.get("client_secret"), "string");
    this.collectionEnv.set("resourceGroupName", env.get("resourceGroupName"), "string");
    this.collectionEnv.set("subscriptionId", env.get("subscriptionId"), "string");
    ret.events.add(
      new Event({
        listen: "test",
        script: {
          type: "text/javascript",
          exec: this.postmanTestScript.generateScript({
            name: "AAD auth should be successful",
            types: ["ResponseDataAssertion", "OverwriteVariables"],
            variables: new Map<string, string>([["bearerToken", "/access_token"]]),
          }),
        },
      })
    );
    return ret;
  }
}<|MERGE_RESOLUTION|>--- conflicted
+++ resolved
@@ -542,7 +542,6 @@
     if (this.opts.from || this.opts.to) {
       runtimeEnvManager.repopulateCollectionItems(this.opts.from, this.opts.to);
     }
-<<<<<<< HEAD
     newman
       .run(
         {
@@ -586,8 +585,6 @@
         const newmanReport = JSON.parse(
           await this.fileLoader.load(reportExportPath)
         ) as NewmanReport;
-=======
->>>>>>> 6c9aab38
 
     const newmanRun = async () => {
       return new Promise((resolve) => {

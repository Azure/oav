--- conflicted
+++ resolved
@@ -263,17 +263,10 @@
   specPath: string,
   trafficPath: string,
   options: Options
-<<<<<<< HEAD
 ): Promise<Array<LiveValidationIssue>>{
   specPath = path.resolve(process.cwd(), specPath);
   trafficPath = path.resolve(process.cwd(), trafficPath);
   
-=======
-): Promise<LiveValidationIssue[]> {
-  specPath = path.resolve(__dirname, specPath);
-  trafficPath = path.resolve(__dirname, trafficPath);
-
->>>>>>> 2e25ef5d
   if (!fs.existsSync(specPath)) {
     const error = new Error(`Can not find spec file, please check your specPath parameter.`);
     log.error(JSON.stringify(error));

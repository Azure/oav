--- conflicted
+++ resolved
@@ -137,38 +137,10 @@
     o.shouldResolveNullableTypes = false
 
     const validator = new SemanticValidator(specPath, null, o)
-<<<<<<< HEAD
-    await validator.initialize()
-    log.info(`Semantically validating  ${specPath}:\n`)
-    const validationResults = await validator.validateSpec()
-    updateEndResultOfSingleValidation(validator)
-    logDetailedInfo(validator)
-    if (o.pretty) {
-      const resolveSpecError = validator.specValidationResult.resolveSpec
-      if (resolveSpecError !== undefined || validationResults.errors.length > 0) {
-        /* tslint:disable-next-line:no-console no-string-literal */
-        console.log(vsoLogIssueWrapper("error", `Semantically validating  ${specPath}:\n`))
-      } else if (validationResults.warnings && validationResults.warnings.length > 0) {
-        /* tslint:disable-next-line:no-console no-string-literal */
-        console.log(vsoLogIssueWrapper("warning", `Semantically validating  ${specPath}:\n`))
-      } else {
-        /* tslint:disable-next-line:no-console no-string-literal */
-        console.log(`Semantically validating  ${specPath}: without error.\n`)
-      }
-      if (resolveSpecError !== undefined) {
-        prettyPrint([resolveSpecError], "error")
-      }
-      if (validationResults.errors.length > 0) {
-        prettyPrint(validationResults.errors, "error")
-      }
-      if (validationResults.warnings && validationResults.warnings.length > 0) {
-        prettyPrint(validationResults.warnings, "warning")
-=======
-    const suppression = await getSuppressions(specPath)
     try {
-      await validator.initialize(suppression)
+      await validator.initialize()
       log.info(`Semantically validating  ${specPath}:\n`)
-      const validationResults = await validator.validateSpec(specPath, suppression)
+      const validationResults = await validator.validateSpec()
       updateEndResultOfSingleValidation(validator)
       logDetailedInfo(validator)
       if (o.pretty) {
@@ -192,7 +164,6 @@
         if (validationResults.warnings && validationResults.warnings.length > 0) {
           prettyPrint(validationResults.warnings, "warning")
         }
->>>>>>> 88bf4a74
       }
       return validator.specValidationResult
     } catch (err) {

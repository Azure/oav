// Copyright (c) Microsoft Corporation. All rights reserved.
// Licensed under the MIT License. See License.txt in the project root for license information.
import { SchemaObject } from "yasway"
import { StringMap } from "@ts-common/string-map"
import {
  FilePosition, getRootObjectInfo, getAllDirectives, getPath, InfoFunc, getInfoFunc, setInfoFunc
} from "@ts-common/source-map"
import * as json from '@ts-common/json';

export interface TitleObject {
  readonly position?: FilePosition
  readonly directives?: StringMap<unknown>
  readonly url?: string
  readonly path?: ReadonlyArray<string | number>
}

export interface SchemaObjectInfo {
  readonly title: string
  readonly infoFunc: InfoFunc
}

<<<<<<< HEAD
export const getTitle = (model: json.JsonObject|json.JsonArray) => {
=======
export const getTitle = (model: json.JsonObject|json.JsonArray): TitleObject|undefined => {
>>>>>>> 42517d12
  const infoFunc = getInfoFunc(model)
  if (infoFunc === undefined) {
    return undefined
  }
  const info = infoFunc()
  return {
    path: getPath(info),
    position: info.position,
    url: getRootObjectInfo(info).url,
    directives: getAllDirectives(model, []),
  }
}

export const getSchemaObjectInfo = (
  model: json.JsonObject|json.JsonArray
): SchemaObjectInfo | undefined => {
  const infoFunc = getInfoFunc(model)
  if (infoFunc === undefined) {
    return undefined
  }
  const info = infoFunc()
  return {
    title: JSON.stringify(
      {
        path: getPath(info),
        position: info.position,
        url: getRootObjectInfo(info).url,
        directives: getAllDirectives(model, []),
      }
    ),
    infoFunc
  }
}

export const setSchemaInfo = (
  model: SchemaObject,
  info: SchemaObjectInfo | undefined,
): SchemaObject => {
  if (info !== undefined) {
    model.title = info.title
    // add source map info function to the `model`.
    setInfoFunc(model, info.infoFunc)
  }
  return model
}

export const setSchemaTitle = (model: SchemaObject) =>
  setSchemaInfo(model, getSchemaObjectInfo(model))<|MERGE_RESOLUTION|>--- conflicted
+++ resolved
@@ -19,11 +19,7 @@
   readonly infoFunc: InfoFunc
 }
 
-<<<<<<< HEAD
-export const getTitle = (model: json.JsonObject|json.JsonArray) => {
-=======
 export const getTitle = (model: json.JsonObject|json.JsonArray): TitleObject|undefined => {
->>>>>>> 42517d12
   const infoFunc = getInfoFunc(model)
   if (infoFunc === undefined) {
     return undefined

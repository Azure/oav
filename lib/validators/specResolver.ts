--- conflicted
+++ resolved
@@ -258,13 +258,9 @@
    * @return {Promise<void>}
    */
   private async resolveRelativePaths(
-<<<<<<< HEAD
-    doc?: unknown, docPath?: string, filterType?: string
-=======
-    doc?: Unknown,
+    doc?: unknown,
     docPath?: string,
     filterType?: string
->>>>>>> fbefba51
   ): Promise<void> {
     let docDir
 
@@ -336,14 +332,10 @@
    * @return undefined the modified object
    */
   private async resolveRelativeReference(
-<<<<<<< HEAD
-    refName: string, refDetails: RefDetails, doc: unknown, docPath: string|undefined
-=======
     refName: string,
     refDetails: RefDetails,
-    doc: Unknown,
+    doc: unknown,
     docPath: string | undefined
->>>>>>> fbefba51
   ): Promise<void> {
     if (!refName || (refName && typeof refName.valueOf() !== "string")) {
       throw new Error(
@@ -386,36 +378,22 @@
     if (!parsedReference.localReference) {
       // Since there is no local reference we will replace the key in the object with the parsed
       // json (relative) file it is referring to.
-<<<<<<< HEAD
-      const regex = /.*x-ms-examples.*/ig
-      if (self.options.shouldResolveXmsExamples
-        || (!self.options.shouldResolveXmsExamples && slicedRefName.match(regex) === null)) {
-        // TODO: doc should have a type
-        utils.setObject(doc as {}, slicedRefName, result)
-=======
       const regex = /.*x-ms-examples.*/gi
       if (
         self.options.shouldResolveXmsExamples ||
         (!self.options.shouldResolveXmsExamples &&
           slicedRefName.match(regex) === null)
       ) {
-        utils.setObject(doc, slicedRefName, result)
->>>>>>> fbefba51
+        // TODO: doc should have a type
+        utils.setObject(doc as {}, slicedRefName, result)
       }
     } else {
       // resolve the local reference.
       // make the reference local to the doc being processed
       node.$ref = parsedReference.localReference.value
-<<<<<<< HEAD
       // TODO: doc should have a type
       utils.setObject(doc as {}, slicedRefName, node)
       const slicedLocalReferenceValue = parsedReference.localReference.value.slice(1)
-=======
-      utils.setObject(doc, slicedRefName, node)
-      const slicedLocalReferenceValue = parsedReference.localReference.value.slice(
-        1
-      )
->>>>>>> fbefba51
       let referencedObj = self.visitedEntities[slicedLocalReferenceValue]
       if (!referencedObj) {
         // We get the definition/parameter from the relative file and then add it (make it local)

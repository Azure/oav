// Copyright (c) Microsoft Corporation. All rights reserved.
// Licensed under the MIT License. See License.txt in the project root for license information.

import * as _ from "lodash"
import * as path from "path"
import * as JsonRefs from "json-refs"
import * as utils from "../util/utils"
import * as C from "../util/constants"
import { log } from "../util/logging"
import { PolymorphicTree } from "./polymorphicTree"
import {
  SwaggerObject,
  ParametersDefinitionsObject,
  ParameterObject,
  SchemaObject,
  DefinitionsObject,
  PathsObject,
  OperationObject
} from "yasway"
import { defaultIfUndefinedOrNull } from "../util/defaultIfUndefinedOrNull"
import {
  MutableStringMap,
  Entry,
  entries,
  values,
  keys,
  StringMap
} from "@ts-common/string-map"
import { resolveNestedDefinitions } from "./resolveNestedDefinitions"
import { getOperations } from "../util/methods"
import { map, toArray } from "@ts-common/iterator"
import { arrayMap } from "@ts-common/source-map"
import { Suppression } from "@azure/openapi-markdown"
import * as jsonUtils from "../util/jsonUtils"

const ErrorCodes = C.ErrorCodes

export interface Options {
  consoleLogLevel?: unknown
  shouldResolveRelativePaths?: boolean | null
  shouldResolveXmsExamples?: boolean | null
  shouldResolveAllOf?: boolean
  shouldSetAdditionalPropertiesFalse?: boolean
  shouldResolvePureObjects?: boolean | null
  shouldResolveDiscriminator?: boolean
  shouldResolveParameterizedHost?: boolean | null
  shouldResolveNullableTypes?: boolean
  shouldModelImplicitDefaultResponse?: boolean | null
}

export interface RefDetails {
  def: {
    $ref: string
  }
}

/**
 * @class
 * Resolves the swagger spec by unifying x-ms-paths, resolving relative file references if any,
 * resolving the allOf is present in any model definition and then setting additionalProperties
 * to false if it is not previously set to true or an object in that definition.
 */
export class SpecResolver {
  public specInJson: SwaggerObject

  private readonly specPath: string

  private readonly specDir: unknown

  private readonly visitedEntities: MutableStringMap<SchemaObject> = {}

  private readonly resolvedAllOfModels: MutableStringMap<SchemaObject> = {}

  private readonly options: Options

  /**
   * @constructor
   * Initializes a new instance of the SpecResolver class.
   *
   * @param {string} specPath the (remote|local) swagger spec path
   *
   * @param {object} specInJson the parsed spec in json format
   *
   * @param {object} [options] The options object
   *
   * @param {object} [options.shouldResolveRelativePaths] Should relative paths be resolved?
   *    Default: true
   *
   * @param {object} [options.shouldResolveXmsExamples] Should x-ms-examples be resolved?
   *    Default: true. If options.shouldResolveRelativePaths is false then this option will also be
   *    false implicitly and cannot be overridden.
   *
   * @param {object} [options.shouldResolveAllOf] Should allOf references be resolved? Default: true
   *
   * @param {object} [options.shouldResolveDiscriminator] Should discriminator be resolved?
   *    Default: true
   *
   * @param {object} [options.shouldSetAdditionalPropertiesFalse] Should additionalProperties be set
   *    to false? Default: true
   *
   * @param {object} [options.shouldResolvePureObjects] Should pure objects be resolved?
   *    Default: true
   *
   * @param {object} [options.shouldResolveParameterizedHost] Should x-ms-parameterized-host be
   *    resolved? Default: true
   *
   * @param {object} [options.shouldResolveNullableTypes] Should we allow null values to match any
   *    type? Default: true
   *
   * @param {object} [options.shouldModelImplicitDefaultResponse] Should we model a default response
   *    even if it is not defined? Default: false
   *
   * @return {object} An instance of the SpecResolver class.
   */
  public constructor(specPath: string, specInJson: SwaggerObject, options: Options) {
    if (
      specPath === null ||
      specPath === undefined ||
      typeof specPath !== "string" ||
      !specPath.trim().length
    ) {
      throw new Error(
        "specPath is a required property of type string and it cannot be an empty string."
      )
    }

    if (
      specInJson === null ||
      specInJson === undefined ||
      typeof specInJson !== "object"
    ) {
      throw new Error("specInJson is a required property of type object")
    }
    this.specInJson = specInJson
    this.specPath = specPath
    this.specDir = path.dirname(this.specPath)

    options = defaultIfUndefinedOrNull<Options>(options, {})

    options.shouldResolveRelativePaths = defaultIfUndefinedOrNull(
      options.shouldResolveRelativePaths,
      true
    )

    options.shouldResolveXmsExamples = defaultIfUndefinedOrNull(
      options.shouldResolveXmsExamples,
      true
    )

    if (
      options.shouldResolveAllOf === null ||
      options.shouldResolveAllOf === undefined
    ) {
      if (!_.isUndefined(specInJson.definitions)) {
        options.shouldResolveAllOf = true
      }
    }

    // Resolving allOf is a necessary precondition for resolving discriminators. Hence hard setting
    // this to true
    if (options.shouldResolveDiscriminator) {
      options.shouldResolveAllOf = true
    }

    options.shouldSetAdditionalPropertiesFalse = defaultIfUndefinedOrNull(
      options.shouldSetAdditionalPropertiesFalse,
      options.shouldResolveAllOf
    )

    options.shouldResolvePureObjects = defaultIfUndefinedOrNull(
      options.shouldResolvePureObjects,
      true
    )

    options.shouldResolveDiscriminator = defaultIfUndefinedOrNull(
      options.shouldResolveDiscriminator,
      options.shouldResolveAllOf
    )

    options.shouldResolveParameterizedHost = defaultIfUndefinedOrNull(
      options.shouldResolveParameterizedHost,
      true
    )

    options.shouldResolveNullableTypes = defaultIfUndefinedOrNull(
      options.shouldResolveNullableTypes,
      options.shouldResolveAllOf
    )

    options.shouldModelImplicitDefaultResponse = defaultIfUndefinedOrNull(
      options.shouldModelImplicitDefaultResponse,
      false
    )

    this.options = options
  }

  /**
   * Resolves the swagger spec by unifying x-ms-paths, resolving relative file references if any,
   * resolving the allOf is present in any model definition and then setting additionalProperties
   * to false if it is not previously set to true or an object in that definition.
   */
  public async resolve(suppression: Suppression | undefined): Promise<this> {
    try {
      // path resolvers
      this.unifyXmsPaths()
      if (this.options.shouldResolveRelativePaths) {
        await this.resolveRelativePaths(suppression)
      }
      // resolve nested definitions
      this.specInJson = resolveNestedDefinitions(this.specInJson, this.options)

      // other resolvers (should be moved to resolveNestedDefinitions())
      if (this.options.shouldResolveAllOf) {
        this.resolveAllOfInDefinitions()
      }
      if (this.options.shouldResolveDiscriminator) {
        this.resolveDiscriminator()
      }
      if (this.options.shouldResolveAllOf) {
        this.deleteReferencesToAllOf()
      }
      if (this.options.shouldSetAdditionalPropertiesFalse) {
        this.setAdditionalPropertiesFalse()
      }
      if (this.options.shouldResolveParameterizedHost) {
        this.resolveParameterizedHost()
      }
      if (this.options.shouldResolvePureObjects) {
        this.resolvePureObjects()
      }
      if (this.options.shouldResolveNullableTypes) {
        this.resolveNullableTypes()
      }
     } catch (err) {
      const e = {
<<<<<<< HEAD
        message: err.message,
=======
        message: "internal error: " + err.message,
>>>>>>> ea608386
        code: ErrorCodes.ResolveSpecError.name,
        id: ErrorCodes.ResolveSpecError.id,
        innerErrors: [err]
      }
      log.error(err)
      throw e
    }
    return this
  }

  /**
   * Resolves the references to relative paths in the provided object.
   *
   * @param {object} [doc] the json doc that contains relative references. Default: self.specInJson
   *    (current swagger spec).
   *
   * @param {string} [docPath] the absolute (local|remote) path of the doc Default: self.specPath
   *    (current swagger spec path).
   *
   * @param {string} [filterType] the type of paths to filter. By default the method will resolve
   *    'relative' and 'remote' references.
   *    If provided the value should be 'all'. This indicates that 'local' references should also be
   *    resolved apart from the default ones.
   *
   * @return {Promise<void>}
   */
  private async resolveRelativePaths(
    suppression: Suppression | undefined,
    doc?: object,
    docPath?: string,
    filterType?: string,
  ): Promise<void> {
    let docDir

    const options = {
      /* TODO: it looks like a bug, relativeBase is always undefined */
      relativeBase: docDir,
      filter: ["relative", "remote"]
    }

    if (!doc) {
      doc = this.specInJson
    }
    if (!docPath) {
      docPath = this.specPath
      docDir = this.specDir
    }
    if (!docDir) {
      docDir = path.dirname(docPath)
    }
    if (filterType === "all") {
      delete options.filter
    }

    const allRefsRemoteRelative = JsonRefs.findRefs(doc, options)
    const e = entries(allRefsRemoteRelative as StringMap<RefDetails>)
    const promiseFactories = toArray(
      map(
        e,
        ([refName, refDetails]) =>
          async () => await this.resolveRelativeReference(
            refName, refDetails, doc, docPath, suppression
          )
      )
    )
    if (promiseFactories.length) {
      await utils.executePromisesSequentially(promiseFactories)
    }
  }

  /**
   * Merges the x-ms-paths object into the paths object in swagger spec. The method assumes that the
   * paths present in "x-ms-paths" and "paths" are unique. Hence it does a simple union.
   */
  private unifyXmsPaths(): void {
    // unify x-ms-paths into paths
    const xmsPaths = this.specInJson["x-ms-paths"]
    const paths = this.specInJson.paths as PathsObject
    if (
      xmsPaths &&
      xmsPaths instanceof Object &&
      toArray(keys(xmsPaths)).length > 0
    ) {
      for (const [property, v] of entries(xmsPaths)) {
        paths[property] = v
      }
      this.specInJson.paths = utils.mergeObjects(xmsPaths, paths)
    }
  }

  /**
   * Resolves the relative reference in the provided object. If the object to be resolved contains
   * more relative references then this method will call resolveRelativePaths
   *
   * @param refName the reference name/location that has a relative reference
   *
   * @param refDetails the value or the object that the refName points at
   *
   * @param doc the doc in which the refName exists
   *
   * @param docPath the absolute (local|remote) path of the doc
   *
   * @return undefined the modified object
   */
  private async resolveRelativeReference(
    refName: string,
    refDetails: RefDetails,
    doc: unknown,
    docPath: string | undefined,
    suppression: Suppression | undefined,
  ): Promise<void> {
    if (!refName || (refName && typeof refName.valueOf() !== "string")) {
      throw new Error(
        'refName cannot be null or undefined and must be of type "string".'
      )
    }

    if (!refDetails || (refDetails && !(refDetails instanceof Object))) {
      throw new Error(
        'refDetails cannot be null or undefined and must be of type "object".'
      )
    }

    if (!doc || (doc && !(doc instanceof Object))) {
      throw new Error(
        'doc cannot be null or undefined and must be of type "object".'
      )
    }

    if (!docPath || (docPath && typeof docPath.valueOf() !== "string")) {
      throw new Error(
        'docPath cannot be null or undefined and must be of type "string".'
      )
    }

    const node = refDetails.def
    const slicedRefName = refName.slice(1)
    const reference = node.$ref
    const parsedReference = utils.parseReferenceInSwagger(reference)
    const docDir = path.dirname(docPath)

    if (parsedReference.filePath) {
      // assuming that everything in the spec is relative to it, let us join the spec directory
      // and the file path in reference.
      docPath = utils.joinPath(docDir, parsedReference.filePath)
    }

    const result = await jsonUtils.parseJson(suppression, docPath)
    if (!parsedReference.localReference) {
      // Since there is no local reference we will replace the key in the object with the parsed
      // json (relative) file it is referring to.
      const regex = /.*x-ms-examples.*/gi
      if (
        this.options.shouldResolveXmsExamples ||
        (!this.options.shouldResolveXmsExamples &&
          slicedRefName.match(regex) === null)
      ) {
        // TODO: doc should have a type
        utils.setObject(doc as {}, slicedRefName, result)
      }
    } else {
      // resolve the local reference.
      // make the reference local to the doc being processed
      node.$ref = parsedReference.localReference.value
      // TODO: doc should have a type
      utils.setObject(doc as {}, slicedRefName, node)
      const slicedLocalReferenceValue = parsedReference.localReference.value.slice(
        1
      )
      let referencedObj = this.visitedEntities[slicedLocalReferenceValue]
      if (!referencedObj) {
        // We get the definition/parameter from the relative file and then add it (make it local)
        // to the doc (i.e. self.specInJson) being processed.
        referencedObj = utils.getObject(
          result,
          slicedLocalReferenceValue
        ) as SchemaObject
        utils.setObject(
          this.specInJson,
          slicedLocalReferenceValue,
          referencedObj
        )
        this.visitedEntities[slicedLocalReferenceValue] = referencedObj
        await this.resolveRelativePaths(suppression, referencedObj, docPath, "all")
        // After resolving a model definition, if there are models that have an allOf on that model
        // definition.
        // It may be possible that those models are not being referenced anywhere. Hence, we must
        // ensure that they are consumed as well. Example model "CopyActivity" in file
        // arm-datafactory/2017-03-01-preview/swagger/entityTypes/Pipeline.json is having an allOf
        // on model "Activity". Spec "datafactory.json" has references to "Activity" in
        // Pipeline.json but there are no references to "CopyActivity". The following code, ensures
        // that we do not forget such models while resolving relative swaggers.
        if (result && result.definitions) {
          const definitions = result.definitions
          const unresolvedDefinitions: Array<() => Promise<void>> = []

          const processDefinition = ([defName, def]: Entry<SchemaObject>) => {
            unresolvedDefinitions.push(async () => {
              const allOf = def.allOf
              if (allOf) {
                const matchFound = allOf.some(
                  () => !this.visitedEntities[`/definitions/${defName}`]
                )
                if (matchFound) {
                  const slicedDefinitionRef = `/definitions/${defName}`
                  const definitionObj = definitions[defName]
                  utils.setObject(
                    this.specInJson,
                    slicedDefinitionRef,
                    definitionObj
                  )
                  this.visitedEntities[slicedDefinitionRef] = definitionObj
                  await this.resolveRelativePaths(suppression, definitionObj, docPath, "all")
                }
              }
            })
          }

          for (const entry of entries(result.definitions)) {
            processDefinition(entry)
          }

          await utils.executePromisesSequentially(unresolvedDefinitions)
        }
      }
    }
  }

  /**
   * Resolves the "allOf" array present in swagger model definitions by composing all the properties
   * of the parent model into the child model.
   */
  private resolveAllOfInDefinitions(): void {
    const spec = this.specInJson
    const definitions = spec.definitions as DefinitionsObject
    for (const [modelName, model] of entries(definitions)) {
      const modelRef = "/definitions/" + modelName
      this.resolveAllOfInModel(model, modelRef)
    }
  }

  /**
   * Resolves the "allOf" array present in swagger model definitions by composing all the properties
   * of the parent model into the child model.
   */
  private resolveAllOfInModel(
    model: SchemaObject,
    modelRef: string | undefined
  ) {
    const spec = this.specInJson

    if (!model || (model && typeof model !== "object")) {
      throw new Error(
        `model cannot be null or undefined and must of type "object".`
      )
    }

    if (!modelRef || (modelRef && typeof modelRef.valueOf() !== "string")) {
      throw new Error(
        `model cannot be null or undefined and must of type "string".`
      )
    }

    if (modelRef.startsWith("#")) {
      modelRef = modelRef.slice(1)
    }

    if (!this.resolvedAllOfModels[modelRef]) {
      if (model && model.allOf) {
        model.allOf.forEach(item => {
          const ref = item.$ref
          const slicedRef = ref ? ref.slice(1) : undefined
          const referencedModel =
            slicedRef === undefined
              ? item
              : (utils.getObject(spec, slicedRef) as SchemaObject)
          if (referencedModel.allOf) {
            this.resolveAllOfInModel(referencedModel, slicedRef)
          }
          model = this.mergeParentAllOfInChild(referencedModel, model)
          this.resolvedAllOfModels[slicedRef as string] = referencedModel
        })
      } else {
        this.resolvedAllOfModels[modelRef] = model
        return model
      }
    }

    return undefined
  }

  /**
   * Merges the properties of the parent model into the child model.
   *
   * @param {object} parent object to be merged. Example: "Resource".
   *
   * @param {object} child object to be merged. Example: "Storage".
   *
   * @return {object} returns the merged child object
   */
  private mergeParentAllOfInChild(
    parent: SchemaObject,
    child: SchemaObject
  ): SchemaObject {
    if (!parent || (parent && typeof parent !== "object")) {
      throw new Error(`parent must be of type "object".`)
    }
    if (!child || (child && typeof child !== "object")) {
      throw new Error(`child must be of type "object".`)
    }
    // merge the parent (Resource) model's properties into the properties
    // of the child (StorageAccount) model.
    if (!parent.properties) {
      parent.properties = {}
    }
    if (!child.properties) {
      child.properties = {}
    }
    child.properties = utils.mergeObjects(parent.properties, child.properties)
    // merge the array of required properties
    if (parent.required) {
      if (!child.required) {
        child.required = []
      }
      child.required = [...new Set([...parent.required, ...child.required])]
    }
    // merge x-ms-azure-resource
    if (parent["x-ms-azure-resource"]) {
      child["x-ms-azure-resource"] = parent["x-ms-azure-resource"]
    }
    return child
  }

  /**
   * Deletes all the references to allOf from all the model definitions in the swagger spec.
   */
  private deleteReferencesToAllOf(): void {
    const spec = this.specInJson
    const definitions = spec.definitions as DefinitionsObject
    for (const model of values(definitions)) {
      if (model.allOf) {
        delete model.allOf
      }
    }
  }

  /**
   * Sets additionalProperties to false if additionalProperties is not defined.
   */
  private setAdditionalPropertiesFalse(): void {
    const spec = this.specInJson
    const definitions = spec.definitions as DefinitionsObject

    for (const model of values(definitions)) {
      if (
        !model.additionalProperties &&
        !(
          !model.properties ||
          (model.properties && toArray(keys(model.properties)).length === 0)
        )
      ) {
        model.additionalProperties = false
      }
    }
  }

  /**
   * Resolves the parameters provided in 'x-ms-parameterized-host'
   * extension by adding those parameters as local parameters to every operation.
   *
   * ModelValidation:
   * This step should only be performed for model validation as we need to
   * make sure that the examples contain correct values for parameters
   * defined in 'x-ms-parameterized-host'.hostTemplate. Moreover, they are a
   * part of the baseUrl.
   *
   * SemanticValidation:
   * This step should not be performed for semantic validation, otherwise there will
   * be a mismatch between the number of path parameters provided in the operation
   * definition and the number of parameters actually present in the path template.
   */
  private resolveParameterizedHost(): void {
    const spec = this.specInJson
    const parameterizedHost = spec[C.xmsParameterizedHost]
    const hostParameters = parameterizedHost
      ? parameterizedHost.parameters
      : null
    if (parameterizedHost && hostParameters) {
      const paths = spec.paths
      for (const verbs of values(paths)) {
        for (const operation of getOperations(verbs)) {
          let operationParameters = operation.parameters
          if (!operationParameters) {
            operationParameters = []
          }
          // merge host parameters into parameters for that operation.
          operation.parameters = operationParameters.concat(hostParameters)
        }
      }
    }
  }

  /**
   * Resolves entities (parameters, definitions, model properties, etc.) in the spec that are true
   * objects.
   * i.e `"type": "object"` and `"properties": {}` or `"properties"` is absent or the entity has
   * "additionalProperties": { "type": "object" }.
   */
  private resolvePureObjects(): void {
    const spec = this.specInJson
    const definitions = spec.definitions

    // scan definitions and properties of every model in definitions
    for (const model of values(definitions)) {
      utils.relaxModelLikeEntities(model)
    }

    const resolveOperation = (operation: OperationObject) => {
      // scan every parameter in the operation
      const consumes = _.isUndefined(operation.consumes)
        ? _.isUndefined(spec.consumes)
          ? ["application/json"]
          : spec.consumes
        : operation.consumes

      const produces = _.isUndefined(operation.produces)
        ? _.isUndefined(spec.produces)
          ? ["application/json"]
          : spec.produces
        : operation.produces

      const octetStream = (elements: string[]) =>
        elements.some(e => e.toLowerCase() === "application/octet-stream")

      const resolveParameter2 = (param: ParameterObject) => {
        if (
          param.in &&
          param.in === "body" &&
          param.schema &&
          !octetStream(consumes)
        ) {
          param.schema = utils.relaxModelLikeEntities(param.schema)
        } else {
          param = utils.relaxEntityType(param, param.required)
        }
      }

      if (operation.parameters) {
        operation.parameters.forEach(resolveParameter2)
      }
      // scan every response in the operation
      for (const response of values(operation.responses)) {
        if (
          response.schema &&
          !octetStream(produces) &&
          response.schema.type !== "file"
        ) {
          response.schema = utils.relaxModelLikeEntities(response.schema)
        }
      }
    }

    const resolveParameter = (param: ParameterObject) => {
      if (param.in && param.in === "body" && param.schema) {
        param.schema = utils.relaxModelLikeEntities(param.schema)
      } else {
        param = utils.relaxEntityType(param, param.required)
      }
    }

    // scan every operation
    for (const pathObj of values(spec.paths)) {
      for (const operation of getOperations(pathObj)) {
        resolveOperation(operation)
      }
      // scan path level parameters if any
      if (pathObj.parameters) {
        pathObj.parameters.forEach(resolveParameter)
      }
    }
    // scan global parameters
    const parameters = spec.parameters as ParametersDefinitionsObject
    for (const [paramName, parameter] of entries(parameters)) {
      if (parameter.in && parameter.in === "body" && parameter.schema) {
        parameter.schema = utils.relaxModelLikeEntities(parameter.schema)
      }
      parameters[paramName] = utils.relaxEntityType(
        parameter,
        parameter.required
      )
    }
  }

  /**
   * Resolves the discriminator by replacing all the references to the parent model with a oneOf
   * array containing
   * references to the parent model and all its child models. It also modifies the discriminator
   * property in
   * the child models by making it a constant (enum with one value) with the value expected for that
   * model
   * type on the wire.
   * For example: There is a model named "Animal" with a discriminator as "animalType". Models like
   * "Cat", "Dog",
   * "Tiger" are children (having "allof": [ { "$ref": "#/definitions/Animal" } ] on) of "Animal" in
   *  the swagger spec.
   *
   * - This method will replace all the locations in the swagger spec that have a reference to the
   * parent model "Animal" ("$ref": "#/definitions/Animal") except the allOf reference with a oneOf
   * reference
   * "oneOf": [ { "$ref": "#/definitions/Animal" }, { "$ref": "#/definitions/Cat" }, { "$ref":
   * "#/definitions/Dog" }, { "$ref": "#/definitions/Tiger" } ]
   *
   * - It will also add a constant value (name of that animal on the wire or the value provided by
   * "x-ms-discriminator-value")
   * to the discrimiantor property "animalType" for each of the child models.
   * For example:  the Cat model's discriminator property will look like:
   * "Cat": { "required": [ "animalType" ], "properties": { "animalType": { "type": "string",
   * "enum": [ "Cat" ] },  . . } }.
   */
  private resolveDiscriminator(): void {
    const spec = this.specInJson
    const definitions = spec.definitions as DefinitionsObject
    const subTreeMap = new Map()
    const references = JsonRefs.findRefs(spec)

    for (const [modelName, model] of entries(definitions)) {
      const discriminator = model.discriminator
      if (discriminator) {
        let rootNode = subTreeMap.get(modelName)
        if (!rootNode) {
          rootNode = this.createPolymorphicTree(
            modelName,
            discriminator,
            subTreeMap
          )
        }
        this.updateReferencesWithOneOf(subTreeMap, references as any)
      }
    }
  }

  /**
   * Resolves all properties in models or responses that have a "type" defined, so that if the
   * property
   * is marked with "x-nullable", we'd honor it: we'd relax the type to include "null" if value is
   * true, we won't if value is false.
   * If the property does not have the "x-nullable" extension, then if not required, we'll relax
   * the type to include "null"; if required we won't.
   * The way we're relaxing the type is to have the model be a "oneOf" array with one value being
   * the original content of the model and the second value "type": "null".
   */
  private resolveNullableTypes(): void {
    const spec = this.specInJson
    const definitions = spec.definitions as DefinitionsObject

    // scan definitions and properties of every model in definitions
    for (const [defName, model] of entries(definitions)) {
      definitions[defName] = utils.allowNullableTypes(model)
    }
    // scan every operation response
    for (const pathObj of values(spec.paths)) {
      // need to handle parameters at this level
      if (pathObj.parameters) {
        pathObj.parameters = arrayMap(pathObj.parameters, utils.allowNullableParams)
      }
      for (const operation of getOperations(pathObj)) {
        // need to account for parameters, except for path parameters
        if (operation.parameters) {
          operation.parameters = arrayMap(operation.parameters, utils.allowNullableParams)
        }
        // going through responses
        for (const response of values(operation.responses)) {
          if (response.schema && response.schema.type !== "file") {
            response.schema = utils.allowNullableTypes(response.schema)
          }
        }
      }
    }

    // scan parameter definitions
    const parameters = spec.parameters as ParametersDefinitionsObject
    for (const [parameterName, parameter] of entries(parameters)) {
      parameters[parameterName] = utils.allowNullableParams(parameter)
    }
  }

  /**
   * Updates the reference to a parent node with a oneOf array containing a reference to the parent
   * and all its children.
   *
   * @param {Map<string, PolymorphicTree>} subTreeMap - A map containing a reference to a node in
   *    the PolymorphicTree.
   * @param {object} references - This object is the output of findRefs function from "json-refs"
   * library. Please refer
   * to the documentation of json-refs over
   * [here](https://bit.ly/2sw5MOa)
   * for detailed structure of the object.
   */
  private updateReferencesWithOneOf(
    subTreeMap: Map<string, PolymorphicTree>,
    references: Array<{ readonly uri: unknown }>
  ): void {
    const spec = this.specInJson

    for (const node of subTreeMap.values()) {
      // Have to process all the non-leaf nodes only
      if (node.children.size > 0) {
        const locationsToBeUpdated = []
        const modelReference = `#/definitions/${node.name}`
        // Create a list of all the locations where the current node is referenced
        for (const key in references) {
          if (
            references[key].uri === modelReference &&
            key.indexOf("allOf") === -1 &&
            key.indexOf("oneOf") === -1
          ) {
            locationsToBeUpdated.push(key)
          }
        }
        // Replace the reference to that node in that location with a oneOf array
        // containing reference to the node and all its children.
        for (const location of locationsToBeUpdated) {
          const slicedLocation = location.slice(1)
          const obj = utils.getObject(spec, slicedLocation) as any
          if (obj) {
            if (obj.$ref) {
              delete obj.$ref
            }
            obj.oneOf = [...this.buildOneOfReferences(node)]
            utils.setObject(spec, slicedLocation, obj)
          }
        }
      }
    }
  }

  /**
   * Creates a PolymorphicTree for a given model in the inheritance chain
   *
   * @param {string} name- Name of the model for which the tree needs to be created.
   * @param {string} discriminator- Name of the property that is marked as the discriminator.
   * @param {Map<string, PolymorphicTree>} subTreeMap- A map that stores a reference to
   * PolymorphicTree for a given model in the inheritance chain.
   * @returns {PolymorphicTree} rootNode- A PolymorphicTree that represents the model in the
   * inheritance chain.
   */
  private createPolymorphicTree(
    name: string,
    discriminator: string,
    subTreeMap: Map<string, PolymorphicTree>
  ): PolymorphicTree {
    if (
      name === null ||
      name === undefined ||
      typeof name.valueOf() !== "string" ||
      !name.trim().length
    ) {
      throw new Error(
        "name is a required property of type string and it cannot be an empty string."
      )
    }

    if (
      discriminator === null ||
      discriminator === undefined ||
      typeof discriminator.valueOf() !== "string" ||
      !discriminator.trim().length
    ) {
      throw new Error(
        "discriminator is a required property of type string and it cannot be an empty string."
      )
    }

    if (
      subTreeMap === null ||
      subTreeMap === undefined ||
      !(subTreeMap instanceof Map)
    ) {
      throw new Error("subTreeMap is a required property of type Map.")
    }

    const rootNode = new PolymorphicTree(name)
    const definitions = this.specInJson.definitions as DefinitionsObject

    // Adding the model name or it's discriminator value as an enum constraint with one value
    // (constant) on property marked as discriminator
    const definition = definitions[name]
    if (definition && definition.properties) {
      const d = definition.properties[discriminator]
      if (d) {
        const val = definition["x-ms-discriminator-value"] || name
        // Ensure that the property marked as a discriminator has only one value in the enum
        // constraint for that model and it
        // should be the one that is the model name or the value indicated by
        // x-ms-discriminator-value. This will make the discriminator
        // property a constant (in json schema terms).
        if (d.$ref) {
          delete d.$ref
        }
        // We will set "type" to "string". It is safe to assume that properties marked as
        // "discriminator" will be of type "string"
        // as it needs to refer to a model definition name. Model name would be a key in the
        // definitions object/dictionary in the
        // swagger spec. keys would always be a string in a JSON object/dictionary.
        if (!d.type) {
          d.type = "string"
        }
        d.enum = [`${val}`]
      }
    }

    const children = this.findChildren(name)
    for (const childName of children) {
      const childObj = this.createPolymorphicTree(
        childName,
        discriminator,
        subTreeMap
      )
      rootNode.addChildByObject(childObj)
    }
    // Adding the created sub tree in the subTreeMap for future use.
    subTreeMap.set(rootNode.name, rootNode)
    return rootNode
  }

  /**
   * Finds children of a given model in the inheritance chain.
   *
   * @param {string} name- Name of the model for which the children need to be found.
   * @returns {Set} result- A set of model names that are the children of the given model in the
   *    inheritance chain.
   */
  private findChildren(name: string): Set<string> {
    if (
      name === null ||
      name === undefined ||
      typeof name.valueOf() !== "string" ||
      !name.trim().length
    ) {
      throw new Error(
        "name is a required property of type string and it cannot be an empty string."
      )
    }
    const definitions = this.specInJson.definitions as DefinitionsObject
    const reference = `#/definitions/${name}`
    const result = new Set()

    const findReferences = (definitionName: string) => {
      const definition = definitions[definitionName]
      if (definition && definition.allOf) {
        definition.allOf.forEach(item => {
          // TODO: What if there is an inline definition instead of $ref
          if (item.$ref && item.$ref === reference) {
            log.debug(
              `reference found: ${reference} in definition: ${definitionName}`
            )
            result.add(definitionName)
          }
        })
      }
    }

    for (const definitionName of keys(definitions)) {
      findReferences(definitionName)
    }

    return result
  }

  /**
   * Builds the oneOf array of references that comprise of the parent and its children.
   *
   * @param {PolymorphicTree} rootNode- A PolymorphicTree that represents the model in the
   *    inheritance chain.
   * @returns {PolymorphicTree} An array of reference objects that comprise of the
   *    parent and its children.
   */
  private buildOneOfReferences(rootNode: PolymorphicTree): Set<SchemaObject> {
    let result = new Set<SchemaObject>()
    result.add({ $ref: `#/definitions/${rootNode.name}` })
    for (const enObj of rootNode.children.values()) {
      if (enObj) {
        result = new Set([...result, ...this.buildOneOfReferences(enObj)])
      }
    }
    return result
  }
}<|MERGE_RESOLUTION|>--- conflicted
+++ resolved
@@ -234,11 +234,7 @@
       }
      } catch (err) {
       const e = {
-<<<<<<< HEAD
-        message: err.message,
-=======
         message: "internal error: " + err.message,
->>>>>>> ea608386
         code: ErrorCodes.ResolveSpecError.name,
         id: ErrorCodes.ResolveSpecError.id,
         innerErrors: [err]

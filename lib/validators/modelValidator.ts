// Copyright (c) Microsoft Corporation. All rights reserved.
// Licensed under the MIT License. See License.txt in the project root for license information.
import { filter, toArray } from "@ts-common/iterator"
import { JsonRef } from "@ts-common/json"
import * as jsonParser from "@ts-common/json-parser"
import { getDescendantFilePosition } from "@ts-common/source-map"
import * as sm from "@ts-common/string-map"
import * as msRest from "ms-rest"
import * as Sway from "yasway"
import { ResponseWrapper } from "../models/responseWrapper"
import { CommonError } from "../util/commonError"
import * as C from "../util/constants"
import * as jsonUtils from "../util/jsonUtils"
import { log } from "../util/logging"
import { ModelValidationError } from "../util/modelValidationError"
import { processErrors, setPositionAndUrl } from "../util/processErrors"
import { MultipleScenarios, Scenario } from "../util/responseReducer"
import { OperationResultType } from "../util/scenarioReducer"
import * as utils from "../util/utils"
import { getTitle } from "./specTransformer"
import {
  ExampleResponse,
  RequestValidation,
  SpecValidationResult,
  SpecValidator,
  ValidationResult,
  ValidationResultScenarios
} from "./specValidator"

const HttpRequest = msRest.WebResource

export class ModelValidator extends SpecValidator<SpecValidationResult> {
  private exampleJsonMap = new Map<string, Sway.SwaggerObject>()
  /*
   * Validates the given operationIds or all the operations in the spec.
   *
   * @param {string} [operationIds] - A comma separated string specifying the operations to be
   * validated.
   * If not specified then the entire spec is validated.
   */
  public async validateOperations(operationIds?: string): Promise<void> {
    if (!this.swaggerApi) {
      throw new Error(
        // tslint:disable-next-line: max-line-length
        `Please call "specValidator.initialize()" before calling this method, so that swaggerApi is populated.`
      )
    }
    if (
      operationIds !== null &&
      operationIds !== undefined &&
      typeof operationIds.valueOf() !== "string"
    ) {
      throw new Error(`operationIds parameter must be of type 'string'.`)
    }

    let operations = this.swaggerApi.getOperations()
    if (operationIds) {
      const operationIdsObj: sm.MutableStringMap<unknown> = {}
      operationIds
        .trim()
        .split(",")
        .forEach(item => (operationIdsObj[item.trim()] = 1))
      const operationsToValidate = operations.filter(item =>
        Boolean(operationIdsObj[item.operationId])
      )
      if (operationsToValidate.length) {
        operations = operationsToValidate
      }
    }

    for (const operation of operations) {
      this.specValidationResult.operations[operation.operationId] = {
        "x-ms-examples": {},
        "example-in-spec": {}
      }
      await this.validateOperation(operation)
      const operationResult = this.specValidationResult.operations[operation.operationId]
      if (operationResult === undefined) {
        throw new Error("operationResult is undefined")
      }
      const example = operationResult[C.exampleInSpec]
      if (example === undefined) {
        throw new Error("example is undefined")
      }
      if (sm.isEmpty(sm.toStringMap(example))) {
        delete operationResult[C.exampleInSpec]
      }
    }
  }

<<<<<<< HEAD
  private async loadExamplesForOperation(exampleFilePath: string) {
    try {
      const exampleJson = await jsonUtils.parseJson(
        undefined,
        exampleFilePath,
        jsonParser.defaultErrorReport
      )
      this.exampleJsonMap.set(exampleFilePath, exampleJson)
=======
  private async loadExamplesForOperation(exampleFilePath: string): Promise<void> {
    try {
      if (!this.exampleJsonMap.has(exampleFilePath)) {
        const exampleJson = await jsonUtils.parseJson(
          undefined,
          exampleFilePath,
          jsonParser.defaultErrorReport
        )
        this.exampleJsonMap.set(exampleFilePath, exampleJson)
      }

>>>>>>> bd5d2bd8
      // let position: sourcemap.FilePosition = sourcemap.getDescendantFilePosition(exampleJson, ["parameters","profileName"])
      // console.log(position.line + position.column);
    } catch (error) {
      throw new Error(`Failed to load a reference example file ${exampleFilePath}. (${error})`)
    }
  }
  private initializeExampleResult(
    operationId: string,
    exampleType: string,
    scenarioName: string | undefined
  ): void {
    const initialResult = {
      isValid: true,
      request: {
        isValid: true
      },
      responses: {}
    }
    let operationResult = this.specValidationResult.operations[operationId]
    if (!operationResult) {
      operationResult = {}
    }
    if (exampleType === C.exampleInSpec) {
      const example = operationResult[exampleType]
      if (!example || (example && sm.isEmpty(sm.toStringMap(example)))) {
        operationResult[exampleType] = initialResult
      }
    }

    if (exampleType === C.xmsExamples) {
      const example = operationResult[exampleType]
      if (example === undefined) {
        throw new Error("example is undefined")
      }
      if (!example.scenarios) {
        example.scenarios = {}
      }
      if (scenarioName === undefined) {
        throw new Error("scenarioName === undefined")
      }
      if (!example.scenarios[scenarioName]) {
        example.scenarios[scenarioName] = initialResult
      }
    }
    this.specValidationResult.operations[operationId] = operationResult
  }

  private getExample(
    operationId: string,
    exampleType: OperationResultType,
    scenarioName: string | undefined
  ): {
    operationResult: Scenario // OperationExampleResult
    part: string
  } {
    const operation = this.specValidationResult.operations[operationId]
    if (operation === undefined) {
      throw new Error("operation is undefined")
    }
    const example = operation[exampleType]
    if (example === undefined) {
      throw new Error("example is undefined")
    }
    if (exampleType === C.xmsExamples) {
      const scenarios = (example as MultipleScenarios).scenarios
      if (scenarios === undefined) {
        throw new Error("scenarios is undefined")
      }
      const scenario = scenarios[scenarioName as string]
      if (scenario === undefined) {
        throw new Error("scenario is undefined")
      }
      return {
        operationResult: scenario,
        part: `for x-ms-example "${scenarioName}" in operation "${operationId}"`
      }
    } else {
      return {
        operationResult: example as Scenario,
        part: `for example in spec for operation "${operationId}"`
      }
    }
  }

  private constructRequestResultWrapper(
    operationId: string,
    requestValidationErrors: ModelValidationError[],
    requestValidationWarnings: unknown[] | undefined,
    exampleType: OperationResultType,
    scenarioName?: string,
    exampleFilePath?: string
  ): void {
    this.initializeExampleResult(operationId, exampleType, scenarioName)
    const { operationResult, part } = this.getExample(operationId, exampleType, scenarioName)
    const subMsg = `validating the request ${part}`
    const infoMsg = `Request parameters ${part} is valid.`
    let errorMsg
    let warnMsg
    if (requestValidationErrors && requestValidationErrors.length) {
      errorMsg = `Found errors in ${subMsg}.`
      this.constructRequestResult(
        operationResult,
        false,
        errorMsg,
        requestValidationErrors,
        null,
        exampleFilePath
      )
    } else {
      this.constructRequestResult(operationResult, true, infoMsg)
    }
    if (requestValidationWarnings && requestValidationWarnings.length) {
      warnMsg = `Found warnings in ${subMsg}.`
      this.constructRequestResult(operationResult, true, warnMsg, null, requestValidationWarnings)
    }
  }

  private constructResponseResultWrapper(
    operationId: string,
    responseStatusCode: string,
    responseValidationErrors: ModelValidationError[],
    responseValidationWarnings: unknown[] | undefined,
    exampleType: OperationResultType,
    scenarioName?: string
  ): void {
    this.initializeExampleResult(operationId, exampleType, scenarioName)
    const { operationResult, part } = this.getExample(operationId, exampleType, scenarioName)
    const subMsg = `validating the response with statusCode "${responseStatusCode}" ${part}`
    const infoMsg = `Response with statusCode "${responseStatusCode}" ${part} is valid.`
    let errorMsg
    let warnMsg
    if (responseValidationErrors && responseValidationErrors.length) {
      errorMsg = `Found errors in ${subMsg}.`
      this.constructResponseResult(
        operationResult,
        responseStatusCode,
        false,
        errorMsg,
        responseValidationErrors
      )
    } else {
      this.constructResponseResult(operationResult, responseStatusCode, true, infoMsg)
    }
    if (responseValidationWarnings && responseValidationWarnings.length) {
      warnMsg = `Found warnings in ${subMsg}.`
      this.constructResponseResult(
        operationResult,
        responseStatusCode,
        true,
        warnMsg,
        null,
        responseValidationWarnings
      )
    }
  }

  /*
   * Constructs the validation result for an operation.
   *
   * @param {object} operation - The operation object.
   *
   * @param {object} result - The validation result that needs to be added to the uber
   * validationResult object for the entire spec.
   *
   * @param {string} exampleType A string specifying the type of example. "x-ms-example",
   *    "example-in-spec".
   *
   * @return {object} xmsExample - The xmsExample object.
   */
  private constructOperationResult(
    operation: Sway.Operation,
    result: ValidationResult,
    exampleType: OperationResultType,
    exampleFileMap?: Map<string, string>
  ): void {
    const operationId = operation.operationId
    if (result.exampleNotFound) {
      const operationResult = this.specValidationResult.operations[operationId]
      if (operationResult === undefined) {
        throw new Error("example is undefined")
      }
      const example = operationResult[exampleType]
      if (example === undefined) {
        throw new Error("example is undefined")
      }
      example.error = result.exampleNotFound
      // log.error(result.exampleNotFound)
    }
    if (exampleType === C.xmsExamples) {
      if (result.scenarios) {
        for (const [scenario, v] of sm.entries(result.scenarios)) {
          const requestValidation = v.requestValidation
          if (requestValidation === undefined) {
            throw new Error("requestValidation is undefined")
          }
          const validationResult = requestValidation.validationResult
          if (validationResult === undefined) {
            throw new Error("validationResult is undefined")
          }
          // requestValidation
          const requestValidationErrors = validationResult.errors
          const requestValidationWarnings = validationResult.warnings
          this.constructRequestResultWrapper(
            operationId,
            requestValidationErrors,
            requestValidationWarnings,
            exampleType,
            scenario,
            exampleFileMap !== undefined ? exampleFileMap.get(scenario) : undefined
          )
          // responseValidation
          const responseValidation = result.scenarios[scenario].responseValidation
          if (responseValidation === undefined) {
            throw new Error("responseValidation is undefined")
          }
          for (const [responseStatusCode, value] of sm.entries(responseValidation)) {
            this.constructResponseResultWrapper(
              operationId,
              responseStatusCode,
              value.errors,
              value.warnings,
              exampleType,
              scenario
            )
          }
        }
      }
    } else if (exampleType === C.exampleInSpec) {
      if (
        result.requestValidation &&
        toArray(sm.keys(result.requestValidation as sm.StringMap<unknown>)).length
      ) {
        // requestValidation
        const validationResult = result.requestValidation.validationResult
        if (validationResult === undefined) {
          throw new Error("validationResult is undefined")
        }
        const requestValidationErrors = validationResult.errors
        const requestValidationWarnings = validationResult.warnings
        this.constructRequestResultWrapper(
          operationId,
          requestValidationErrors,
          requestValidationWarnings,
          exampleType
        )
      }
      if (result.responseValidation && !sm.isEmpty(result.responseValidation)) {
        // responseValidation
        for (const [responseStatusCode, value] of sm.entries(result.responseValidation)) {
          this.constructResponseResultWrapper(
            operationId,
            responseStatusCode,
            value.errors,
            value.warnings,
            exampleType
          )
        }
      }
    }
  }

  /*
   * Validates the x-ms-examples object for an operation if specified in the swagger spec.
   *
   * @param {object} operation - The operation object.
   */
  private async validateXmsExamples(operation: Sway.Operation): Promise<void> {
    if (operation === null || operation === undefined || typeof operation !== "object") {
      throw new Error("operation cannot be null or undefined and must be of type 'object'.")
    }
    const xmsExamples = operation[C.xmsExamples]
    const resultScenarios: ValidationResultScenarios = {}
    const result: ValidationResult = {
      scenarios: resultScenarios
    }
    const exampleFileMap = new Map<string, string>()
    if (xmsExamples) {
      for (const [scenario, xmsExampleFunc] of sm.entries<any>(xmsExamples)) {
        const xmsExample = xmsExampleFunc()
        resultScenarios[scenario] = {
          requestValidation: this.validateRequest(operation, xmsExample.parameters),
          responseValidation: this.validateXmsExampleResponses(operation, xmsExample.responses)
        }
        exampleFileMap.set(scenario, xmsExample.docPath)
        await this.loadExamplesForOperation(xmsExample.docPath)
      }
      result.scenarios = resultScenarios
    } else {
      const msg = `x-ms-example not found in ${operation.operationId}.`
      result.exampleNotFound = this.constructErrorObject({
        code: C.ErrorCodes.XmsExampleNotFoundError,
        message: msg,
        skipValidityStatusUpdate: true,
        source: operation.definition
      })
    }
    this.constructOperationResult(operation, result, C.xmsExamples, exampleFileMap)
  }

  /*
   * Validates the given operation.
   *
   * @param {object} operation - The operation object.
   */
  private async validateOperation(operation: Sway.Operation): Promise<void> {
    await this.validateXmsExamples(operation)
    this.validateExample(operation)
  }

  /*
   * Validates the example provided in the spec for the given operation if specified in the spec.
   *
   * @param {object} operation - The operation object.
   */
  private validateExample(operation: Sway.Operation): void {
    if (operation === null || operation === undefined || typeof operation !== "object") {
      throw new Error("operation cannot be null or undefined and must be of type 'object'.")
    }
    const result: ValidationResult = {
      requestValidation: this.validateExampleRequest(operation),
      responseValidation: this.validateExampleResponses(operation) as any
    }
    this.constructOperationResult(operation, result, C.exampleInSpec)
  }

  /*
   * Validates the example (request) for an operation if specified in the swagger spec.
   *
   * @param {object} operation - The operation object.
   *
   * @return {object} result - The validation result.
   */
  private validateExampleRequest(operation: Sway.Operation): RequestValidation {
    if (operation === null || operation === undefined || typeof operation !== "object") {
      throw new Error("operation cannot be null or undefined and must be of type 'object'.")
    }
    const parameters = operation.getParameters()
    // as per swagger specification
    // https://github.com/OAI/OpenAPI-Specification/blob/master/versions/2.0.md#fixed-fields-13
    // example can only be provided in a schema and schema can only be provided for a body
    // parameter. Hence, if the body parameter schema has an example, then we will populate sample
    // values for other parameters and create a request object.
    // This request object will be used to validate the body parameter example. Otherwise, we will
    // skip it.
    const bodyParam = parameters.find(item => item.in === "body")

    let result: RequestValidation = {}
    if (bodyParam && bodyParam.schema && bodyParam.schema.example) {
      const exampleParameterValues: sm.MutableStringMap<object> = {}
      for (const parameter of parameters) {
        log.debug(
          `Getting sample value for parameter "${parameter.name}" in operation ` +
            `"${operation.operationId}".`
        )
        // need to figure out how to register custom format validators. Till then deleting the
        // format uuid.
        if (parameter.format && parameter.format === "uuid") {
          delete parameter.format
          delete parameter.schema.format
        }
        exampleParameterValues[parameter.name] = parameter.getSample()
      }
      exampleParameterValues[bodyParam.name] = bodyParam.schema.example
      result = this.validateRequest(operation, exampleParameterValues)
    }
    return result
  }

  /*
   * Validates the example responses for a given operation.
   *
   * @param {object} operation - The operation object.
   *
   * @return {object} result - The validation result.
   */
  private validateExampleResponses(
    operation: Sway.Operation
  ): sm.StringMap<Sway.ValidationResults> {
    if (operation === null || operation === undefined || typeof operation !== "object") {
      throw new Error("operation cannot be null or undefined and must be of type 'object'.")
    }
    const result: sm.MutableStringMap<Sway.ValidationResults> = {}
    const responses = operation.getResponses()
    for (const response of responses) {
      if (response.examples) {
        for (const mimeType of Object.keys(response.examples)) {
          const exampleResponseBody = response.examples[mimeType]
          const exampleResponseHeaders = { "content-type": mimeType }
          const exampleResponse = new ResponseWrapper(
            response.statusCode,
            exampleResponseBody,
            exampleResponseHeaders
          )
          const validationResult = this.validateResponse(operation, exampleResponse)
          result[response.statusCode] = validationResult
        }
      }
    }
    return result
  }

  /*
   * Validates the response for an operation.
   *
   * @param {object} operationOrResponse - The operation or the response object.
   *
   * @param {object} responseWrapper - The example responseWrapper.
   *
   * @return {object} result - The validation result.
   */
  private validateResponse(operationOrResponse: Sway.Operation, responseWrapper: unknown) {
    if (
      operationOrResponse === null ||
      operationOrResponse === undefined ||
      typeof operationOrResponse !== "object"
    ) {
      throw new Error(
        "operationOrResponse cannot be null or undefined and must be of type 'object'."
      )
    }

    if (
      responseWrapper === null ||
      responseWrapper === undefined ||
      typeof responseWrapper !== "object"
    ) {
      throw new Error("responseWrapper cannot be null or undefined and must be of type 'object'.")
    }
    // this.sampleResponse = responseWrapper
    // TODO: update responseWrapper
    return operationOrResponse.validateResponse(responseWrapper as Sway.LiveResponse)
  }

  /*
   * Validates the responses given in x-ms-examples object for an operation.
   *
   * @param {object} operation - The operation object.
   *
   * @param {object} exampleResponseValue - The example response value.
   *
   * @return {object} result - The validation result.
   */
  private validateXmsExampleResponses(
    operation: Sway.Operation,
    exampleResponseValue: { [name: string]: ExampleResponse }
  ) {
    const result: sm.MutableStringMap<Sway.ValidationResults> = {}
    if (operation === null || operation === undefined || typeof operation !== "object") {
      throw new Error("operation cannot be null or undefined and must be of type 'object'.")
    }

    if (
      exampleResponseValue === null ||
      exampleResponseValue === undefined ||
      typeof exampleResponseValue !== "object"
    ) {
      throw new Error("operation cannot be null or undefined and must be of type 'object'.")
    }
    const responsesInSwagger: sm.MutableStringMap<unknown> = {}
    operation.getResponses().forEach(response => {
      responsesInSwagger[response.statusCode] = response.statusCode
    })
    for (const exampleResponseStatusCode of sm.keys(exampleResponseValue)) {
      const response = operation.getResponse(exampleResponseStatusCode)
      if (responsesInSwagger[exampleResponseStatusCode]) {
        delete responsesInSwagger[exampleResponseStatusCode]
      }
      const validationResults: Sway.ValidationResults = {
        errors: [],
        warnings: []
      }
      result[exampleResponseStatusCode] = validationResults
      // have to ensure how to map negative status codes to default. There have been several issues
      // filed in the Autorest repo, w.r.t how
      // default is handled. While solving that issue, we may come up with some extension. Once that
      // is finalized, we should code accordingly over here.
      if (!response) {
        const msg =
          `Response statusCode "${exampleResponseStatusCode}" for operation ` +
          `"${operation.operationId}" is provided in exampleResponseValue, ` +
          `however it is not present in the swagger spec.`
        const e = this.constructErrorObject<Sway.ValidationEntry>({
          code: C.ErrorCodes.ResponseStatusCodeNotInSpec,
          message: msg,
          source: operation.definition
        })
        validationResults.errors.push(e)
        log.error(e as any)
        continue
      }

      const exampleResponseHeaders = exampleResponseValue[exampleResponseStatusCode].headers || {}
      const exampleResponseBody = exampleResponseValue[exampleResponseStatusCode].body

      // Fail when example provides the response body but the swagger spec doesn't define the schema for the response.
      if (exampleResponseBody !== undefined && !response.schema) {
        const msg =
          `Response statusCode "${exampleResponseStatusCode}" for operation ` +
          `"${operation.operationId}" has response body provided in the example, ` +
          `however the response does not have a "schema" defined in the swagger spec.`
        const e = this.constructErrorObject<Sway.ValidationEntry>({
          code: C.ErrorCodes.ResponseSchemaNotInSpec,
          message: msg,
          source: operation.definition
        })
        validationResults.errors.push(e)
        log.error(e as any)
        continue
      } else if (exampleResponseBody === undefined && response.schema) {
        // Fail when example doesn't provide the response body but the swagger spec define the schema for the response.
        const msg =
          `Response statusCode "${exampleResponseStatusCode}" for operation ` +
          `"${operation.operationId}" has no response body provided in the example, ` +
          `however the response does have a "schema" defined in the swagger spec.`
        const e = this.constructErrorObject<Sway.ValidationEntry>({
          code: C.ErrorCodes.ResponseBodyNotInExample,
          message: msg,
          source: operation.definition
        })
        validationResults.errors.push(e)
        log.error(e as any)
        continue
      }

      // ensure content-type header is present
      if (!(exampleResponseHeaders["content-type"] || exampleResponseHeaders["Content-Type"])) {
        exampleResponseHeaders["content-type"] = utils.getJsonContentType(operation.produces)
      }
      const exampleResponse = new ResponseWrapper(
        exampleResponseStatusCode,
        exampleResponseBody,
        exampleResponseHeaders
      )
      const validationResult = this.validateResponse(operation, exampleResponse)
      result[exampleResponseStatusCode] = validationResult
    }
    const responseWithoutXmsExamples = toArray(
      filter(sm.keys(responsesInSwagger), statusCode => statusCode !== "default")
    )

    if (responseWithoutXmsExamples && responseWithoutXmsExamples.length) {
      const msg =
        `Following response status codes "${responseWithoutXmsExamples.toString()}" for ` +
        `operation "${operation.operationId}" were present in the swagger spec, ` +
        `however they were not present in x-ms-examples. Please provide them.`
      const e = this.constructErrorObject<Sway.ValidationEntry>({
        code: C.ErrorCodes.ResponseStatusCodeNotInExample,
        message: msg,
        source: operation.definition
      })
      setPositionAndUrl(e, getTitle(operation.definition))
      log.error(e as any)
      responseWithoutXmsExamples.forEach(statusCode => (result[statusCode] = { errors: [e] }))
    }
    return result
  }

  /*
   * Validates the request for an operation.
   *
   * @param {object} operation - The operation object.
   *
   * @param {object} exampleParameterValues - The example parameter values.
   *
   * @return {object} result - The validation result.
   */
  private validateRequest(
    operation: Sway.Operation,
    exampleParameterValues: sm.StringMap<{}>
  ): RequestValidation {
    if (operation === null || operation === undefined || typeof operation !== "object") {
      throw new Error("operation cannot be null or undefined and must be of type 'object'.")
    }

    if (
      exampleParameterValues === null ||
      exampleParameterValues === undefined ||
      typeof exampleParameterValues !== "object"
    ) {
      throw new Error(
        `In operation "${operation.operationId}", exampleParameterValues cannot be null or ` +
          `undefined and must be of type "object" (A dictionary of key-value pairs of ` +
          `parameter-names and their values).`
      )
    }

    const parameters = operation.getParameters()
    const result: RequestValidation = {
      request: null,
      validationResult: { errors: [], warnings: [] }
    }
    let foundIssues = false
    const options: {
      baseUrl?: string
      [name: string]: any
    } = { headers: {} }
    let formDataFiles: sm.MutableStringMap<unknown> | null = null
    const pathObject = operation.pathObject
    const parameterizedHost = pathObject.api[C.xmsParameterizedHost]
    const hostTemplate =
      parameterizedHost && parameterizedHost.hostTemplate ? parameterizedHost.hostTemplate : null
    if (
      operation.pathObject &&
      operation.pathObject.api &&
      (operation.pathObject.api.host || hostTemplate)
    ) {
      let scheme = "https"
      let basePath = ""
      let host = ""
      host = operation.pathObject.api.host || hostTemplate
      if (host.endsWith("/")) {
        host = host.slice(0, host.length - 1)
      }
      if (
        operation.pathObject.api.schemes &&
        !operation.pathObject.api.schemes.some(item => !!item && item.toLowerCase() === "https")
      ) {
        scheme = operation.pathObject.api.schemes[0]
      }
      if (operation.pathObject.api.basePath) {
        basePath = operation.pathObject.api.basePath
      }
      if (!basePath.startsWith("/")) {
        basePath = `/${basePath}`
      }
      const baseUrl = host.startsWith(scheme + "://")
        ? `${host}${basePath}`
        : `${scheme}://${host}${basePath}`
      options.baseUrl = baseUrl
    }
    options.method = operation.method
    let pathTemplate = pathObject.path
    if (pathTemplate && pathTemplate.includes("?")) {
      pathTemplate = pathTemplate.slice(0, pathTemplate.indexOf("?"))
      pathObject.path = pathTemplate
    }
    options.pathTemplate = pathTemplate
    for (const parameter of parameters) {
      let parameterValue = exampleParameterValues[parameter.name]
      if (!parameterValue) {
        if (parameter.required) {
          const msg =
            `In operation "${operation.operationId}", parameter ${parameter.name} is required in ` +
            `the swagger spec but is not present in the provided example parameter values.`
          const e = this.constructErrorObject<Sway.ValidationEntry>({
            code: C.ErrorCodes.RequiredParameterExampleNotFound,
            message: msg,
            source: parameter.definition
          })
          if (result.validationResult === undefined) {
            throw new Error("result.validationResult is undefined")
          }
          result.validationResult.errors.push(e)
          foundIssues = true
          break
        }
        continue
      }
      const location = parameter.in
      if (location === "path" || location === "query") {
        if (location === "path" && parameterValue && typeof parameterValue === "string") {
          // "/{scope}/scopes/resourceGroups/{resourceGroupName}" In the aforementioned path
          // template, we will search for the path parameter based on it's name
          // for example: "scope". Find it's index in the string and move backwards by 2 positions.
          // If the character at that position is a forward slash "/" and
          // the value for the parameter starts with a forward slash "/" then we have found the case
          // where there will be duplicate forward slashes in the url.
          if (
            pathTemplate.charAt(pathTemplate.indexOf(`${parameter.name}`) - 2) === "/" &&
            parameterValue.startsWith("/")
          ) {
            const msg =
              `In operation "${operation.operationId}", example for parameter ` +
              `"${parameter.name}": "${parameterValue}" starts with a forward slash ` +
              `and the path template: "${pathTemplate}" contains a forward slash before ` +
              `the parameter starts. This will cause double forward slashes ` +
              ` in the request url. Thus making it incorrect. Please rectify the example.`
            const e = this.constructErrorObject<Sway.ValidationEntry>({
              code: C.ErrorCodes.DoubleForwardSlashesInUrl,
              message: msg,
              source: parameter.definition
            })
            if (result.validationResult === undefined) {
              throw new Error("result.validationResult is undefined")
            }
            result.validationResult.errors.push(e)
            foundIssues = true
            break
          }
          // replacing forward slashes with empty string because this messes up Sways regex
          // validation of path segment.
          parameterValue = parameterValue.replace(/\//gi, "")
        }
        const paramType = location + "Parameters"
        if (!options[paramType]) {
          options[paramType] = {}
        }
        if (parameter[C.xmsSkipUrlEncoding] || utils.isUrlEncoded(parameterValue as string)) {
          options[paramType][parameter.name] = {
            value: parameterValue,
            skipUrlEncoding: true
          }
        } else {
          options[paramType][parameter.name] = parameterValue
        }
      } else if (location === "body") {
        options.body = parameterValue
        options.disableJsonStringifyOnBody = true
        if (operation.consumes) {
          const isOctetStream = (consumes: string[]) =>
            consumes.some(contentType => contentType === "application/octet-stream")

          options.headers["Content-Type"] =
            parameter.schema.format === "file" && isOctetStream(operation.consumes)
              ? "application/octet-stream"
              : operation.consumes[0]
        }
      } else if (location === "header") {
        options.headers[parameter.name] = parameterValue
      } else if (location === "formData") {
        // helper function
        const isFormUrlEncoded = (consumes: string[]) =>
          consumes.some(contentType => contentType === "application/x-www-form-urlencoded")

        if (!options.formData) {
          options.formData = {}
        }
        options.formData[parameter.name] = parameterValue

        // set Content-Type correctly
        options.headers["Content-Type"] =
          operation.consumes && isFormUrlEncoded(operation.consumes)
            ? "application/x-www-form-urlencoded"
            : // default to formData
              "multipart/form-data"
        // keep track of parameter type 'file' as sway expects such parameter types to be set
        // differently in the request object given for validation.
        if (parameter.type === "file") {
          if (!formDataFiles) {
            formDataFiles = {}
          }
          formDataFiles[parameter.name] = parameterValue
        }
      }
    }

    if (options.headers["content-type"]) {
      const val = delete options.headers["content-type"]
      options.headers["Content-Type"] = val
    }
    if (!options.headers["Content-Type"]) {
      options.headers["Content-Type"] = utils.getJsonContentType(operation.consumes)
    }

    let request: (msRest.WebResource & { files?: sm.MutableStringMap<unknown> }) | null = null
    let validationResult: {
      errors: CommonError[]
    } = {
      errors: []
    }
    if (!foundIssues) {
      try {
        request = new HttpRequest()
        request = request.prepare(options as any)
        // set formData in the way sway expects it.
        if (formDataFiles) {
          request.files = formDataFiles
        } else if (options.formData) {
          request.body = options.formData
        }
        validationResult = operation.validateRequest(request)
        // this.sampleRequest = request
      } catch (err) {
        request = null
        const e = this.constructErrorObject({
          code: C.ErrorCodes.ErrorInPreparingRequest,
          message: err.message,
          innerErrors: [err]
        })
        validationResult.errors.push(e)
      }
    }

    result.request = request
    result.validationResult = utils.mergeObjects(validationResult, result.validationResult as any)
    return result
  }

  private constructRequestResult(
    operationResult: Scenario, // OperationExampleResult,
    isValid: unknown,
    msg: string,
    requestValidationErrors?: ModelValidationError[] | null,
    requestValidationWarnings?: unknown,
    exampleFilePath?: string
  ): void {
    if (operationResult.request === undefined) {
      throw new Error("operationResult.result is undefined")
    }

    if (!isValid) {
      operationResult.isValid = false
      operationResult.request.isValid = false

      if (
        requestValidationErrors !== undefined &&
        requestValidationErrors !== null &&
        requestValidationErrors.length > 0
      ) {
        if (exampleFilePath !== undefined) {
          requestValidationErrors.forEach(error => {
            const position = getDescendantFilePosition(
              this.exampleJsonMap.get(exampleFilePath) as JsonRef,
              error.path
            )
            error.title =
              '{"path":[' +
              error.path +
              '],"position":' +
              JSON.stringify(position) +
              ',"url":"' +
              exampleFilePath +
              '"}'
          })
        }
      }
      const e = this.constructErrorObject({
        code: C.ErrorCodes.RequestValidationError,
        message: msg,
        innerErrors: requestValidationErrors
      })
      operationResult.request.error = e
      log.error(`${msg}:\n`, e)
    } else if (requestValidationWarnings) {
      operationResult.request.warning = requestValidationWarnings
      log.debug(`${msg}:\n`, requestValidationWarnings)
    } else {
      operationResult.request.isValid = true
      operationResult.request.result = msg
      log.info(`${msg}`)
    }
  }

  private constructResponseResult(
    operationResult: Scenario, // OperationExampleResult,
    responseStatusCode: string,
    isValid: unknown,
    msg: string,
    responseValidationErrors?: ModelValidationError[] | null,
    responseValidationWarnings?: unknown
  ): void {
    if (operationResult.responses === undefined) {
      throw new Error("operationResult.responses is undefined")
    }
    if (!operationResult.responses[responseStatusCode]) {
      operationResult.responses[responseStatusCode] = {}
    }
    if (!isValid) {
      operationResult.isValid = false
      operationResult.responses[responseStatusCode].isValid = false
      const e = this.constructErrorObject({
        code: C.ErrorCodes.ResponseValidationError,
        message: msg,
        innerErrors: responseValidationErrors
      })
      operationResult.responses[responseStatusCode].error = e
      const pe = processErrors([e])
      log.error(`${msg}:\n`, pe)
    } else if (responseValidationWarnings) {
      operationResult.responses[responseStatusCode].warning = responseValidationWarnings
      log.debug(`${msg}:\n`, responseValidationWarnings)
    } else {
      operationResult.responses[responseStatusCode].isValid = true
      operationResult.responses[responseStatusCode].result = msg
      log.info(`${msg}`)
    }
  }
}<|MERGE_RESOLUTION|>--- conflicted
+++ resolved
@@ -88,16 +88,6 @@
     }
   }
 
-<<<<<<< HEAD
-  private async loadExamplesForOperation(exampleFilePath: string) {
-    try {
-      const exampleJson = await jsonUtils.parseJson(
-        undefined,
-        exampleFilePath,
-        jsonParser.defaultErrorReport
-      )
-      this.exampleJsonMap.set(exampleFilePath, exampleJson)
-=======
   private async loadExamplesForOperation(exampleFilePath: string): Promise<void> {
     try {
       if (!this.exampleJsonMap.has(exampleFilePath)) {
@@ -108,8 +98,6 @@
         )
         this.exampleJsonMap.set(exampleFilePath, exampleJson)
       }
-
->>>>>>> bd5d2bd8
       // let position: sourcemap.FilePosition = sourcemap.getDescendantFilePosition(exampleJson, ["parameters","profileName"])
       // console.log(position.line + position.column);
     } catch (error) {

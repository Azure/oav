// Copyright (c) Microsoft Corporation. All rights reserved.
// Licensed under the MIT License. See License.txt in the project root for license information.

import { StringMap } from "@ts-common/string-map"

export const xmsParameterizedHost = "x-ms-parameterized-host"

export const xmsExamples = "x-ms-examples"

export const xmsSkipUrlEncoding = "x-ms-skip-url-encoding"

export const exampleInSpec = "example-in-spec"

export const Errors = "Errors"

export const Warnings = "Warnings"

export const ErrorCodes = {
  InternalError: { name: "INTERNAL_ERROR", id: "OAV100" },
  InitializationError: { name: "INITIALIZATION_ERROR", id: "OAV101" },
  ResolveSpecError: { name: "RESOLVE_SPEC_ERROR", id: "OAV102" },
  RefNotFoundError: { name: "REF_NOTFOUND_ERROR", id: "OAV103" },
  JsonParsingError: { name: "JSON_PARSING_ERROR", id: "OAV104" },
  RequiredParameterExampleNotFound: {
    name: "REQUIRED_PARAMETER_EXAMPLE_NOT_FOUND",
    id: "OAV105"
  },
  ErrorInPreparingRequest: { name: "ERROR_IN_PREPARING_REQUEST", id: "OAV106" },
  XmsExampleNotFoundError: {
    name: "X-MS-EXAMPLE_NOTFOUND_ERROR",
    id: "OAV107"
  },
  ResponseValidationError: { name: "RESPONSE_VALIDATION_ERROR", id: "OAV108" },
  RequestValidationError: { name: "REQUEST_VALIDATION_ERROR", id: "OAV109" },
  ResponseBodyValidationError: {
    name: "RESPONSE_BODY_VALIDATION_ERROR",
    id: "OAV110"
  },
  ResponseStatusCodeNotInExample: {
    name: "RESPONSE_STATUS_CODE_NOT_IN_EXAMPLE",
    id: "OAV111"
  },
  ResponseStatusCodeNotInSpec: {
    name: "RESPONSE_STATUS_CODE_NOT_IN_SPEC",
    id: "OAV112"
  },
  ResponseSchemaNotInSpec: {
    name: "RESPONSE_SCHEMA_NOT_IN_SPEC",
    id: "OAV113"
  },
  RequiredParameterNotInExampleError: {
    name: "REQUIRED_PARAMETER_NOT_IN_EXAMPLE_ERROR",
    id: "OAV114"
  },
  BodyParameterValidationError: {
    name: "BODY_PARAMETER_VALIDATION_ERROR",
    id: "OAV115"
  },
  TypeValidationError: { name: "TYPE_VALIDATION_ERROR", id: "OAV116" },
  ConstraintValidationError: {
    name: "CONSTRAINT_VALIDATION_ERROR",
    id: "OAV117"
  },
  StatuscodeNotInExampleError: {
    name: "STATUS_CODE_NOT_IN_EXAMPLE_ERROR",
    id: "OAV118"
  },
  SemanticValidationError: { name: "SEMANTIC_VALIDATION_ERROR", id: "OAV119" },
  MultipleOperationsFound: { name: "MULTIPLE_OPERATIONS_FOUND", id: "OAV120" },
  NoOperationFound: { name: "NO_OPERATION_FOUND", id: "OAV121" },
  IncorrectInput: { name: "INCORRECT_INPUT", id: "OAV122" },
  PotentialOperationSearchError: {
    name: "POTENTIAL_OPERATION_SEARCH_ERROR",
    id: "OAV123"
  },
  PathNotFoundInRequestUrl: {
    name: "PATH_NOT_FOUND_IN_REQUEST_URL",
    id: "OAV124"
  },
  OperationNotFoundInCache: {
    name: "OPERATION_NOT_FOUND_IN_CACHE",
    id: "OAV125"
  },
  OperationNotFoundInCacheWithVerb: {
    name: "OPERATION_NOT_FOUND_IN_CACHE_WITH_VERB",
    id: "OAV126"
  }, // Implies we found correct api-version + provider in cache
  OperationNotFoundInCacheWithApi: {
    name: "OPERATION_NOT_FOUND_IN_CACHE_WITH_API",
    id: "OAV127"
  }, // Implies we found correct provider in cache
  OperationNotFoundInCacheWithProvider: {
    name: "OPERATION_NOT_FOUND_IN_CACHE_WITH_PROVIDER",
    id: "OAV128"
  }, // Implies we never found correct provider in cache
  DoubleForwardSlashesInUrl: {
    name: "DOUBLE_FORWARD_SLASHES_IN_URL",
    id: "OAV129"
  },
<<<<<<< HEAD
  DiscriminatorNotRequired: {
    name: "DISCRIMINATOR_NOT_REQUIRED",
=======
  ResponseBodyNotInExample: {
    name: "RESPONSE_BODY_NOT_IN_EXAMPLE",
>>>>>>> 330716f9
    id: "OAV130"
  }
}

export const knownTitleToResourceProviders: StringMap<string> = {
  ResourceManagementClient: "Microsoft.Resources"
}

export const EnvironmentVariables = {
  ClientId: "CLIENT_ID",
  Domain: "DOMAIN",
  ApplicationSecret: "APPLICATION_SECRET",
  AzureSubscriptionId: "AZURE_SUBSCRIPTION_ID",
  AzureLocation: "AZURE_LOCATION",
  AzureResourcegroup: "AZURE_RESOURCE_GROUP"
}

export const unknownResourceProvider = "microsoft.unknown"
export const unknownApiVersion = "unknown-api-version"
export const unknownOperationId = "unknownOperationId"<|MERGE_RESOLUTION|>--- conflicted
+++ resolved
@@ -97,14 +97,13 @@
     name: "DOUBLE_FORWARD_SLASHES_IN_URL",
     id: "OAV129"
   },
-<<<<<<< HEAD
+  ResponseBodyNotInExample: {
+    name: "RESPONSE_BODY_NOT_IN_EXAMPLE",
+    id: "OAV130"
+  },
   DiscriminatorNotRequired: {
     name: "DISCRIMINATOR_NOT_REQUIRED",
-=======
-  ResponseBodyNotInExample: {
-    name: "RESPONSE_BODY_NOT_IN_EXAMPLE",
->>>>>>> 330716f9
-    id: "OAV130"
+    id: "OAV131"
   }
 }
 

--- conflicted
+++ resolved
@@ -854,38 +854,6 @@
 }
 
 /**
-<<<<<<< HEAD
-=======
- * Gets the values of an object or returns an empty Array if the object is not defined.
- * The check is necessary because Object.values does not coerce parameters to object type.
- * @param {*} obj
- */
-export function getValues<T>(
-  obj: StringMap<T> | T[] | null
-): Array<NonUndefined<T>> {
-  if (obj === undefined || obj === null) {
-    return []
-  }
-  return Object.values(obj) as Array<NonUndefined<T>>
-}
-
-/**
- * Gets the keys of an object or returns an empty Array if the object is not defined.
-.* The check is necessary because Object.keys does not coerce parameters to object type.
- * @param {*} obj
- */
-export function getKeys(
-  obj: StringMap<unknown> | Array<unknown> | undefined
-): string[] {
-  if (obj === undefined || obj === null) {
-    return []
-  }
-
-  return Object.keys(obj)
-}
-
-/**
->>>>>>> 749c8e64
  * Checks if the property is required in the model.
  */
 function isPropertyRequired(propName: unknown, model: SchemaObject) {

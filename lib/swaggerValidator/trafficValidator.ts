--- conflicted
+++ resolved
@@ -11,19 +11,16 @@
 import { DefaultConfig } from "../util/constants";
 import { apiValidationErrors, ErrorCodeConstants } from "../util/errorDefinitions";
 import { OperationContext } from "../liveValidation/operationValidator";
-<<<<<<< HEAD
-import { Options } from "../validate"
-=======
+import { Options } from "../validate";
 import { traverseSwagger } from "../transform/traverseSwagger";
 import { Operation, Path, LowerHttpMethods } from "../swagger/swaggerTypes";
 import { LiveValidatorLoader } from "../liveValidation/liveValidatorLoader";
 import { inversifyGetContainer, inversifyGetInstance } from "../inversifyUtils";
->>>>>>> 384248d4
 
 export interface TrafficValidationOptions extends Options {
-  sdkPackage?: string,
-  sdkLanguage?: string,
-  reportPath?: string,
+  sdkPackage?: string;
+  sdkLanguage?: string;
+  reportPath?: string;
 }
 export interface TrafficValidationIssue {
   payloadFilePath?: string;

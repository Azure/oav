import {
  ChildObjectInfo,
  getInfo,
  getRootObjectInfo,
  RootObjectInfo,
} from "@azure-tools/openapi-tools-common";
import ajv, { Ajv, default as ajvInit, ErrorObject, ValidateFunction } from "ajv";
import { inject, injectable } from "inversify";
import { TYPES } from "../inversifyUtils";
import { $id, JsonLoader } from "../swagger/jsonLoader";
import { isSuppressed } from "../swagger/suppressionLoader";
import { refSelfSymbol, Schema, SwaggerSpec } from "../swagger/swaggerTypes";
import { getNameFromRef } from "../transform/context";
import { xmsAzureResource, xmsEnum, xmsMutability, xmsSecret } from "../util/constants";
import { Writable } from "../util/utils";
import { ExtendedErrorCode, SourceLocation } from "../util/validationError";
import { ajvEnableAll, ajvEnableArmRule } from "./ajv";
import {
  getIncludeErrorsMap,
  getValidateErrorMessage,
  SchemaValidateContext,
  SchemaValidateFunction,
  SchemaValidateIssue,
  SchemaValidator,
  SchemaValidatorOption,
  validateErrorMessages,
} from "./schemaValidator";

@injectable()
export class AjvSchemaValidator implements SchemaValidator {
  private ajv: Ajv;

<<<<<<< HEAD
  public constructor(loader: JsonLoader, @inject(TYPES.emptyObject) options?: ajv.Options) {
=======
  public constructor(
    loader: JsonLoader,
    options?: ajv.Options,
    schemaValidatorOption?: SchemaValidatorOption
  ) {
>>>>>>> ab8af58a
    this.ajv = ajvInit({
      // tslint:disable-next-line: no-submodule-imports
      meta: require("ajv/lib/refs/json-schema-draft-04.json"),
      schemaId: "auto",
      extendRefs: "fail",
      format: "full",
      missingRefs: true,
      addUsedSchema: false,
      removeAdditional: false,
      nullable: true,
      allErrors: true,
      messages: true,
      verbose: true,
      inlineRefs: false,
      passContext: true,
      loopRequired: 2,
      loadSchema: async (uri) => {
        const spec: SwaggerSpec = await loader.resolveFile(uri);
        return { [$id]: spec[$id], definitions: spec.definitions, parameters: spec.parameters };
      },
      ...options,
    });
    ajvEnableAll(this.ajv, loader);

    if (schemaValidatorOption?.isArmCall === true) {
      ajvEnableArmRule(this.ajv);
    }
  }

  public async compileAsync(schema: Schema): Promise<SchemaValidateFunction> {
    const validate = await this.ajv.compileAsync(schema);
    return this.getValidateFunction(validate);
  }

  public compile(schema: Schema): SchemaValidateFunction {
    const validate = this.ajv.compile(schema);
    return this.getValidateFunction(validate);
  }

  private getValidateFunction(validate: ValidateFunction) {
    const ret = function validateSchema(ctx: SchemaValidateContext, data: any) {
      const result: SchemaValidateIssue[] = [];
      const isValid = validateSchema.validate.call(ctx, data);
      if (!isValid) {
        ajvErrorListToSchemaValidateIssueList(validateSchema.validate.errors!, ctx, result);
        validateSchema.validate.errors = null;
      }
      return result;
    };
    ret.validate = validate;
    return ret;
  }
}

export const ajvErrorListToSchemaValidateIssueList = (
  errors: ErrorObject[],
  ctx: SchemaValidateContext,
  result: SchemaValidateIssue[]
) => {
  const includeErrorsSet = getIncludeErrorsMap(ctx.includeErrors);

  const similarIssues: Map<string, SchemaValidateIssue> = new Map();
  for (const error of errors) {
    const issue = ajvErrorToSchemaValidateIssue(error, ctx);
    if (
      issue === undefined ||
      (includeErrorsSet !== undefined && !includeErrorsSet.has(issue.code))
    ) {
      continue;
    }

    const issueHashKey = [
      issue.code,
      issue.message,
      issue.source.url,
      issue.source.position.column.toString(),
      issue.source.position.line.toString(),
    ].join("|");
    const similarIssue = similarIssues.get(issueHashKey);
    if (similarIssue === undefined) {
      similarIssues.set(issueHashKey, issue);
      result.push(issue);
      continue;
    }

    similarIssue.jsonPathsInPayload.push(issue.jsonPathsInPayload[0]);
  }

  for (const issue of result) {
    if (issue.jsonPathsInPayload.length > 1) {
      (issue as any).jsonPathsInPayload = [...new Set(issue.jsonPathsInPayload)];
    }
  }
};

export const sourceMapInfoToSourceLocation = (
  info?: ChildObjectInfo | RootObjectInfo
): Writable<SourceLocation> => {
  return info === undefined
    ? {
        url: "",
        position: { line: -1, column: -1 },
      }
    : {
        url: getRootObjectInfo(info).url,
        position: { line: info.position.line, column: info.position.column },
      };
};

export const ajvErrorToSchemaValidateIssue = (
  err: ErrorObject,
  ctx: SchemaValidateContext
): SchemaValidateIssue | undefined => {
  const { parentSchema, params } = err;
  let { schema } = err;

  if (shouldSkipError(err, ctx)) {
    return undefined;
  }

  let dataPath = err.dataPath;
  const extraDataPath =
    (params as any).additionalProperty ??
    (params as any).missingProperty ??
    (parentSchema as Schema).discriminator;
  if (extraDataPath !== undefined) {
    dataPath = `${dataPath}.${extraDataPath}`;
    if (schema[extraDataPath] !== undefined) {
      schema = schema[extraDataPath];
    }
  }

  const errInfo = ajvErrorCodeToOavErrorCode(err, ctx);
  if (errInfo === undefined) {
    return undefined;
  }
  if (isSuppressed(err.parentSchema, errInfo.code, errInfo.message)) {
    return undefined;
  }

  let sch: Schema | undefined = parentSchema;
  let info = getInfo(sch);
  if (info === undefined) {
    sch = schema;
    info = getInfo(sch);
  }
  const source = sourceMapInfoToSourceLocation(info);
  if (sch?.[refSelfSymbol] !== undefined) {
    source.jsonRef = sch[refSelfSymbol]!.substr(sch[refSelfSymbol]!.indexOf("#"));
  }

  const result: SchemaValidateIssue = {
    code: errInfo.code,
    message: errInfo.message,
    params: errInfo.params,
    jsonPathsInPayload: [dataPath],
    schemaPath: errInfo.code === "MISSING_RESOURCE_ID" ? "" : err.schemaPath,
    source,
  };

  return result;
};

const shouldSkipError = (error: ErrorObject, cxt: SchemaValidateContext) => {
  const { schema, parentSchema: parentSch, params, keyword, data } = error;
  const parentSchema = parentSch as Schema;

  if (schema?._skipError || parentSchema._skipError) {
    return true;
  }

  // If a response has x-ms-mutability property and its missing the read we can skip this error
  if (
    cxt.isResponse &&
    ((keyword === "required" &&
      (parentSchema.properties?.[(params as any).missingProperty]?.[xmsMutability]?.indexOf(
        "read"
      ) === -1 ||
        // required check is ignored when x-ms-secret is true
        (parentSchema.properties?.[(params as any).missingProperty] as any)?.[xmsSecret] ===
          true)) ||
      (keyword === "type" && data === null && parentSchema[xmsMutability]?.indexOf("read") === -1))
  ) {
    return true;
  }

  return false;
};

const errorKeywordsMapping: { [key: string]: ExtendedErrorCode } = {
  additionalProperties: "OBJECT_ADDITIONAL_PROPERTIES",
  required: "OBJECT_MISSING_REQUIRED_PROPERTY",
  format: "INVALID_FORMAT",
  type: "INVALID_TYPE",
  pattern: "PATTERN",
  minimum: "MINIMUM",
  maximum: "MAXIMUM",
  exclusiveMinimum: "MINIMUM_EXCLUSIVE",
  exclusiveMaximum: "MAXIMUM_EXCLUSIVE",
  minLength: "MIN_LENGTH",
  maxLength: "MAX_LENGTH",
  maxItems: "ARRAY_LENGTH_LONG",
  minItems: "ARRAY_LENGTH_SHORT",
  maxProperties: "OBJECT_PROPERTIES_MAXIMUM",
  minProperties: "OBJECT_PROPERTIES_MINIMUM",
  uniqueItems: "ARRAY_UNIQUE",
  additionalItems: "ARRAY_ADDITIONAL_ITEMS",
  anyOf: "ANY_OF_MISSING",
  dependencies: "OBJECT_DEPENDENCY_KEY",
  multiple: "MULTIPLE_OF",
  discriminatorMap: "DISCRIMINATOR_VALUE_NOT_FOUND",
};
// Should be type "never" to ensure we've covered all the errors
export type MissingErrorCode = Exclude<
  ExtendedErrorCode,
  | keyof typeof validateErrorMessages
  | "PII_MISMATCH" // Used in openapi-validate
  | "INTERNAL_ERROR" // Used in liveValidator
  | "UNRESOLVABLE_REFERENCE"
  | "NOT_PASSED" // If keyword mapping not found then we use this error
  | "OPERATION_NOT_FOUND_IN_CACHE_WITH_PROVIDER" // Covered by liveValidator
  | "OPERATION_NOT_FOUND_IN_CACHE_WITH_API"
  | "OPERATION_NOT_FOUND_IN_CACHE_WITH_VERB"
  | "OPERATION_NOT_FOUND_IN_CACHE"
  | "MULTIPLE_OPERATIONS_FOUND"
  | "INVALID_RESPONSE_HEADER"
  | "INVALID_REQUEST_PARAMETER"
>;

const transformParamsKeyword = new Set([
  "pattern",
  "additionalProperties",
  "type",
  "format",
  "multipleOf",
  "required",
]);

const transformReverseParamsKeyword = new Set([
  "minLength",
  "maxLength",
  "maxItems",
  "minItems",
  "maxProperties",
  "minProperties",
  "minimum",
  "maximum",
  "exclusiveMinimum",
  "exclusiveMaximum",
  "discriminatorMap",
]);

interface MetaErr {
  code: ExtendedErrorCode;
  message: string;
  params?: any;
}
export const ajvErrorCodeToOavErrorCode = (
  error: ErrorObject,
  ctx: SchemaValidateContext
): MetaErr | undefined => {
  const { keyword, parentSchema: parentSch } = error;
  const parentSchema = parentSch as Schema | undefined;
  let { params, data } = error;
  let result: MetaErr | undefined = {
    code: "NOT_PASSED",
    message: error.message!,
  };

  // Workaround for incorrect ajv behavior.
  // See https://github.com/ajv-validator/ajv/blob/v6/lib/dot/custom.jst#L74
  if ((error as any)._realData !== undefined) {
    data = (error as any)._realData;
  }

  switch (keyword) {
    case "enum":
      const { allowedValues } = params as any;
      result =
        data === null && parentSchema?.nullable
          ? undefined
          : isEnumCaseMismatch(data, allowedValues)
          ? errorFromErrorCode("ENUM_CASE_MISMATCH", { data })
          : parentSchema?.[xmsEnum]?.modelAsString
          ? undefined
          : errorFromErrorCode("ENUM_MISMATCH", { data });
      params = [data, allowedValues];
      break;

    case "readOnly":
    case xmsMutability:
    case xmsSecret:
      const param = {
        key: getNameFromRef(parentSchema),
        value: Array.isArray(data) ? data.join(",") : JSON.stringify(data),
      };
      params = [param.key, null];
      result =
        keyword === xmsSecret
          ? errorFromErrorCode("SECRET_PROPERTY", param)
          : ctx.isResponse
          ? errorFromErrorCode("WRITEONLY_PROPERTY_NOT_ALLOWED_IN_RESPONSE", param)
          : errorFromErrorCode("READONLY_PROPERTY_NOT_ALLOWED_IN_REQUEST", param);
      break;

    case xmsAzureResource:
      params = [];
      result = errorFromErrorCode("MISSING_RESOURCE_ID", "");
      break;

    case "oneOf":
      result =
        (params as any).passingSchemas === null
          ? errorFromErrorCode("ONE_OF_MISSING", {})
          : errorFromErrorCode("ONE_OF_MULTIPLE", {});
      params = [];
      break;

    case "type":
      (params as any).type = (params as any).type.replace(",null", "");
      data = schemaType(data);
      break;

    case "discriminatorMap":
      data = (params as any).discriminatorValue;
      break;

    case "maxLength":
    case "minLength":
    case "maxItems":
    case "minItems":
      data = data.length;
      break;

    case "maxProperties":
    case "minProperties":
      data = Object.keys(data).length;
      break;

    case "minimum":
    case "maximum":
    case "exclusiveMinimum":
    case "exclusiveMaximum":
      params = { limit: (params as any).limit };
      break;
  }

  const code = errorKeywordsMapping[keyword];
  if (code !== undefined) {
    result = { code, message: getValidateErrorMessage(code, { ...params, data }) };
  }

  if (transformParamsKeyword.has(keyword)) {
    params = Object.values(params);
    if (typeof data !== "object") {
      (params as any).push(data);
    }
  } else if (transformReverseParamsKeyword.has(keyword)) {
    params = Object.values(params);
    (params as any[]).unshift(data);
  }

  if (result !== undefined) {
    result.params = params;
  }
  return result;
};

const errorFromErrorCode = (code: ExtendedErrorCode, param: any) => ({
  code,
  message: (validateErrorMessages as any)[code](param),
});

const isEnumCaseMismatch = (data: string, enumList: Array<string | number>) => {
  if (typeof data !== "string") {
    return false;
  }
  data = data.toLowerCase();
  for (const val of enumList) {
    if (typeof val === "string" && val.toLowerCase() === data) {
      return true;
    }
  }
  return false;
};

const schemaType = (what: any): string => {
  const to = typeof what;

  if (to === "object") {
    if (what === null) {
      return "null";
    }
    if (Array.isArray(what)) {
      return "array";
    }
    return "object"; // typeof what === 'object' && what === Object(what) && !Array.isArray(what);
  }

  if (to === "number") {
    if (Number.isFinite(what)) {
      if (what % 1 === 0) {
        return "integer";
      } else {
        return "number";
      }
    }
    if (Number.isNaN(what)) {
      return "not-a-number";
    }
    return "unknown-number";
  }
  return to; // undefined, boolean, string, function
};<|MERGE_RESOLUTION|>--- conflicted
+++ resolved
@@ -5,8 +5,7 @@
   RootObjectInfo,
 } from "@azure-tools/openapi-tools-common";
 import ajv, { Ajv, default as ajvInit, ErrorObject, ValidateFunction } from "ajv";
-import { inject, injectable } from "inversify";
-import { TYPES } from "../inversifyUtils";
+import { injectable } from "inversify";
 import { $id, JsonLoader } from "../swagger/jsonLoader";
 import { isSuppressed } from "../swagger/suppressionLoader";
 import { refSelfSymbol, Schema, SwaggerSpec } from "../swagger/swaggerTypes";
@@ -30,15 +29,11 @@
 export class AjvSchemaValidator implements SchemaValidator {
   private ajv: Ajv;
 
-<<<<<<< HEAD
-  public constructor(loader: JsonLoader, @inject(TYPES.emptyObject) options?: ajv.Options) {
-=======
   public constructor(
     loader: JsonLoader,
     options?: ajv.Options,
     schemaValidatorOption?: SchemaValidatorOption
   ) {
->>>>>>> ab8af58a
     this.ajv = ajvInit({
       // tslint:disable-next-line: no-submodule-imports
       meta: require("ajv/lib/refs/json-schema-draft-04.json"),

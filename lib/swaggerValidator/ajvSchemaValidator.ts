import {
  ChildObjectInfo,
  getInfo,
  getRootObjectInfo,
  RootObjectInfo,
} from "@azure-tools/openapi-tools-common";
import { Ajv, default as ajvInit, ErrorObject, ValidateFunction } from "ajv";
import { inject, injectable } from "inversify";
import { TYPES } from "../inversifyUtils";
import { $id, JsonLoader } from "../swagger/jsonLoader";
import { isSuppressed } from "../swagger/suppressionLoader";
import { refSelfSymbol, Schema, SwaggerSpec } from "../swagger/swaggerTypes";
import { getNameFromRef } from "../transform/context";
import { xmsAzureResource, xmsEnum, xmsMutability, xmsSecret } from "../util/constants";
import { getOavErrorMeta, TrafficValidationErrorCode } from "../util/errorDefinitions";
import { Severity } from "../util/severity";
import { Writable } from "../util/utils";
import { SourceLocation } from "../util/validationError";
import { ajvEnableAll, ajvEnableArmRule } from "./ajv";
import {
  getIncludeErrorsMap,
  SchemaValidateContext,
  SchemaValidateFunction,
  SchemaValidateIssue,
  SchemaValidator,
  SchemaValidatorOption,
} from "./schemaValidator";

@injectable()
export class AjvSchemaValidator implements SchemaValidator {
  private ajv: Ajv;

  public constructor(
    loader: JsonLoader,
    @inject(TYPES.opts) schemaValidatorOption?: SchemaValidatorOption
  ) {
    this.ajv = ajvInit({
      // tslint:disable-next-line: no-submodule-imports
      meta: require("ajv/lib/refs/json-schema-draft-04.json"),
      schemaId: "auto",
      extendRefs: "fail",
      format: "full",
      missingRefs: true,
      addUsedSchema: false,
      removeAdditional: false,
      nullable: true,
      allErrors: true,
      messages: true,
      verbose: true,
      inlineRefs: false,
      passContext: true,
      loopRequired: 2,
      loadSchema: async (uri) => {
        const spec: SwaggerSpec = await loader.resolveFile(uri);
        return { [$id]: spec[$id], definitions: spec.definitions, parameters: spec.parameters };
      },
    });
    ajvEnableAll(this.ajv, loader);

    if (schemaValidatorOption?.isArmCall === true) {
      ajvEnableArmRule(this.ajv);
    }
  }

  public async compileAsync(schema: Schema): Promise<SchemaValidateFunction> {
    const validate = await this.ajv.compileAsync(schema);
    return this.getValidateFunction(validate);
  }

  public compile(schema: Schema): SchemaValidateFunction {
    const validate = this.ajv.compile(schema);
    return this.getValidateFunction(validate);
  }

  private getValidateFunction(validate: ValidateFunction) {
    const ret = function validateSchema(ctx: SchemaValidateContext, data: any) {
      const result: SchemaValidateIssue[] = [];
      const isValid = validateSchema.validate.call(ctx, data);
      if (!isValid) {
        ajvErrorListToSchemaValidateIssueList(validateSchema.validate.errors!, ctx, result);
        validateSchema.validate.errors = null;
      }
      return result;
    };
    ret.validate = validate;
    return ret;
  }
}

export const ajvErrorListToSchemaValidateIssueList = (
  errors: ErrorObject[],
  ctx: SchemaValidateContext,
  result: SchemaValidateIssue[]
) => {
  const includeErrorsSet = getIncludeErrorsMap(ctx.includeErrors);

  const similarIssues: Map<string, SchemaValidateIssue> = new Map();
  for (const error of errors) {
    const issue = ajvErrorToSchemaValidateIssue(error, ctx);
    if (
      issue === undefined ||
      (includeErrorsSet !== undefined && !includeErrorsSet.has(issue.code))
    ) {
      continue;
    }

    const issueHashKey = [
      issue.code,
      issue.message,
      issue.source.url,
      issue.source.position.column.toString(),
      issue.source.position.line.toString(),
    ].join("|");
    const similarIssue = similarIssues.get(issueHashKey);
    if (similarIssue === undefined) {
      similarIssues.set(issueHashKey, issue);
      result.push(issue);
      continue;
    }

    similarIssue.jsonPathsInPayload.push(issue.jsonPathsInPayload[0]);
  }

  for (const issue of result) {
    if (issue.jsonPathsInPayload.length > 1) {
      (issue as any).jsonPathsInPayload = [...new Set(issue.jsonPathsInPayload)];
    }
  }
};

export const sourceMapInfoToSourceLocation = (
  info?: ChildObjectInfo | RootObjectInfo
): Writable<SourceLocation> => {
  return info === undefined
    ? {
        url: "",
        position: { line: -1, column: -1 },
      }
    : {
        url: getRootObjectInfo(info).url,
        position: { line: info.position.line, column: info.position.column },
      };
};

export const ajvErrorToSchemaValidateIssue = (
  err: ErrorObject,
  ctx: SchemaValidateContext
): SchemaValidateIssue | undefined => {
  const { parentSchema, params } = err;
  let { schema } = err;

  if (shouldSkipError(err, ctx)) {
    return undefined;
  }

  let dataPath = err.dataPath;
  const extraDataPath =
    (params as any).additionalProperty ??
    (params as any).missingProperty ??
    (parentSchema as Schema).discriminator;
  if (extraDataPath !== undefined) {
    dataPath = `${dataPath}.${extraDataPath}`;
    if (schema[extraDataPath] !== undefined) {
      schema = schema[extraDataPath];
    }
  }

  const errInfo = ajvErrorCodeToOavErrorCode(err, ctx);
  if (errInfo === undefined) {
    return undefined;
  }
  if (isSuppressed(err.parentSchema, errInfo.code, errInfo.message)) {
    return undefined;
  }

  let sch: Schema | undefined = parentSchema;
  let info = getInfo(sch);
  if (info === undefined) {
    sch = schema;
    info = getInfo(sch);
  }
  const source = sourceMapInfoToSourceLocation(info);
  if (sch?.[refSelfSymbol] !== undefined) {
    source.jsonRef = sch[refSelfSymbol]!.substr(sch[refSelfSymbol]!.indexOf("#"));
  }

  const result = errInfo as SchemaValidateIssue;
  result.jsonPathsInPayload = [dataPath];
  result.schemaPath = err.schemaPath;
  result.source = source;

  return result;
};

const shouldSkipError = (error: ErrorObject, cxt: SchemaValidateContext) => {
  const { schema, parentSchema: parentSch, params, keyword, data } = error;
  const parentSchema = parentSch as Schema;

  if (schema?._skipError || parentSchema._skipError) {
    return true;
  }

  // If a response has x-ms-mutability property and its missing the read we can skip this error
  if (
    cxt.isResponse &&
    ((keyword === "required" &&
      (parentSchema.properties?.[(params as any).missingProperty]?.[xmsMutability]?.indexOf(
        "read"
      ) === -1 ||
        // required check is ignored when x-ms-secret is true
        (parentSchema.properties?.[(params as any).missingProperty] as any)?.[xmsSecret] ===
          true)) ||
      (keyword === "type" && data === null && parentSchema[xmsMutability]?.indexOf("read") === -1))
  ) {
    return true;
  }

  // If a response has property which x-ms-secret value is "true" in post we can skip this error
  if (
    cxt.isResponse &&
    (cxt as any)?.httpMethod === "post" &&
    // should skip error when x-ms-secret is "true"
    ((keyword === "x-ms-secret" && (parentSchema as any)?.[xmsSecret] === true) ||
      // should skip error when x-ms-secret is "true" and x-ms-mutability is "create" and "update"
      (keyword === "x-ms-mutability" &&
        (parentSchema as any)?.[xmsSecret] === true &&
        parentSchema[xmsMutability]?.indexOf("read") === -1))
  ) {
    return true;
  }

<<<<<<< HEAD
  // If payload has property with date-time parameter and its value is valid except missing "Z" in the end we can skip this error
  if (
    cxt.isResponse &&
    keyword === "format" &&
    schema === "date-time" &&
    typeof data === "string"
  ) {
    const reg = /^\d+-(0\d|1[0-2])-([02]\d|3[01])T([01]\d|2[0-3]):[0-5][0-9]:[0-5][0-9]/;
    // intercept time, example: 2008-09-22T14:01:54
    const time = data.slice(0, 19);
    if (reg.test(time)) {
      const dateZ = new Date(data + "Z").toUTCString();
      // validate hour
      const ifHoursAreSame = time.slice(11, 13) === dateZ.slice(17, 19);
      // validate day for leap year, example: 2008-02-29
      const ifDaysAreSame = time.slice(8, 10) === dateZ.slice(5, 7);
      return ifHoursAreSame && ifDaysAreSame;
    }
=======
  // If a response data has multipleOf property, and it divided by multipleOf value is an integer, we can skip this error
  if (keyword === "multipleOf" && typeof schema === "number" && typeof data === "number") {
    let [newSchema, newData] = [schema, data];
    while (newSchema < 1) {
      newSchema *= 10;
      newData *= 10;
    }
    const result = newData / newSchema;
    // should skip error when response data divided by multipleOf value is an integer
    return result === parseInt(String(result));
>>>>>>> 7ad54bc8
  }

  return false;
};

const errorKeywordsMapping: { [key: string]: TrafficValidationErrorCode } = {
  additionalProperties: "OBJECT_ADDITIONAL_PROPERTIES",
  required: "OBJECT_MISSING_REQUIRED_PROPERTY",
  format: "INVALID_FORMAT",
  type: "INVALID_TYPE",
  pattern: "PATTERN",
  minimum: "MINIMUM",
  maximum: "MAXIMUM",
  exclusiveMinimum: "MINIMUM_EXCLUSIVE",
  exclusiveMaximum: "MAXIMUM_EXCLUSIVE",
  minLength: "MIN_LENGTH",
  maxLength: "MAX_LENGTH",
  maxItems: "ARRAY_LENGTH_LONG",
  minItems: "ARRAY_LENGTH_SHORT",
  maxProperties: "OBJECT_PROPERTIES_MAXIMUM",
  minProperties: "OBJECT_PROPERTIES_MINIMUM",
  uniqueItems: "ARRAY_UNIQUE",
  additionalItems: "ARRAY_ADDITIONAL_ITEMS",
  anyOf: "ANY_OF_MISSING",
  dependencies: "OBJECT_DEPENDENCY_KEY",
  multiple: "MULTIPLE_OF",
  discriminatorMap: "DISCRIMINATOR_VALUE_NOT_FOUND",
  [xmsAzureResource]: "MISSING_RESOURCE_ID",
};
// Should be type "never" to ensure we've covered all the errors
// export type MissingErrorCode = Exclude<
//   ExtendedErrorCode,
//   | keyof typeof validateErrorMessages
//   | "PII_MISMATCH" // Used in openapi-validate
//   | "INTERNAL_ERROR" // Used in liveValidator
//   | "UNRESOLVABLE_REFERENCE"
//   | "NOT_PASSED" // If keyword mapping not found then we use this error
//   | "OPERATION_NOT_FOUND_IN_CACHE_WITH_PROVIDER" // Covered by liveValidator
//   | "OPERATION_NOT_FOUND_IN_CACHE_WITH_API"
//   | "OPERATION_NOT_FOUND_IN_CACHE_WITH_VERB"
//   | "OPERATION_NOT_FOUND_IN_CACHE"
//   | "MULTIPLE_OPERATIONS_FOUND"
//   | "INVALID_RESPONSE_HEADER"
//   | "INVALID_REQUEST_PARAMETER"
// >;

const transformParamsKeyword = new Set([
  "pattern",
  "additionalProperties",
  "type",
  "format",
  "multipleOf",
  "required",
  xmsAzureResource,
]);

const transformReverseParamsKeyword = new Set([
  "minLength",
  "maxLength",
  "maxItems",
  "minItems",
  "maxProperties",
  "minProperties",
  "minimum",
  "maximum",
  "exclusiveMinimum",
  "exclusiveMaximum",
  "discriminatorMap",
]);

interface MetaErr {
  code: string;
  message: string;
  severity: Severity;
  params?: any;
}
export const ajvErrorCodeToOavErrorCode = (
  error: ErrorObject,
  ctx: SchemaValidateContext
): MetaErr | undefined => {
  const { keyword, parentSchema: parentSch } = error;
  const parentSchema = parentSch as Schema | undefined;
  let { params, data } = error;
  let result: MetaErr | undefined = {
    code: "NOT_PASSED",
    message: error.message!,
    severity: Severity.Verbose,
  };

  // Workaround for incorrect ajv behavior.
  // See https://github.com/ajv-validator/ajv/blob/v6/lib/dot/custom.jst#L74
  if ((error as any)._realData !== undefined) {
    data = (error as any)._realData;
  }

  switch (keyword) {
    case "enum":
      const { allowedValues } = params as any;
      result =
        data === null && parentSchema?.nullable
          ? undefined
          : isEnumCaseMismatch(data, allowedValues)
          ? getOavErrorMeta("ENUM_CASE_MISMATCH", { data })
          : parentSchema?.[xmsEnum]?.modelAsString
          ? undefined
          : getOavErrorMeta("ENUM_MISMATCH", { data });
      params = [data, allowedValues];
      break;

    case "readOnly":
    case xmsMutability:
    case xmsSecret:
      const param = {
        key: getNameFromRef(parentSchema),
        value: Array.isArray(data) ? data.join(",") : JSON.stringify(data),
      };
      params = [param.key, null];
      result =
        keyword === xmsSecret
          ? getOavErrorMeta("SECRET_PROPERTY", param)
          : ctx.isResponse
          ? getOavErrorMeta("WRITEONLY_PROPERTY_NOT_ALLOWED_IN_RESPONSE", param)
          : getOavErrorMeta("READONLY_PROPERTY_NOT_ALLOWED_IN_REQUEST", param);
      break;

    case "oneOf":
      result =
        (params as any).passingSchemas === null
          ? getOavErrorMeta("ONE_OF_MISSING", {})
          : getOavErrorMeta("ONE_OF_MULTIPLE", {});
      params = [];
      break;

    case "type":
      (params as any).type = (params as any).type.replace(",null", "");
      data = schemaType(data);
      break;

    case "discriminatorMap":
      data = (params as any).discriminatorValue;
      break;

    case "maxLength":
    case "minLength":
    case "maxItems":
    case "minItems":
      data = data.length;
      break;

    case "maxProperties":
    case "minProperties":
      data = Object.keys(data).length;
      break;

    case "minimum":
    case "maximum":
    case "exclusiveMinimum":
    case "exclusiveMaximum":
      params = { limit: (params as any).limit };
      break;
  }

  const code = errorKeywordsMapping[keyword];
  if (code !== undefined) {
    result = getOavErrorMeta(code, { ...params, data });
  }

  if (transformParamsKeyword.has(keyword)) {
    params = Object.values(params);
    if (typeof data !== "object") {
      (params as any).push(data);
    }
  } else if (transformReverseParamsKeyword.has(keyword)) {
    params = Object.values(params);
    (params as any[]).unshift(data);
  }

  if (result !== undefined) {
    result.params = params;
  }
  return result;
};

const isEnumCaseMismatch = (data: string, enumList: Array<string | number>) => {
  if (typeof data !== "string") {
    return false;
  }
  data = data.toLowerCase();
  for (const val of enumList) {
    if (typeof val === "string" && val.toLowerCase() === data) {
      return true;
    }
  }
  return false;
};

const schemaType = (what: any): string => {
  const to = typeof what;

  if (to === "object") {
    if (what === null) {
      return "null";
    }
    if (Array.isArray(what)) {
      return "array";
    }
    return "object"; // typeof what === 'object' && what === Object(what) && !Array.isArray(what);
  }

  if (to === "number") {
    if (Number.isFinite(what)) {
      if (what % 1 === 0) {
        return "integer";
      } else {
        return "number";
      }
    }
    if (Number.isNaN(what)) {
      return "not-a-number";
    }
    return "unknown-number";
  }
  return to; // undefined, boolean, string, function
};<|MERGE_RESOLUTION|>--- conflicted
+++ resolved
@@ -229,7 +229,6 @@
     return true;
   }
 
-<<<<<<< HEAD
   // If payload has property with date-time parameter and its value is valid except missing "Z" in the end we can skip this error
   if (
     cxt.isResponse &&
@@ -248,7 +247,8 @@
       const ifDaysAreSame = time.slice(8, 10) === dateZ.slice(5, 7);
       return ifHoursAreSame && ifDaysAreSame;
     }
-=======
+  }
+
   // If a response data has multipleOf property, and it divided by multipleOf value is an integer, we can skip this error
   if (keyword === "multipleOf" && typeof schema === "number" && typeof data === "number") {
     let [newSchema, newData] = [schema, data];
@@ -259,7 +259,6 @@
     const result = newData / newSchema;
     // should skip error when response data divided by multipleOf value is an integer
     return result === parseInt(String(result));
->>>>>>> 7ad54bc8
   }
 
   return false;

// Copyright (c) Microsoft Corporation. All rights reserved.
// Licensed under the MIT License. See License.txt in the project root for license information.

/* eslint-disable id-blacklist */

import { dirname, relative as pathRelative, resolve as pathResolve } from "path";
import globby from "globby";
import { dirname } from "path";
import * as yargs from "yargs";
import { inversifyGetInstance } from "../inversifyUtils";
import { TestRecordingLoader } from "../testScenario/gen/testRecordingLoader";
import { RequestTracking, TestScenarioGenerator } from "../testScenario/gen/testScenarioGenerator";
import { getAutorestConfig } from "../util/getAutorestConfig";

export const command = "generate-test-scenario";

export const describe = "Generate swagger examples from real payload records.";

export const builder: yargs.CommandBuilder = {
  tag: {
    describe: "the readme tag name.",
    string: true,
  },
  recording: {
    describe:
      "path glob pattern for recording files. Supported format: DotNet recording, Azure Powershell recording, Azure Cli recording",
    string: true,
    demandOption: true,
  },
  readme: {
    describe: "path to readme.md file",
    string: true,
    demandOption: true,
  },
  output: {
    describe: "path to output test scenario",
    string: true,
    demandOption: true,
  },
};

export async function handler(argv: yargs.Arguments): Promise<void> {
  const readmeMd: string = argv.readme;
  let output: string = argv.output;
  const recording: string = argv.recording;
  argv["try-require"] = "readme.test.md";

  const recordingFilePaths = await globby(recording);
  recordingFilePaths.sort();
  const autorestConfig = await getAutorestConfig(argv, readmeMd);
  const swaggerFilePaths: string[] = autorestConfig["input-file"];
<<<<<<< HEAD
  const fileRoot = dirname(readmeMd);
  output = pathResolve(fileRoot, output);
  output = pathRelative(fileRoot, output);

  console.log("input-file:");
  console.log(swaggerFilePaths);
=======
  console.log("input-file:");
  console.log();
>>>>>>> 33adf5dd
  console.log("recording-file:");
  console.log(recordingFilePaths);
  console.log("output-file:");
  console.log(`\t${output}\n`);

  const generator = TestScenarioGenerator.create({
    useJsonParser: false,
    checkUnderFileRoot: false,
<<<<<<< HEAD
    fileRoot,
=======
    fileRoot: dirname(readmeMd),
>>>>>>> 33adf5dd
    swaggerFilePaths,
  });

  await generator.initialize();

  const recordingLoader = inversifyGetInstance(TestRecordingLoader, {});
  const trackingList: RequestTracking[] = [];
  for (const filePath of recordingFilePaths) {
<<<<<<< HEAD
    console.log(`Transforming:\t${filePath}`);
=======
    // console.log(filePath);
>>>>>>> 33adf5dd
    const tracking = await recordingLoader.load(filePath);
    trackingList.push(tracking);
  }
  await generator.generateTestDefinition(trackingList, output);

  await generator.writeGeneratedFiles();
<<<<<<< HEAD
  process.exit(0);
=======
>>>>>>> 33adf5dd
}<|MERGE_RESOLUTION|>--- conflicted
+++ resolved
@@ -49,17 +49,12 @@
   recordingFilePaths.sort();
   const autorestConfig = await getAutorestConfig(argv, readmeMd);
   const swaggerFilePaths: string[] = autorestConfig["input-file"];
-<<<<<<< HEAD
   const fileRoot = dirname(readmeMd);
   output = pathResolve(fileRoot, output);
   output = pathRelative(fileRoot, output);
 
   console.log("input-file:");
   console.log(swaggerFilePaths);
-=======
-  console.log("input-file:");
-  console.log();
->>>>>>> 33adf5dd
   console.log("recording-file:");
   console.log(recordingFilePaths);
   console.log("output-file:");
@@ -68,11 +63,7 @@
   const generator = TestScenarioGenerator.create({
     useJsonParser: false,
     checkUnderFileRoot: false,
-<<<<<<< HEAD
     fileRoot,
-=======
-    fileRoot: dirname(readmeMd),
->>>>>>> 33adf5dd
     swaggerFilePaths,
   });
 
@@ -81,19 +72,12 @@
   const recordingLoader = inversifyGetInstance(TestRecordingLoader, {});
   const trackingList: RequestTracking[] = [];
   for (const filePath of recordingFilePaths) {
-<<<<<<< HEAD
     console.log(`Transforming:\t${filePath}`);
-=======
-    // console.log(filePath);
->>>>>>> 33adf5dd
     const tracking = await recordingLoader.load(filePath);
     trackingList.push(tracking);
   }
   await generator.generateTestDefinition(trackingList, output);
 
   await generator.writeGeneratedFiles();
-<<<<<<< HEAD
   process.exit(0);
-=======
->>>>>>> 33adf5dd
 }
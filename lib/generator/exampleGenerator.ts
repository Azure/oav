import * as path from "path";
import deepdash from "deepdash";
import lodash from "lodash";
import { JsonLoader } from "../swagger/jsonLoader";
import { Operation, SwaggerSpec } from "../swagger/swaggerTypes";
import { traverseSwaggerAsync } from "../transform/traverseSwagger";
import { ModelValidationError } from "../util/modelValidationError";
import * as validate from "../validate";
import { AjvSchemaValidator } from "../swaggerValidator/ajvSchemaValidator";
import { TransformContext, getTransformContext } from "../transform/context";
import { xmsPathsTransformer } from "../transform/xmsPathsTransformer";
import { resolveNestedDefinitionTransformer } from "../transform/resolveNestedDefinitionTransformer";
import { referenceFieldsTransformer } from "../transform/referenceFieldsTransformer";
import { discriminatorTransformer } from "../transform/discriminatorTransformer";
import { allOfTransformer } from "../transform/allOfTransformer";
import { noAdditionalPropertiesTransformer } from "../transform/noAdditionalPropertiesTransformer";
import { applySpecTransformers, applyGlobalTransformers } from "../transform/transformer";
import { log } from "../util/logging";
<<<<<<< HEAD
=======
import { inversifyGetInstance } from "../inversifyUtils";
>>>>>>> 14918e97
import { ExampleRule, RuleSet } from "./exampleRule";
import * as util from "./util";
import Translator from "./translator";
import SwaggerMocker from "./swaggerMocker";
import { MockerCache, PayloadCache } from "./exampleCache";
const _ = deepdash(lodash);

export default class Generator {
  private translator: Translator;
  private spec!: SwaggerSpec;
  private specFilePath: string;
  private payloadDir?: string;
  private jsonLoader: JsonLoader;
  private swaggerMocker: SwaggerMocker;
  private shouldMock: boolean;
  private mockerCache: MockerCache;
  private payloadCache: PayloadCache;
  public readonly transformContext: TransformContext;

  public constructor(specFilePath: string, payloadDir?: string) {
    this.shouldMock = payloadDir ? false : true;
    this.specFilePath = specFilePath;
    this.payloadDir = payloadDir;
    this.jsonLoader = inversifyGetInstance(JsonLoader, {
      useJsonParser: false,
      eraseXmsExamples: false,
    });
    this.mockerCache = new MockerCache();
    this.payloadCache = new PayloadCache();
    this.swaggerMocker = new SwaggerMocker(this.jsonLoader, this.mockerCache, this.payloadCache);
    this.translator = new Translator(
      this.jsonLoader,
      this.payloadCache,
      this.shouldMock ? this.swaggerMocker : undefined
    );
    const schemaValidator = new AjvSchemaValidator(this.jsonLoader);
    this.transformContext = getTransformContext(this.jsonLoader, schemaValidator, [
      xmsPathsTransformer,
      resolveNestedDefinitionTransformer,
      referenceFieldsTransformer,
      discriminatorTransformer,
      allOfTransformer,
      noAdditionalPropertiesTransformer,
    ]);
  }

  private getSpecItem(spec: any, operationId: string): any {
    const paths = spec.paths;
    for (const pathName of Object.keys(paths)) {
      for (const methodName of Object.keys(paths[pathName])) {
        if (paths[pathName][methodName].operationId === operationId) {
          return {
            path: pathName,
            methodName,
            content: paths[pathName][methodName],
          };
        }
      }
    }
    return null;
  }

  public async load() {
    this.spec = (await (this.jsonLoader.load(this.specFilePath) as unknown)) as SwaggerSpec;
    applySpecTransformers(this.spec, this.transformContext);
    applyGlobalTransformers(this.transformContext);
    await this.cacheExistingExamples();
  }

  public async generateAll(): Promise<readonly ModelValidationError[]> {
    if (!this.spec) {
      await this.load();
    }
    const errs: any[] = [];
    await traverseSwaggerAsync(this.spec, {
      onPath: async (apiPath, pathTemplate) => {
        apiPath._pathTemplate = pathTemplate;
      },
      onOperation: async (operation: Operation, pathObject, methodName) => {
        const pathName = pathObject._pathTemplate;
        const specItem = {
          path: pathName,
          methodName,
          content: operation,
        };
        const operationId: string = operation.operationId || "";
        const errors = await this.generate(operationId, specItem);
        if (errors.length > 0) {
          errs.push(...errors);
          return false;
        }
        return true;
      },
    });
    return errs;
  }

  public async cacheExistingExamples() {
    if (!this.shouldMock) {
      return;
    }
    await traverseSwaggerAsync(this.spec, {
      onOperation: async (operation: Operation, pathObject, methodName) => {
        const pathName = pathObject._pathTemplate;
        const specItem = {
          path: pathName,
          methodName,
          content: operation,
        };
        const examples = operation["x-ms-examples"] || undefined;
        if (!examples) {
          return;
        }

        const operationId = operation.operationId;
        /*
        const validateErrors = await validate.validateExamples(this.specFilePath, operationId, {
        });
        if(validateErrors.length > 0) {
          console.warn(`invalid examples for operation:${operationId}.`);
          console.warn(validateErrors);
          return
        } */
        for (const key of Object.keys(examples)) {
          if (key.match(new RegExp(`^${operationId}_.*_Gen$`))) {
            continue;
          }
          const example = this.jsonLoader.resolveRefObj(examples[key]);
          if (!example) {
            continue;
          }
          this.translator.extractParameters(specItem, example.parameters);
          for (const code of Object.keys(operation.responses)) {
            if (example.responses && example.responses[code]) {
              this.translator.extractResponse(specItem, example.responses[code], code);
            }
          }
        }
        return true;
      },
    });
    // reuse the payloadCache as exampleCache.
    this.payloadCache.mergeCache();
  }

  private async generateExample(operationId: string, specItem: any, rule: ExampleRule) {
    this.translator.setRule(rule);
    this.swaggerMocker.setRule(rule);
    let example;
    console.log(`start generated example for ${operationId}, rule:${rule.ruleName}`);
    if (!this.shouldMock) {
      example = this.getExampleFromPayload(operationId, specItem);
      if (!example) {
        return [];
      }
    } else {
      example = {
        parameters: {},
        responses: this.extractResponse(specItem, {}),
      };
      this.swaggerMocker.mockForExample(
        example,
        specItem,
        this.spec,
        util.getBaseName(this.specFilePath).split(".")[0]
      );
    }

    log.info(example);
    const unifiedExample = this.unifyCommonProperty(example);
    const newSpec = util.referenceExmInSpec(
      this.specFilePath,
      specItem.path,
      specItem.methodName,
      `${operationId}_${rule.exampleNamePostfix}_Gen`
    );
    util.updateExmAndSpecFile(
      unifiedExample,
      newSpec,
      this.specFilePath,
      `${operationId}_${rule.exampleNamePostfix}_Gen.json`
    );

    log.info(`start validating generated example for ${operationId}`);
    const validateErrors = await validate.validateExamples(this.specFilePath, operationId, {
      //   consoleLogLevel: "error"
    });
    if (validateErrors.length > 0) {
      log.error(`the validation raised below error:`);
      log.error(validateErrors);
      return validateErrors;
    }
    console.log(`generated example for ${operationId}, rule:${rule.ruleName} successfully!`);
    return [];
  }

  public async generate(
    operationId: string,
    specItem?: any
  ): Promise<readonly ModelValidationError[]> {
    if (!this.spec) {
      await this.load();
    }
    if (!specItem) {
      specItem = this.getSpecItem(this.spec, operationId);
      if (!specItem) {
        console.error(`no specItem for the operation id ${operationId}`);
        return [];
      }
    }
    const ruleSet: RuleSet = [];
    ruleSet.push({
      exampleNamePostfix: "MaximumSet",
      ruleName: "MaximumSet",
    });
    ruleSet.push({
      exampleNamePostfix: "MinimumSet",
      ruleName: "MinimumSet",
    });
    for (const rule of ruleSet) {
      const error = await this.generateExample(operationId, specItem, rule);
      if (error.length) {
        return error;
      }
    }
    return [];
  }

  private unifyCommonProperty(example: any) {
    if (!example || !example.parameters || !example.responses) {
      return;
    }
    type pathNode = string | number;
    type pathNodes = pathNode[];

    const requestPaths = _.paths(example.parameters, { pathFormat: "array" }).map((v) =>
      (v as pathNode[]).reverse()
    );

    /**
     * construct a inverted index , the key is leaf property key, value is reverse of the path from the root to the leaf property.
     */
    const invertedIndex = new Map<string | number, pathNodes[]>();
    requestPaths.forEach((v) => {
      if (v.length && typeof v[0] === "string") {
        const parentPaths = invertedIndex.get(v[0]);
        if (!parentPaths) {
          invertedIndex.set(v[0], [v.slice(1)]);
        } else {
          parentPaths.push(v.slice(1));
        }
      }
    });

    /**
     * get two paths' common properties' count
     */
    const getMatchedNodeCnt = (baseNode: pathNodes, destNode: pathNodes) => {
      let count = 0;
      baseNode.some((v, k) => {
        if (k < destNode.length && destNode[k] === v) {
          count++;
          return false;
        } else {
          return true;
        }
      });
      return count;
    };

    /**
     * update the property value of response using the same value which is found in the request
     */
    const res = _.mapValuesDeep(
      example.responses,
      (value, key, parentValue, context) => {
        if (!parentValue) {
          log.warn(`parent is null`);
        }
        if (
          ["integer", "number", "string"].some((type) => typeof value === type) &&
          typeof key === "string"
        ) {
          const possiblePaths = invertedIndex.get(key);
          if (context.path && possiblePaths) {
            const basePath = (context.path as pathNodes).slice().reverse().slice(1);

            /**
             * to find out the most matchable path in the parameters
             */
            const candidates = possiblePaths.filter(
              (apiPath) => getMatchedNodeCnt(basePath, apiPath) > 1
            );
            if (candidates.length === 0) {
              return value;
            }
            /**
             * if only one matched one path, just use it.
             */
            if (candidates.length === 1) {
              const pathOfParameter = _.pathToString([key, ...candidates[0]].reverse());
              const parameterValue = _.get(example.parameters, pathOfParameter);
              // console.debug(`use path ${pathOfParameter} ,value :${parameterValue}
              // -- original path:${_.pathToString(context.path as pathNodes)},value:${value}`);
              return parameterValue;
            }
            const mostMatched = candidates.reduce((previous, current) => {
              const countPrevious = getMatchedNodeCnt(basePath, previous);
              const countCurrent = getMatchedNodeCnt(basePath, current);
              return countPrevious < countCurrent ? current : previous;
            });
            return _.get(example.parameters, _.pathToString([key, ...mostMatched].reverse()));
          }
        }
        return value;
      },
      {
        leavesOnly: true,
        pathFormat: "array",
      }
    );
    // console.debug(`unify common properties end!`);
    example.responses = res;
    return example;
  }

  private getExampleFromPayload(operationId: string, specItem: any) {
    if (this.payloadDir) {
      const subPaths = path.dirname(this.specFilePath).split(/\\|\//).slice(-3).join("/");
      const payloadDir = path.join(this.payloadDir, subPaths);
      const payload: any = util.readPayloadFile(payloadDir, operationId);
      if (!payload) {
        log.info(
          `no payload file for operationId ${operationId} under directory ${path.resolve(
            payloadDir,
            operationId
          )} named with <statusCode>.json`
        );
        return;
      }
      this.validatePayload(specItem, payload, operationId);
      this.cachePayload(specItem, payload);
      const example = {
        parameters: this.extractRequest(specItem, payload),
        responses: this.extractResponse(specItem, payload),
      };
      return example;
    }
    return undefined;
  }

  private cachePayload(specItem: any, payload: any) {
    /**
     *  1 cache parameter model
     *
     *  2 cache response model
     *
     *  3 merged cache
     */
    this.extractRequest(specItem, payload);
    this.extractResponse(specItem, payload);
    this.payloadCache.mergeCache();
  }

  private validatePayload(specItem: any, payload: any, operationId: string) {
    const specApiVersion = this.spec.info.version;
    for (const statusCode of Object.keys(payload)) {
      // remove payload with undefined status code
      if (!(statusCode in specItem.content.responses)) {
        delete payload[statusCode];
        continue;
      }
      // remove payload with inconsistent api-version
      if (!("query" in payload[statusCode].liveRequest)) {
        continue;
      }
      const realApiVersion = payload[statusCode].liveRequest.query["api-version"];
      if (realApiVersion && realApiVersion !== specApiVersion) {
        delete payload[statusCode];
        log.error(
          `${operationId} payload ${statusCode}.json's api-version is ${realApiVersion}, inconsistent with swagger spec's api-version ${specApiVersion}`
        );
      }
    }
  }

  private extractRequest(specItem: any, payload: any) {
    log.info("extractRequest");

    const liveRequest: any = this.getRequestPayload(specItem, payload);
    if (!liveRequest) {
      log.warn(`no live request in payload`);
      return {};
    }
    const request = this.translator.extractRequest(specItem, liveRequest) || {};
    return request;
  }

  private getRequestPayload(specItem: any, payload: any) {
    const longRunning = util.isLongRunning(specItem);
    for (const statusCode in payload) {
      if (longRunning && statusCode === "200") {
        continue;
      }
      if ("liveRequest" in payload[statusCode]) {
        return payload[statusCode].liveRequest;
      }
    }
  }

  private extractResponse(specItem: any, payload: any) {
    log.info("extractResponse");

    const specResp = specItem.content.responses;
    const longRunning: boolean = specItem.content["x-ms-long-running-operation"];
    if (longRunning && !("202" in specResp) && !("201" in specResp)) {
      // console.warn('x-ms-long-running-operation is true, but no 202 or 201 response');
      return {};
    }

    if (longRunning && !("200" in specResp || "204" in specResp)) {
      // console.warn('x-ms-long-running-operation is true, but no 200 or 204 response');
    }

    if (!longRunning && ("202" in specResp || "201" in specResp)) {
      // console.warn('x-ms-long-running-operation is not set true, but 202 or 201 response is provided');
      return {};
    }
    const resp: any = {};

    if (!longRunning && "200" in specResp) {
      this.getResponseExample(specItem, payload, resp, "200", false);
    }

    if ("201" in specResp) {
      this.getResponseExample(specItem, payload, resp, "201", "200" in specResp);
    }

    if ("202" in specResp) {
      this.getResponseExample(specItem, payload, resp, "202", "200" in specResp);
    }

    if ("204" in specResp) {
      resp["204"] = {};
    }
    return resp;
  }

  private getLongrunResp(specItem: any, payload: any) {
    const payload200: any = payload[200];
    if (!payload200 || !("liveResponse" in payload200)) {
      // console.warn(`Payload doesn't have the response result for long running case`);
      return {};
    }
    return {
      body:
        "schema" in specItem.content.responses["200"]
          ? this.translator.filterBodyContent(
              payload200.liveResponse.body,
              specItem.content.responses["200"].schema,
              false
            )
          : undefined,
    };
  }

  private getResponseExample(
    specItem: any,
    payloadGeneral: any,
    resp: any,
    statusCode: string,
    getAsyncResp: boolean
  ) {
    const payload: any = payloadGeneral[statusCode];
    if (!payload || !("liveResponse" in payload)) {
      // console.warn(`no payload recording for status code = ${statusCode}`);
      resp[statusCode] = {};
    } else {
      resp[statusCode] = this.translator.extractResponse(
        specItem,
        payload.liveResponse,
        statusCode
      );
    }

    if (getAsyncResp) {
      resp["200"] = this.getLongrunResp(specItem, payloadGeneral);
    }
  }
}<|MERGE_RESOLUTION|>--- conflicted
+++ resolved
@@ -16,10 +16,7 @@
 import { noAdditionalPropertiesTransformer } from "../transform/noAdditionalPropertiesTransformer";
 import { applySpecTransformers, applyGlobalTransformers } from "../transform/transformer";
 import { log } from "../util/logging";
-<<<<<<< HEAD
-=======
 import { inversifyGetInstance } from "../inversifyUtils";
->>>>>>> 14918e97
 import { ExampleRule, RuleSet } from "./exampleRule";
 import * as util from "./util";
 import Translator from "./translator";

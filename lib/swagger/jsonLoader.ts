--- conflicted
+++ resolved
@@ -184,12 +184,9 @@
       cache.skipResolveRef = skipResolveRef;
     }
 
-<<<<<<< HEAD
     if (this.opts.shouldResolveRef) {
       return await this.loadResolvedFile(filePath);
     }
-=======
->>>>>>> 4e297241
     return this.loadFile(cache);
   }
 

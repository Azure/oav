import { dirname } from "path";
import { inject, injectable } from "inversify";
import uuid from "uuid";
import { setDefaultOpts } from "../swagger/loader";
import { inversifyGetInstance, TYPES } from "../inversifyUtils";
import { defaultQualityReportFilePath } from "./defaultNaming";
import { ReportGenerator, ReportGeneratorOption, ValidationLevel } from "./reportGenerator";
import { RawReport } from "./apiScenarioTypes";
import { NewmanReportParser, NewmanReportParserOption } from "./postmanReportParser";

export interface NewmanReportAnalyzerOption extends NewmanReportParserOption {
  htmlReportPath?: string;
  reportOutputFilePath?: string;
  markdownReportPath?: string;
  junitReportPath?: string;
  runId?: string;
  swaggerFilePaths?: string[];
  validationLevel?: ValidationLevel;
  savePayload?: boolean;
  verbose?: boolean;
}

@injectable()
export class NewmanReportAnalyzer {
  // eslint-disable-next-line @typescript-eslint/explicit-member-accessibility
  constructor(
    @inject(TYPES.opts) private opts: NewmanReportAnalyzerOption,
    private newmanReportParser: NewmanReportParser
  ) {
    setDefaultOpts(this.opts, {
      runId: uuid.v4(),
      newmanReportFilePath: "",
      reportOutputFilePath: defaultQualityReportFilePath(this.opts.newmanReportFilePath),
      validationLevel: "validate-request-response",
      savePayload: false,
      verbose: false,
    });
  }

  public async analyze() {
    const rawReport: RawReport = await this.newmanReportParser.generateRawReport(
      this.opts.newmanReportFilePath
    );
    const apiScenarioFilePath = rawReport.metadata.apiScenarioFilePath;
    const reportGeneratorOption: ReportGeneratorOption = {
      newmanReportFilePath: this.opts.newmanReportFilePath,
      apiScenarioFilePath,
      apiScenarioName: rawReport.metadata.apiScenarioName,
      swaggerFilePaths: rawReport.metadata.swaggerFilePaths,
      checkUnderFileRoot: false,
      eraseXmsExamples: false,
      eraseDescription: false,
      reportOutputFilePath: this.opts.reportOutputFilePath,
      markdownReportPath: this.opts.markdownReportPath,
      junitReportPath: this.opts.junitReportPath,
      runId: this.opts.runId,
      validationLevel: this.opts.validationLevel,
      savePayload: this.opts.savePayload,
      verbose: this.opts.verbose,
      fileRoot: dirname(apiScenarioFilePath),
<<<<<<< HEAD
=======
      generateExample: this.opts.generateExample,
      htmlReportPath: this.opts.htmlReportPath,
>>>>>>> c32c578f
    };
    const reportGenerator = inversifyGetInstance(ReportGenerator, reportGeneratorOption);
    await reportGenerator.generateReport();
  }
}<|MERGE_RESOLUTION|>--- conflicted
+++ resolved
@@ -58,11 +58,7 @@
       savePayload: this.opts.savePayload,
       verbose: this.opts.verbose,
       fileRoot: dirname(apiScenarioFilePath),
-<<<<<<< HEAD
-=======
-      generateExample: this.opts.generateExample,
       htmlReportPath: this.opts.htmlReportPath,
->>>>>>> c32c578f
     };
     const reportGenerator = inversifyGetInstance(ReportGenerator, reportGeneratorOption);
     await reportGenerator.generateReport();

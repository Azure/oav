--- conflicted
+++ resolved
@@ -210,7 +210,6 @@
 
   private getVariables(scenario: RawScenario) {
     const variables: { [name: string]: string | Variable } = {};
-<<<<<<< HEAD
     if (!this.parameters) {
       const map = new Map();
       for (const swagger of this.swaggers) {
@@ -245,21 +244,6 @@
                   value: this.generateVariable(parameter),
                 });
               }
-=======
-    const map = new Map();
-
-    for (const swagger of this.swaggers) {
-      traverseSwagger(swagger, {
-        onOperation: (operation) => {
-          for (let parameter of operation.parameters ?? []) {
-            parameter = this.jsonLoader.resolveRefObj(parameter);
-            if (
-              !parameter.required ||
-              envVariables.includes(parameter.name) ||
-              (parameter.in === "path" && parameter[xmsSkipUrlEncoding])
-            ) {
-              continue;
->>>>>>> 3b6381b5
             }
           },
         });
@@ -279,16 +263,12 @@
           if (p) {
             p = this.jsonLoader.resolveRefObj(p);
           }
-<<<<<<< HEAD
           // for body,query parameter
           if (
             p?.in !== "path" &&
-            operation?.["x-ms-examples"] &&
-            Object.values(operation["x-ms-examples"])[0]
+            operation?.[xmsExamples] &&
+            Object.values(operation[xmsExamples])[0]
           ) {
-=======
-          if (p?.in !== "path" && operation?.[xmsExamples]) {
->>>>>>> 3b6381b5
             return;
           }
         }

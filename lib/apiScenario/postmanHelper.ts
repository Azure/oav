import * as jsonPointer from "json-pointer";
import { Event, EventDefinition, Item, ItemDefinition, ScriptDefinition } from "postman-collection";
import { getRandomString } from "../util/utils";
import { ArmTemplate, StepResponseAssertion } from "./apiScenarioTypes";

function parseJsonPointer(jsonPointer: string): string[] {
  if (jsonPointer === "") {
    return [];
  }
  return jsonPointer
    .substring(1)
    .split(/\//)
    .map((seg) => seg.replace(/~1/g, "/").replace(/~0/g, "~"));
}

interface TestScriptParameter {
  name: string;
  types: TestScriptType[];
  variables?: Map<string, string>;
  armTemplate?: ArmTemplate;
  responseAssertion?: StepResponseAssertion;
}

export type TestScriptType =
  | "StatusCodeAssertion"
  | "ResponseDataAssertion"
  | "DetailResponseLog"
  | "OverwriteVariables"
  | "ARMDeploymentStatusAssertion"
  | "ExtractARMTemplateOutput";

export function createItem(definition?: ItemDefinition): Item {
  return new Item({
    id: getRandomString(),
    ...definition,
  });
}

export function createEvent(
  listen: "prerequest" | "test",
  script: ScriptDefinition,
  additionalDefinition?: EventDefinition
): Event {
  return new Event({
    id: getRandomString(),
    listen,
    script,
    ...additionalDefinition,
  });
}

export function createScript(script: string): ScriptDefinition {
  return {
    id: getRandomString(),
    type: "text/javascript",
    exec: script,
  };
}

export function generateScript(parameter: TestScriptParameter): ScriptDefinition {
<<<<<<< HEAD
  const script = `pm.test("${parameter.name}", function() {
    ${[
      parameter.types.includes("DetailResponseLog") ? DetailResponseLog.text : "",
      parameter.types.includes("StatusCodeAssertion") ? StatusCodeAssertion.text : "",
      parameter.types.includes("OverwriteVariables")
        ? generateOverWriteVariablesScript(parameter.variables!)
        : "",
      parameter.types.includes("ARMDeploymentStatusAssertion")
        ? ARMDeploymentStatusAssertion.text
        : "",
      parameter.types.includes("ExtractARMTemplateOutput")
        ? generateARMTemplateOutputScript(parameter.armTemplate!)
        : "",
      parameter.types.includes("ResponseDataAssertion")
        ? generateResponseDataAssertionScript(parameter.responseAssertion!)
        : "",
    ].join("")}
  });
  `;
  return createScript(script);
}

function generateResponseDataAssertionScript(responseAssertion: StepResponseAssertion): string {
  let ret = GetObjectValueByJsonPointer.text;
  const addBodyAssertion = (jsonPath: string, exp: string) => {
    ret += `pm.expect(getValueByJsonPointer(pm.response.json(), "${jsonPath}")).${exp};\n`;
  };

  const addHeaderAssertion = (key: string, exp: string) => {
    ret += `pm.expect(pm.response.headers.get("${key}")).${exp};\n`;
  };

  for (const [statusCode, v] of Object.entries(responseAssertion)) {
    ret += `if (pm.response.code === ${statusCode}) {\n`;
    if (Array.isArray(v)) {
      for (const assertion of v) {
        const exp = assertion.value
          ? `to.deep.eql(${JSON.stringify(assertion.value)})`
          : assertion.expression!;

        const pathSegments = jsonPointer.parse(assertion.test);
        const type = pathSegments.shift();

        if (type === "body") {
          const jsonPath = jsonPointer.compile(pathSegments);
          addBodyAssertion(jsonPath, exp);
        } else {
          addHeaderAssertion(pathSegments[0], exp);
        }
      }
    } else {
      Object.entries(v.headers || {}).forEach(([k, v]) => {
        addHeaderAssertion(k, `to.eql(${JSON.stringify(v)})`);
      });

      if (v.body) {
        jsonPointer.walk(v.body, (value, path) => {
          addBodyAssertion(path, `to.eql(${JSON.stringify(value)})`);
        });
      }
    }
    ret += "}\n";
  }
  return ret;
}

function generateOverWriteVariablesScript(variables: Map<string, string>): string {
  let ret = GetObjectValueByJsonPointer.text;
  for (const [k, v] of variables) {
    ret += `pm.environment.set("${k}", getValueByJsonPointer(pm.response.json(), "${v}"));`;
=======
  const script: string[] = [];
  script.push(`pm.test("${parameter.name}", function() {`);
  if (parameter.types.includes("DetailResponseLog")) {
    script.push("console.log(pm.response.text());");
>>>>>>> 34c9b848
  }
  if (parameter.types.includes("StatusCodeAssertion")) {
    script.push("pm.response.to.be.success;");
  }
  if (parameter.types.includes("OverwriteVariables") && parameter.variables) {
    for (const [k, v] of parameter.variables) {
      const segments = parseJsonPointer(v);
      if (segments.length === 0) {
        script.push(`pm.environment.set("${k}", pm.response.json());`);
      } else {
        script.push(
          `pm.environment.set("${k}", _.get(pm.response.json(), ${JSON.stringify(segments)}));`
        );
      }
    }
  }
  if (parameter.types.includes("ARMDeploymentStatusAssertion")) {
    script.push(
      'pm.expect(pm.response.json().status).to.be.oneOf(["Succeeded", "Accepted", "Running", "Ready", "Creating", "Created", "Deleting", "Deleted", "Canceled", "Updating"]);'
    );
  }
  if (parameter.types.includes("ExtractARMTemplateOutput") && parameter.armTemplate?.outputs) {
    for (const key of Object.keys(parameter.armTemplate.outputs)) {
      script.push(
        `pm.environment.set("${key}", pm.response.json().properties.outputs.${key}.value);`
      );
    }
  }
  script.push("});");
  return createScript(script.join("\n"));
}

export const reservedCollectionVariables = [
  {
    key: "subscriptionId",
  },
  {
    key: "resourceGroupName",
  },
  {
    key: "location",
  },
  {
    key: "client_id",
  },
  {
    key: "client_secret",
    type: "secret",
  },
  {
    key: "tenantId",
  },
  {
    key: "x_enable_auth",
    value: "true",
  },
  {
    key: "x_bearer_token",
    type: "secret",
  },
  {
    key: "x_bearer_token_expires_on",
  },
  {
    key: "x_polling_url",
  },
  {
    key: "x_retry_after",
    value: "10",
  },
];

export function generateAuthScript(baseUrl: string): ScriptDefinition {
  const script = `
if (pm.variables.get("x_enable_auth") !== "true") {
    return;
}
let vars = ["client_id", "client_secret", "tenantId", "subscriptionId"];
vars.forEach(function (item, index, array) {
    pm.expect(
        pm.variables.get(item),
        item + " variable not set"
    ).to.not.be.undefined;
    pm.expect(pm.variables.get(item), item + " variable not set").to.not.be.empty;
});
if (
    !pm.collectionVariables.get("x_bearer_token") ||
    Date.now() >
    new Date(pm.collectionVariables.get("x_bearer_token_expires_on") * 1000)
) {
    pm.sendRequest(
        {
            url:
                "https://login.microsoftonline.com/" +
                pm.variables.get("tenantId") +
                "/oauth2/token",
            method: "POST",
            header: "Content-Type: application/x-www-form-urlencoded",
            body: {
                mode: "urlencoded",
                urlencoded: [
                    { key: "grant_type", value: "client_credentials", disabled: false },
                    {
                        key: "client_id",
                        value: pm.variables.get("client_id"),
                        disabled: false,
                    },
                    {
                        key: "client_secret",
                        value: pm.variables.get("client_secret"),
                        disabled: false,
                    },
                    { key: "resource", value: "${baseUrl}", disabled: false },
                ],
            },
        },
        function (err, res) {
            if (err) {
                console.log(err);
            } else {
                let resJson = res.json();
                pm.collectionVariables.set(
                    "x_bearer_token_expires_on",
                    resJson.expires_on
                );
                pm.collectionVariables.set("x_bearer_token", resJson.access_token);
            }
        }
    );
}`;
  return createScript(script);
}<|MERGE_RESOLUTION|>--- conflicted
+++ resolved
@@ -57,34 +57,10 @@
   };
 }
 
-export function generateScript(parameter: TestScriptParameter): ScriptDefinition {
-<<<<<<< HEAD
-  const script = `pm.test("${parameter.name}", function() {
-    ${[
-      parameter.types.includes("DetailResponseLog") ? DetailResponseLog.text : "",
-      parameter.types.includes("StatusCodeAssertion") ? StatusCodeAssertion.text : "",
-      parameter.types.includes("OverwriteVariables")
-        ? generateOverWriteVariablesScript(parameter.variables!)
-        : "",
-      parameter.types.includes("ARMDeploymentStatusAssertion")
-        ? ARMDeploymentStatusAssertion.text
-        : "",
-      parameter.types.includes("ExtractARMTemplateOutput")
-        ? generateARMTemplateOutputScript(parameter.armTemplate!)
-        : "",
-      parameter.types.includes("ResponseDataAssertion")
-        ? generateResponseDataAssertionScript(parameter.responseAssertion!)
-        : "",
-    ].join("")}
-  });
-  `;
-  return createScript(script);
-}
-
 function generateResponseDataAssertionScript(responseAssertion: StepResponseAssertion): string {
-  let ret = GetObjectValueByJsonPointer.text;
-  const addBodyAssertion = (jsonPath: string, exp: string) => {
-    ret += `pm.expect(getValueByJsonPointer(pm.response.json(), "${jsonPath}")).${exp};\n`;
+  let ret = "";
+  const addBodyAssertion = (segments: string[], exp: string) => {
+    ret += `pm.expect(_.get(pm.response.json(), ${JSON.stringify(segments)})).${exp};\n`;
   };
 
   const addHeaderAssertion = (key: string, exp: string) => {
@@ -103,8 +79,7 @@
         const type = pathSegments.shift();
 
         if (type === "body") {
-          const jsonPath = jsonPointer.compile(pathSegments);
-          addBodyAssertion(jsonPath, exp);
+          addBodyAssertion(pathSegments, exp);
         } else {
           addHeaderAssertion(pathSegments[0], exp);
         }
@@ -116,7 +91,7 @@
 
       if (v.body) {
         jsonPointer.walk(v.body, (value, path) => {
-          addBodyAssertion(path, `to.eql(${JSON.stringify(value)})`);
+          addBodyAssertion(jsonPointer.parse(path), `to.eql(${JSON.stringify(value)})`);
         });
       }
     }
@@ -125,16 +100,11 @@
   return ret;
 }
 
-function generateOverWriteVariablesScript(variables: Map<string, string>): string {
-  let ret = GetObjectValueByJsonPointer.text;
-  for (const [k, v] of variables) {
-    ret += `pm.environment.set("${k}", getValueByJsonPointer(pm.response.json(), "${v}"));`;
-=======
+export function generateScript(parameter: TestScriptParameter): ScriptDefinition {
   const script: string[] = [];
   script.push(`pm.test("${parameter.name}", function() {`);
   if (parameter.types.includes("DetailResponseLog")) {
     script.push("console.log(pm.response.text());");
->>>>>>> 34c9b848
   }
   if (parameter.types.includes("StatusCodeAssertion")) {
     script.push("pm.response.to.be.success;");
@@ -162,6 +132,9 @@
         `pm.environment.set("${key}", pm.response.json().properties.outputs.${key}.value);`
       );
     }
+  }
+  if (parameter.types.includes("ResponseDataAssertion") && parameter.responseAssertion) {
+    script.push(generateResponseDataAssertionScript(parameter.responseAssertion));
   }
   script.push("});");
   return createScript(script.join("\n"));

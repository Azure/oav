--- conflicted
+++ resolved
@@ -247,7 +247,6 @@
               : [];
         }
         const correlationId = it.response.headers["x-ms-correlation-request-id"];
-<<<<<<< HEAD
         const pair = this.convertToLiveValidationPayload(it);
         if (this.opts.savePayload) {
           await this.fileLoader.writeFile(
@@ -259,8 +258,6 @@
           );
         }
         const liveValidationResult = await this.liveValidator.validateLiveRequestResponse(pair);
-=======
-        const liveValidationResult = await this.validate(it);
 
         trafficValidationIssue.errors?.push(
           ...liveValidationResult.requestValidationResult.errors,
@@ -280,7 +277,6 @@
 
         this.trafficValidationResult.push(trafficValidationIssue);
 
->>>>>>> c32c578f
         this.swaggerExampleQualityResult.stepResult.push({
           exampleFilePath: generatedExample?.exampleFilePath,
           operationId: it.annotation.operationId,

--- conflicted
+++ resolved
@@ -1,14 +1,9 @@
 # Change Log - oav
 
-<<<<<<< HEAD
 ## 02/23/2022 2.11.8
 
 - Add coverage for trafficValidator
-=======
-## 02/24/2022 2.11.8
-
 - FIx GC introduced by 2.11.7
->>>>>>> fcf57101
 
 ## 02/15/2022 2.11.7
 

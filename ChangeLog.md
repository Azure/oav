# Change Log - oav

## 11/04/2021 2.10.2

- traffic validation - support multiple swaggers and multiple payloads
- extends format types in AJV schema validation
<<<<<<< HEAD
- bug fix for generate api scenario
=======
- Bug fix. Check discriminator property type must be string.
>>>>>>> 58768ff1

## 10/26/2021 2.10.1

- MV - Fix error conversion issue of invalid token parsing in model validation
- api scenario generation support swagger file as input parameters

## 10/20/2021 2.10.0

- Add new version of model validation

## 10/19/2021 2.9.2

- Increase semantic validation test coverage to 90%+
- Export loader types

## 09/30/2021 2.9.1

- Example extractor support add url parameter if define x-ms-parameterized-host

## 09/30/2021 2.9.0

- Rename test scenario to API scenario
- Implement API scenario v1.1 schema
- Support PATCH operation in API scenario step
- Add convention for ArmTemplate parameters
- Support cleanUp steps
- Fix xMsExampleExtractor bug

## 09/03/2021 2.8.1

- support calculate test scenario operation coverage
- OAV runner support step scope variables
- Fix runner armTemplate output as runtime variable
- Runner support identify step level variables by using different variable name prefix.

## 08/17/2021 2.8.0

- Isolate RP when running transform on cache model in live validator so that the transform won't fail on global cache level
- Fix type error in nullableTransformer
- Throw exception when getting error in transformLoadedSpecs at livevalidator initialization
- Improve wording of error messages
- Support resolve body variables in armTemplate
- Do not write default variable with placeholder
- Fix validate-traffic file path resolved error.
- Fix generate-examples can't generate some http code in response

## 08/12/2021 2.7.3

- Refactor semantic validation using AJV
- Enable url path for a swagger loading

## 08/09/2021 2.7.2

- Add runner architecture drawio
- Oav runner run test scenarios sequentially
- Oav runner can reuse the 'after-step' environment of the previous step in debugging mode.

## 08/03/2021 2.7.1

- Disable checkUnderFileRoot in `Validate Traffic` command

## 07/21/2021 2.7.0

- Oav runner support specifying option 'runId' with option 'from' and/or 'to' to debug.
- Oav runner support using env variable 'TEST_SCENARIO_JSON_ENV' to override variables in env.json.
- Replace Oav runner option 'cleanUp' with 'skipCleanUp'.
- Update README.md add gif to show API test
- Fix bug. Avoid duplicate step name when generate postman collection
- Small bug fix. Set postman collection subscriptionId env when do AAD auth
- Response diff ignore exception

## 07/15/2021 2.6.2

- Bug Fix: `validate-traffic` command doesn't support relative path input

## 7/13/2021 2.6.1

- Oav test scenario runner support output variables from step
- New oav command "oav run" alias for "oav run-test-scenario" command
- Oav runner support dryRun mode. Only generate postman collection
- Oav runner support predefined resourceGroup and skip cleanUp
- Test scenario schema support "requestUpdate" and "outputVariables" syntax
- Fix resourceUpdate bug

## 07/08/2021 2.6.0

- Support `validate-traffic <traffic-path> <spec-path>` command in OAV cli

## 07/05/2021 2.5.9

- Ignore LRO_RESPONSE_HEADER rule check in case of synchronous api call

## 06/25/2021 2.5.8

- support extract armTemplate deployment output to variables

## 06/22/2021 2.5.7

- small fix for passing validation-level

## 06/22/2021 2.5.6

- optimise validation logical. Ignore readonly and secret property response check
- DO NOT output log when request method is POST
- Support level option. Current two levels: validate-request, validate-request-response. validate-request will only check request parameters. validate-request-response check both request and response.
- Improve test scenario markdown report format
- Bugfix: packaging issue for handlebar files
- Add test scenario JUnit xml report support

## 6/10/2021 2.5.5

- add markdown report support for test scenario runner
- support rule based test scenario generation
- rename error code
- fix relative path bug

## 5/27/2021 2.5.4

- Analyze dependency return resource id schema reference
- Bug fix: test scenario get arm deployment parameters
- Bug fix: test scenario definition step use anyOf instead of oneOf.
- Postman runner support check armTemplate deployment status

## 5/25/2021 2.5.3

- Ignore MISSING_RESOURCE_ID rule for sub level azure resources

## 5/18/2021 2.5.2

- Supports different log types in livevalidator

## 5/13/2021 2.5.1

- test scenario runner support overwrite location, armEndpoint, subscriptionId

## 05/12/2021 2.5.0

- Optimise report blob path.
- Support mask client secret, token and swagger sensitive data
- Refine report schema
- Response diff ignore Id, location, datetime.
- Bump handlebars version to fix vulnerability issue

## 05/11/2021 2.4.0

- Support example generation with multiple operations input
- Added more logging and duration to live validator

## 04/14/2021 2.3.3

- Support auto upload generated file to azure blob.
- Support mask bearer token
- generate-static-test-scenario support generate readme.test.md

## 04/06/2021 2.3.2

- Support auto generate test scenario based on resource type.
- Support directly run test scenario file with embedded internal newman runner
- Support analyze dependency from readme tag.

## 03/30/2021 2.3.1

- Update error message of some rules to align to the document

## 03/24/2021 2.3.0

- Support load test-scenario file
- Support generate postman collection from test-scenario

## 02/08/2021 2.2.7

- Add new rules of 'LRO_RESPONSE_HEADER' and 'LRO_RESPONSE_CODE'.
- Add option of 'isArmCall' to differentiate rulesets for Arm and RpaaS in validation apis.

## 03/12/2021 2.2.6

- Fixed the mock value of 'location' header and 'azure_AsyncOperation' header.

## 02/08/2021 2.2.5

- Add new rule of 'MISSING_RESOURCE_ID'.
- Add option of 'isArmCall' to differentiate rulesets for Arm and RpaaS.

## 02/08/2021 2.2.4

- Bump version to republish since previous version is stuck to be fetched.

## 01/26/2021 2.2.3

- Bugfix collect correct err.data in discriminator validation for multiple level allOf

## 01/22/2021 2.2.2

- Bugfix for example generator: resolve reference undefined property.

## 01/21/2021 2.2.1

- Bugfix should copy required array for allOf transformer
- Bugfix collect correct err.data in discriminator validation

## 01/15/2021 2.2.0

- Enable support for test scenario parsing

## 11/25/2020 2.0.1

- Ignore required validation rule in response when x-ms-secret is true
- Ignore schema validation when request body is not required and value is empty {}

## 11/23/2020 2.0.0

- Replace ts-common libraries by openapi-tools-common single library
- Adding example generation functionality
- Bugfix show source in response code not found
- Bugfix error on response body root
- Bugfix content type
- Downgrade tsconfig target to es2018
- Bugfix Don't report error if readme.md is found outside of rootpath
- Remove readonly/writeonly/secret value in description and params
- Bugfix exclusiveMinimum not reported
- Adding new code DISCRIMINATOR_VALUE_NOT_FOUND

## 07/24/2020 0.22.1

- Upgrade yasway with removing clonedeep when validate schema.

## 07/09/2020 0.21.7

- Fix the bug that the value of 'x-ms-secret' should be boolean instead of string.

## 05/21/2020 0.21.6

- Avoid adding nullable value for parameter when its' type isn't string
- Output exception infomation for semantic validation

## 04/20/2020 0.21.5

- Output exception information when pretty switch is enabled.

## 04/10/2020 0.21.4

- Instead of replacing all the special characters in path parameters, only replace the part of parameter value which start with (http:|https:)
- Upgrade ms-rest version to 2.5.4

## 03/30/2020 0.21.3

- Upgrade yasway version including the fix on regression issue of customvalidator.

## 03/27/2020 0.21.2

- Upgrade yasway version including the fix on global parameter in request validation and x-ms-mutability check for read in request.

## 03/16/2020 0.21.1

- Enabled request parameter suppression in model validation.

## 03/16/2020 0.21.0

- Fixed oav does not report the invalid internal references error issue. Added a function (verfiyInternalReference) to check the error.

## 03/13/2020 0.20.13

- Normalize the path parameter values by using whilelist (0-9a-zA-Z.\_) to fix the issue of validate-example failed
  which caused by host path parameter values including special characters (:)

## 03/10/2020 0.20.12

- Fixed typeerror in live validator when search operation in case of unknownapiversion

## 03/03/2020 0.20.11

- Upgrade openapi-markdown package version

## 03/02/2020 0.20.10

- Upgrade virtual-fs package version

## 02/13/2020 0.20.9

- Fall back to match child resouce in live validator

## 02/13/2020 0.20.8

- The path matching for subscription and provider in Live validation should be case-insensitive.

## 02/05/2020 0.20.7

- Add base model name as a value to discriminator enum value list.[Issue#468](https://github.com/Azure/oav/issues/468)

## 01/16/2020 0.20.6

- security vulnerability fix for handlebars, kind-of and lodash

## 12/26/2019 0.20.4

- Upgrade yasway and z-schema version.

## 12/05/2019 0.20.3

- Change the swaggerPathsPattern of LiveValidatorOptions to array type

## 11/26/2019 0.20.2

- Upgrade yasway version to consume the change for x-ms-secret property update

## 11/20/2019 0.20.1

- Resource provider and API version should be case-insensitive in live validation
- Upgrade yasway version to reflect the deep clone performance improvement change

## 11/4/2019 0.20.0

- Support x-ms-mutability in the response validation. If there's a write-only x-ms-mutabitlity property in the response, report an error

## 10/22/2019 0.19.9

- Extends logging for live validator to log performance metrics, correlationId and structured request information.

## 10/14/2019 0.19.8

- Add an optional logging callback to consume by livevalidator in order to dump log to external caller.
- Update the yasway version to 1.8.5.
- Add the new validation error code of SECRET_PROPERTY.

## 09/04/2019 0.19.6

- Report example position for request parameter errors [Issue#423](https://github.com/Azure/oav/issues/423).
- Fixed internal error when load invalid local reference file [Issue#449](https://github.com/Azure/oav/issues/449).
- Fixed internal error when load empty reference file [Issue#444](https://github.com/Azure/oav/issues/444).

## 09/03/2019 0.19.5

- Add package.lock file to lock the version of dependencies.

## 08/12/2019 0.19.4

- Update the error handling when loading and parsing suppression files.

## 07/30/2019 0.19.3

- Fixed validation of nullable array types if they were defined as tope level models or transformed into top level models in the `"definitions"` object. Fixes #437.
- Fixed an issue where `"properties": {}` was being incorrectly added to a schema with `"$ref"` in the response or a top level `array`.

## 07/12/2019 0.19.2

- Add support for validating discriminator is required and also the support for suppression.[Issue#386](https://github.com/Azure/oav/issues/386).

## 07/02/2019 0.19.1

- Update TypeScript to 3.5
- `@types/jsonpath` is a dependency because `PathComponent` type from the package is exported in `lib/util/validationError.ts`.

## 07/12/2019 0.19.0

- Modify path in payload for MISSING_REQUIRED_PROPERTIES and for OBJECT_ADDITIONAL_PROPERTIES to point to the actual property.

## 07/02/2019 0.18.6

- Adding support for JSON path & schema path in errors.
- Improved model validation when example provides the response body however the spec doesn't have a schema for the response and vice-versa.

## 06/12/2019 0.18.5

- Added support for JSON path & schema path in errors.

## 05/30/2019 0.18.4

- Better error reporting for spec reference pointing to invalid files.

## 05/29/2019 0.18.3

- Update cache initialization in live validator to `Promise.all()`.
- Update package version of `yuml2svg` dependency (since it contains typescript definitions).
- Add support for validating `readOnly` properties in the request.
- Limiting dependencies on `@types/lodash` and `typescript` due to stricter type definition rules in the later versions.

## 04/25/2019 0.18.2

- Use node env for jest #422.

## 04/08/2019 0.18.1

- Validate request body when it is a JSON object.

## 04/08/2019 0.18.0

- The `isSuccessful` is `undefined` in case of an existing `runtimeException`.
- `RequestResponseLiveValidationResult` has a runtimeExceptions field instead of an errors field.

## 04/05/2019 0.17.0

- Live Validation mode is now skipping validating for errors not specified when using the `includeErrors` option.
- The types `RequestValidationResult` and `ResponseValidationResult` have been replaced with the `LiveValidationResult` type.

## 04/05/2019 0.16.1

- OAV should exit with code `1` if it finds errors.
- Breaking changes in SpecValidationResult, CommonValidationResult.

## 04/01/2019 0.15.3

- Polymporphic anyOf's will be validated only against the matching subschema and any error wont be nested.

## 04/01/2019 0.15.2

- Inner errors will have the `LiveValidationIssue` type instead of`object`.

## 03/28/2019 0.15.1

- Allow for live validation to exclude/include specific errors.

## 03/27/2019 0.15.0

- Refactor live validator and new types for validation results.
- Expose separate request and response validate methods.
- Expose types for live validation parameters.
- `processValidationErrors`, `serializeErrors` and `getPotentialOperations` are not exported anymore. Validation methods automatically call these.

## 03/20/2019 0.14.8

- Don't parse examples when not needed.
- Remove example references when not needed to avoid "UNRESOLVABLE_REFERENCE" errors.

## 03/20/2019 0.14.7

- Change test runner to jest.

## 03/19/2019 0.14.6

- Don't resolve x-ms-examples for live validation and for semantic validation.

## 03/07/2019 0.14.5

- Fixing linting and coding style issues.

## 03/08/2019 0.14.4

- `INTERNAL_ERROR` as an error code.

## 03/07/2019 0.14.3

- OAV shouldn't parse `error.title` twice.

## 03/06/2019 0.14.2

- Use one cache per SpecValidator inside the LiveValidator.

## 03/06/2019 0.14.1

- Add doc cache during `LiveValidator initialization` to reduce memory footprint and execution time.

## 03/06/2019 0.14.0

- Remove package level global doc cache.
- Remove external exports of `clearCache()` and of `executePromisesSequentially()`

## 02/06/2019 0.13.6

- Polymorphic models should have `"type": "object"`.

## 02/05/2019 0.13.5

- Fixing `ONE_OF_MULTIPLE`. It was caused by `x-ms-enum.modelAsString` which validates
  discriminators as an unrestricted strings

## 01/29/2019 0.13.4

- Provide url and file position for these errors:
  - `RESPONSE_STATUS_CODE_NOT_IN_SPEC`,
  - `RESPONSE_STATUS_CODE_NOT_IN_EXAMPLE`,
  - `XMS_EXAMPLE_NOT_FOUND_ERROR`,
  - `DOUBLE_FORWARD_SLASHES_IN_URL`,
  - `RESPONSE_SCHEMA_NOT_IN_SPEC`, and
  - `REQUIRED_PARAMETER_EXAMPLE_NOT_FOUND`.

## 01/28/2019 0.13.3

- Provide url and file position for `RESPONSE_STATUS_CODE_NOT_IN_EXAMPLE` errors.

## 01/23/2019 0.13.2

- Update `z-schema`.

## 01/18/2019 0.13.1

- Handle `text-matches` in suppression.

## 01/15/2019 0.13.0

- JSON types are updated.

## 01/14/2019 0.12.0

- Simplify model and semantic property names. `errorCode` becomes `code` and `errorDetails` becomes `details`.

## 01/14/2019 0.11.1

- Replace an example object with a function to avoid reference resolutions in examples.

## 01/08/2019 0.11.0

- Remove JS symbols from errors to avoid logging failure.

## 01/08/2019 0.10.4

- remove `ts-node`

## 12/11/2018 0.10.3

- exporting NodeError to consume it outside of oav..

## 12/07/2018 0.10.2

- no default response for non errors.

## 12/07/2018 0.10.1

- update `@ts-common/virtual-fs` to retry network requests.

## 12/05/2018 0.10.0

- no `CloudError` generation.

## 12/01/2018 0.9.7

- Properly handle JSON errors

## 11/29/2018 0.9.6

- update `@ts-common/json-parser` to properly handle UNICODE escape symbols.

## 11/28/2018 0.9.5

- catch `jsonpath` exceptions.
- Better internal structure.

## 11/27/2018 0.9.4

- Improve exception/error message.

## 11/26/2018 0.9.3

- Use `z-schema` instead of `@ts-common/z-schema`.

## 11/21/2018 0.9.2

- Remove `rewire()` package.

## 11/20/2018 0.9.1

- getErrorsFromSemanticValidation().

## 11/19/2018 0.9.0

- Improve error types.

## 11/16/2018 0.8.1

- Suppressions may have multiple `where` and `from` fields. OAV didn't handle it properly.

## 11/08/2018 0.8.0

- a source map for CloudError
- a bug fix for embedded examples.

## 11/08/2018 0.7.14

- update swagger definition

## 10/23/2018 0.7.13

- switch to Azure DevOps.

## 10/23/2018 0.7.12

- switch from `@ts-common/azure-openapi-markdown` to `@azure/openapi-markdown`.

## 10/15/2018 0.7.11

- exported functions don't catch exceptions.

## 10/15/2018 0.7.10

- Provide Title for all Schema Objects.

## 10/12/2018 0.7.9

- Additional source map for generated Schema objects.

## 10/09/2018 0.7.8

- Update `@ts-common/azure-openapi-markdown` package.

## 10/08/2018 0.7.7

- Fix a bug applying suppressions from HTTPS.

## 10/08/2018 0.7.6

- Fix a bug in ReadFile from HTTPS.

## 10/08/2018 0.7.5

- Get suppressions from HTTPS.

## 10/03/2018 0.7.4

- Fix `@ts-common/source-map` `.d.ts` files.

## 10/02/2018 0.7.3

- Suppress promise rejection.

## 10/02/2018 0.7.2

- Fix URL encoding test.

## 10/02/2018 0.7.1

- Fix yasway.

## 10/01/2018 0.7.0

- Suppression API is changed.

## 09/27/2018 0.6.5

- Suppression supports relative file and object paths.

## 09/25/2018 0.6.4

- Source Map for `.d.ts` files.

## 09/25/2018 0.6.3

- Source Map

## 09/25/2018 0.6.2

- Bug fix for `resolve-spec` CLI (#320)

## 09/25/2018 0.6.1

- Semantic validation warning bug fix.

## 09/21/2018 0.6.0

- Suppression. `where` is not supported yet.

## 09/21/2018 0.5.13

- Correcting where we add url and position information to semantic validation errors.

## 09/19/2018 0.5.12

- Adding url and position to source where issue occurs for semantic validation errors.

## 09/19/2018 0.5.11

- Adding pretty printing to validate-spec command, --pretty option.

## 09/17/2018 0.5.10

- xMsExamplesExtractor bug fix #309

## 09/11/2018 0.5.9

- OAV is using '@ts-common/z-schema' instead of 'z-schema'

## 09/10/2018 0.5.8

- Fix JSON-Pointer encoding.

## 08/28/2018 0.5.7

- Errors have optional `jsonUrl` and `jsonPosition` fields.

## 08/22/2018 0.5.6

- CloudError proper fix

## 08/22/2018 0.5.5

- CloudError bug fix #300.

## 08/22/2018 0.5.4

- Simplified source-map

## 08/21/2018 0.5.3

- Friendly nested definition name

## 08/21/2018 0.5.2

- Bug fix for `"type": "file"`

## 08/17/2018 0.5.1

- File URL and position in title

## 08/17/2018 0.5.0

- File URL and position

## 08/16/2018 0.4.70

- New transformation functions.

## 08/14/2018 0.4.69

- Collapse of similar errors for array elements in `similarPaths` property on the error.

## 08/13/2018 0.4.68

- Using a JSON parser with a source map.

## 08/11/2018 0.4.67

- Single error for not matching any discriminated types.

## 08/10/2018 0.4.66

- Use JSON Pointer format for inserted schema title for properties and definitions.

## 08/10/2018 0.4.65

- Include property name as schema title in the property object.

## 08/10/2018 0.4.64

- Include definition name as schema title in the definitions.

## 08/01/2018 0.4.63

- Replacing `reduce` error collections with lazy iterators.

## 07/18/2018 0.4.62

- Solve security vulnerabilities

## 07/18/2018 0.4.61

- Export more types

## 07/18/2018 0.4.60

- Use `yasway` type definitions

## 07/18/2018 0.4.59

- Bug fix: `scenarios is undefined` when running AutoRest plugin.

## 07/17/2018 0.4.58

- export additional types.

## 07/05/2018 0.4.57

- `--pretty` output.

## 07/05/2018 0.4.56

- Error serialization.

## 07/05/2018 0.4.55

- Remove a dependency on `@types/winston` package. `winston` is updated to `3.0.0`.

## 06/21/2018 0.4.54

- Apply rules for Nested Properties

## 06/26/2018 0.4.51

- Bug fix: Do BOM stripping for remote URL's [#266](https://github.com/Azure/oav/issues/266).

## 06/20/2018 0.4.50

- Replace sway dependency with yasway.

## 06/19/2018 0.4.49

- Bug fix: Data is valid against more than one schema from `oneOf` [#248](https://github.com/Azure/oav/pull/248)
  The problem occurs when referenced model may also accept `null`. The fix is replacing `oneOf` with `anyOf`.

## 05/14/2018 0.4.38

- Bug fix: `oav extract-xmsexamples` also extracts request headers. [#241](https://github.com/Azure/oav/pull/241)
- Bug fix: x-ms-parametrized-host is not validated correctly [#240](https://github.com/Azure/oav/issues/240)

## 04/23/2018 0.4.37

- Update dependencies.
- Bug fixes: [#238](https://github.com/Azure/oav/pull/238)
  - Path parameters can include single quotes and be evaluated succesfully.
  - Enums with non-string values are properly evaluated.

## 04/19/2018 0.4.36

- If enums mismatch only in casing the new error ENUM_CASE_MISMATCH will be returned.

## 03/15/2018 0.4.35

- Validate default responses. [#228](https://github.com/Azure/oav/issues/228)
- Add option to model an implicit default cloud error response. [#224](https://github.com/Azure/oav/issues/224)

## 03/08/2018 0.4.34

- Updating default output level to info.
- Fixing issue #225, where output verbosity wasn't respected in one case.

## 02/28/2018 0.4.33

- Don't validate pure objects.

## 02/05/2018 0.4.32

- Fix bug for resolve external references introduced part of #202.

## 02/05/2018 0.4.31

- Bug fix for the fix made to resolve jshint issues in #202.

## 02/05/2018 0.4.30

- Improve matching for status code string for live validation.

## 02/05/2018 0.4.29

- Add support for live validation to support status code string along the status code number.
- Update to use package autorest-extension-base from npm.

## 02/01/2018 0.4.28

- Fix undefined headers issue when the spec does not define consumes values.

## 01/31/2018 0.4.27

- Updating dependency of lodash to 4.17.4.

## 01/31/2018 0.4.26

- Fix all linter issues. [#201](https://github.com/Azure/oav/issues/201)
- Add option to do case insensitive regex matches on swagger paths to the SpecValidator and LiveValidator. [#203](https://github.com/Azure/oav/issues/203)

## 01/30/2018 0.4.25

- Fixed a typo in the variable name while resolving nullable types.

## 01/17/2018 0.4.24

- The tool does not error on missing definitions in the swagger spec #194
- Added support for application/octet-stream or file upload/download scenarios #192

## 01/05/2018 0.4.23

- Addressing INVALID_TYPE issues reported by model validation due to nullable types/properties. [#155](https://github.com/Azure/oav/issues/155). In order to allow null types, we relax types to be 'oneOf' `null` or its type, for the cases where properties/models have x-nullable set or x-nullable is not defined and property is not required.

## 12/11/2017 0.4.22

- Added support to generate class diagram from a given swagger spec #188.
- Fixed #190, #191.

## 12/4/2017 0.4.21

- Removed the enum constraint or reference to an enum on the discriminator property if previously present before making it a constant.

## 11/20/2017 0.4.20

- Added support for processing [`"x-ms-parameterized-host": {}`](https://github.com/Azure/autorest/tree/master/docs/extensions#x-ms-parameterized-host) extension if present in the 2.0 swagger spec.

## 11/19/2017 0.4.19

- Added support for validating examples for parameters `"in": "formData"`.

## 11/09/2017 0.4.18

- Ensure scheme, host and basePath are used to construct the base url #180.

## 10/24/2017 0.4.17

- Disable resolving discriminators while performing semantic validation for an open api specification that conforms to 2.0 version.

## 10/20/2017 0.4.16

- Entire tree except the leaf nodes need to be traversed for replacing references of (an uber(root) or intermediate) parent with a `"oneof"` array containing references to itself and all its children. #175

## 10/18/2017 0.4.15

- Updating model validator to resolve polymorphic types using oneOf. #171

## 10/17/2017 0.4.14

- Updating model validator to plugin to autorest.

## 09/12/2017 0.4.13

- Provide the filepath of the file that has an incorrect json. This makes it easy for customers to find out the faulty file among numerous files.

## 09/12/2017 0.4.12

- [Model Validator] Should handle forward slashes in path parameters. #165
- [Model Validator] Should handle question mark in paths that are defined in x-ms-paths. #140

## 08/30/2017 0.4.11

- [Wire Format Generator] Should handle resolved x-ms-examples. #161

## 08/23/2017 0.4.10

- [Wire Format Generator] Removed condition for checking 200 & 204 in final status code for non-LRO. #159
- [Wire Format Generator] Updated default directory to be the api-version folder of the swagger spec. #159

## 08/03/2017 0.4.9

- [Live Validator] Shallow clone the azure-rest-api-spec repo.
- [Model Validator] Improve pluggability of oav into vs-code. #143

## 08/03/2017 0.4.8

- [Live Validator] Before cloning the rest api specs repo if directory named 'repo' exists we delete it and then create an empty directory to clone repo inside it.

## 07/11/2017 0.4.7

- Fixed Live validator for reorg branch of azure-rest-api-specs #137

## 07/03/2017 0.4.6

- Fixed issue #134

## 06/26/2017 0.4.5

- Added support to generate wireformat as a YAML doc
- Improved the format to specify request body for a in a request using curl.<|MERGE_RESOLUTION|>--- conflicted
+++ resolved
@@ -4,11 +4,8 @@
 
 - traffic validation - support multiple swaggers and multiple payloads
 - extends format types in AJV schema validation
-<<<<<<< HEAD
 - bug fix for generate api scenario
-=======
 - Bug fix. Check discriminator property type must be string.
->>>>>>> 58768ff1
 
 ## 10/26/2021 2.10.1
 

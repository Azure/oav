--- conflicted
+++ resolved
@@ -1,12 +1,8 @@
 # Change Log - oav
 
-<<<<<<< HEAD
-## 08/2/2022 3.0.5
+## 08/04/2022 3.0.5
 
 - ModelValidator - Add type validation for additionalProperties whose type is specified as an object
-=======
-## 08/04/2022 3.0.5
-
 - validate-traffic
   - add detailed operationId on swagger link
   - add detailed position info on pathInpayload link
@@ -16,7 +12,6 @@
 - API Scenario
   - Support Subscription and Tenant scope
   - Support assertion in response
->>>>>>> 2ac4bc90
 
 ## 07/20/2022 3.0.4
 

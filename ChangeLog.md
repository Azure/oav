# Change Log - oav

## 2.2.3
<<<<<<< HEAD

=======
>>>>>>> 14918e97
Tues, 26 Jan 2021

- Bugfix collect correct err.data in discriminator validation for multiple level allOf

## 2.2.2
<<<<<<< HEAD

=======
>>>>>>> 14918e97
Thur, 22 Jan 2021

- Bugfix for example generator: resolve reference undefined property.

## 2.2.1
<<<<<<< HEAD

=======
>>>>>>> 14918e97
Thur, 21 Jan 2021

- Bugfix should copy required array for allOf transformer
- Bugfix collect correct err.data in discriminator validation

## 2.2.0
<<<<<<< HEAD

=======
>>>>>>> 14918e97
Fri, 15 Jan 2021

- Enable support for test scenario parsing

## 2.0.1

Wed, 25 Nov 2020

- Ignore required validation rule in response when x-ms-secret is true
- Ignore schema validation when request body is not required and value is empty {}

## 2.0.0

Mon, 23 Nov 2020

- Replace ts-common libraries by openapi-tools-common single library
- Adding example generation functionality
- Bugfix show source in response code not found
- Bugfix error on response body root
- Bugfix content type
- Downgrade tsconfig target to es2018
- Bugfix Don't report error if readme.md is found outside of rootpath
- Remove readonly/writeonly/secret value in description and params
- Bugfix exclusiveMinimum not reported
- Adding new code DISCRIMINATOR_VALUE_NOT_FOUND

## 07/24/2020 0.22.1

- Upgrade yasway with removing clonedeep when validate schema.

## 07/09/2020 0.21.7

- Fix the bug that the value of 'x-ms-secret' should be boolean instead of string.

## 05/21/2020 0.21.6

- Avoid adding nullable value for parameter when its' type isn't string
- Output exception infomation for semantic validation

## 04/20/2020 0.21.5

- Output exception information when pretty switch is enabled.

## 04/10/2020 0.21.4

- Instead of replacing all the special characters in path parameters, only replace the part of parameter value which start with (http:|https:)
- Upgrade ms-rest version to 2.5.4

## 03/30/2020 0.21.3

- Upgrade yasway version including the fix on regression issue of customvalidator.

## 03/27/2020 0.21.2

- Upgrade yasway version including the fix on global parameter in request validation and x-ms-mutability check for read in request.

## 03/16/2020 0.21.1

- Enabled request parameter suppression in model validation.

## 03/16/2020 0.21.0

- Fixed oav does not report the invalid internal references error issue. Added a function (verfiyInternalReference) to check the error.

## 03/13/2020 0.20.13

- Normalize the path parameter values by using whilelist (0-9a-zA-Z.\_) to fix the issue of validate-example failed
  which caused by host path parameter values including special characters (:)

## 03/10/2020 0.20.12

- Fixed typeerror in live validator when search operation in case of unknownapiversion

## 03/03/2020 0.20.11

- Upgrade openapi-markdown package version

## 03/02/2020 0.20.10

- Upgrade virtual-fs package version

## 02/13/2020 0.20.9

- Fall back to match child resouce in live validator

## 02/13/2020 0.20.8

- The path matching for subscription and provider in Live validation should be case-insensitive.

## 02/05/2020 0.20.7

- Add base model name as a value to discriminator enum value list.[Issue#468](https://github.com/Azure/oav/issues/468)

## 01/16/2020 0.20.6

- security vulnerability fix for handlebars, kind-of and lodash

## 12/26/2019 0.20.4

- Upgrade yasway and z-schema version.

## 12/05/2019 0.20.3

- Change the swaggerPathsPattern of LiveValidatorOptions to array type

## 11/26/2019 0.20.2

- Upgrade yasway version to consume the change for x-ms-secret property update

## 11/20/2019 0.20.1

- Resource provider and API version should be case-insensitive in live validation
- Upgrade yasway version to reflect the deep clone performance improvement change

## 11/4/2019 0.20.0

- Support x-ms-mutability in the response validation. If there's a write-only x-ms-mutabitlity property in the response, report an error

## 10/22/2019 0.19.9

- Extends logging for live validator to log performance metrics, correlationId and structured request information.

## 10/14/2019 0.19.8

- Add an optional logging callback to consume by livevalidator in order to dump log to external caller.
- Update the yasway version to 1.8.5.
- Add the new validation error code of SECRET_PROPERTY.

## 09/04/2019 0.19.6

- Report example position for request parameter errors [Issue#423](https://github.com/Azure/oav/issues/423).
- Fixed internal error when load invalid local reference file [Issue#449](https://github.com/Azure/oav/issues/449).
- Fixed internal error when load empty reference file [Issue#444](https://github.com/Azure/oav/issues/444).

## 09/03/2019 0.19.5

- Add package.lock file to lock the version of dependencies.

## 08/12/2019 0.19.4

- Update the error handling when loading and parsing suppression files.

## 07/30/2019 0.19.3

- Fixed validation of nullable array types if they were defined as tope level models or transformed into top level models in the `"definitions"` object. Fixes #437.
- Fixed an issue where `"properties": {}` was being incorrectly added to a schema with `"$ref"` in the response or a top level `array`.

## 07/12/2019 0.19.2

- Add support for validating discriminator is required and also the support for suppression.[Issue#386](https://github.com/Azure/oav/issues/386).

## 07/02/2019 0.19.1

- Update TypeScript to 3.5
- `@types/jsonpath` is a dependency because `PathComponent` type from the package is exported in `lib/util/validationError.ts`.

## 07/12/2019 0.19.0

- Modify path in payload for MISSING_REQUIRED_PROPERTIES and for OBJECT_ADDITIONAL_PROPERTIES to point to the actual property.

## 07/02/2019 0.18.6

- Adding support for JSON path & schema path in errors.
- Improved model validation when example provides the response body however the spec doesn't have a schema for the response and vice-versa.

## 06/12/2019 0.18.5

- Added support for JSON path & schema path in errors.

## 05/30/2019 0.18.4

- Better error reporting for spec reference pointing to invalid files.

## 05/29/2019 0.18.3

- Update cache initialization in live validator to `Promise.all()`.
- Update package version of `yuml2svg` dependency (since it contains typescript definitions).
- Add support for validating `readOnly` properties in the request.
- Limiting dependencies on `@types/lodash` and `typescript` due to stricter type definition rules in the later versions.

## 04/25/2019 0.18.2

- Use node env for jest #422.

## 04/08/2019 0.18.1

- Validate request body when it is a JSON object.

## 04/08/2019 0.18.0

- The `isSuccessful` is `undefined` in case of an existing `runtimeException`.
- `RequestResponseLiveValidationResult` has a runtimeExceptions field instead of an errors field.

## 04/05/2019 0.17.0

- Live Validation mode is now skipping validating for errors not specified when using the `includeErrors` option.
- The types `RequestValidationResult` and `ResponseValidationResult` have been replaced with the `LiveValidationResult` type.

## 04/05/2019 0.16.1

- OAV should exit with code `1` if it finds errors.
- Breaking changes in SpecValidationResult, CommonValidationResult.

## 04/01/2019 0.15.3

- Polymporphic anyOf's will be validated only against the matching subschema and any error wont be nested.

## 04/01/2019 0.15.2

- Inner errors will have the `LiveValidationIssue` type instead of`object`.

## 03/28/2019 0.15.1

- Allow for live validation to exclude/include specific errors.

## 03/27/2019 0.15.0

- Refactor live validator and new types for validation results.
- Expose separate request and response validate methods.
- Expose types for live validation parameters.
- `processValidationErrors`, `serializeErrors` and `getPotentialOperations` are not exported anymore. Validation methods automatically call these.

## 03/20/2019 0.14.8

- Don't parse examples when not needed.
- Remove example references when not needed to avoid "UNRESOLVABLE_REFERENCE" errors.

## 03/20/2019 0.14.7

- Change test runner to jest.

## 03/19/2019 0.14.6

- Don't resolve x-ms-examples for live validation and for semantic validation.

## 03/07/2019 0.14.5

- Fixing linting and coding style issues.

## 03/08/2019 0.14.4

- `INTERNAL_ERROR` as an error code.

## 03/07/2019 0.14.3

- OAV shouldn't parse `error.title` twice.

## 03/06/2019 0.14.2

- Use one cache per SpecValidator inside the LiveValidator.

## 03/06/2019 0.14.1

- Add doc cache during `LiveValidator initialization` to reduce memory footprint and execution time.

## 03/06/2019 0.14.0

- Remove package level global doc cache.
- Remove external exports of `clearCache()` and of `executePromisesSequentially()`

## 02/06/2019 0.13.6

- Polymorphic models should have `"type": "object"`.

## 02/05/2019 0.13.5

- Fixing `ONE_OF_MULTIPLE`. It was caused by `x-ms-enum.modelAsString` which validates
  discriminators as an unrestricted strings

## 01/29/2019 0.13.4

- Provide url and file position for these errors:
  - `RESPONSE_STATUS_CODE_NOT_IN_SPEC`,
  - `RESPONSE_STATUS_CODE_NOT_IN_EXAMPLE`,
  - `XMS_EXAMPLE_NOT_FOUND_ERROR`,
  - `DOUBLE_FORWARD_SLASHES_IN_URL`,
  - `RESPONSE_SCHEMA_NOT_IN_SPEC`, and
  - `REQUIRED_PARAMETER_EXAMPLE_NOT_FOUND`.

## 01/28/2019 0.13.3

- Provide url and file position for `RESPONSE_STATUS_CODE_NOT_IN_EXAMPLE` errors.

## 01/23/2019 0.13.2

- Update `z-schema`.

## 01/18/2019 0.13.1

- Handle `text-matches` in suppression.

## 01/15/2019 0.13.0

- JSON types are updated.

## 01/14/2019 0.12.0

- Simplify model and semantic property names. `errorCode` becomes `code` and `errorDetails` becomes `details`.

## 01/14/2019 0.11.1

- Replace an example object with a function to avoid reference resolutions in examples.

## 01/08/2019 0.11.0

- Remove JS symbols from errors to avoid logging failure.

## 01/08/2019 0.10.4

- remove `ts-node`

## 12/11/2018 0.10.3

- exporting NodeError to consume it outside of oav..

## 12/07/2018 0.10.2

- no default response for non errors.

## 12/07/2018 0.10.1

- update `@ts-common/virtual-fs` to retry network requests.

## 12/05/2018 0.10.0

- no `CloudError` generation.

## 12/01/2018 0.9.7

- Properly handle JSON errors

## 11/29/2018 0.9.6

- update `@ts-common/json-parser` to properly handle UNICODE escape symbols.

## 11/28/2018 0.9.5

- catch `jsonpath` exceptions.
- Better internal structure.

## 11/27/2018 0.9.4

- Improve exception/error message.

## 11/26/2018 0.9.3

- Use `z-schema` instead of `@ts-common/z-schema`.

## 11/21/2018 0.9.2

- Remove `rewire()` package.

## 11/20/2018 0.9.1

- getErrorsFromSemanticValidation().

## 11/19/2018 0.9.0

- Improve error types.

## 11/16/2018 0.8.1

- Suppressions may have multiple `where` and `from` fields. OAV didn't handle it properly.

## 11/08/2018 0.8.0

- a source map for CloudError
- a bug fix for embedded examples.

## 11/08/2018 0.7.14

- update swagger definition

## 10/23/2018 0.7.13

- switch to Azure DevOps.

## 10/23/2018 0.7.12

- switch from `@ts-common/azure-openapi-markdown` to `@azure/openapi-markdown`.

## 10/15/2018 0.7.11

- exported functions don't catch exceptions.

## 10/15/2018 0.7.10

- Provide Title for all Schema Objects.

## 10/12/2018 0.7.9

- Additional source map for generated Schema objects.

## 10/09/2018 0.7.8

- Update `@ts-common/azure-openapi-markdown` package.

## 10/08/2018 0.7.7

- Fix a bug applying suppressions from HTTPS.

## 10/08/2018 0.7.6

- Fix a bug in ReadFile from HTTPS.

## 10/08/2018 0.7.5

- Get suppressions from HTTPS.

## 10/03/2018 0.7.4

- Fix `@ts-common/source-map` `.d.ts` files.

## 10/02/2018 0.7.3

- Suppress promise rejection.

## 10/02/2018 0.7.2

- Fix URL encoding test.

## 10/02/2018 0.7.1

- Fix yasway.

## 10/01/2018 0.7.0

- Suppression API is changed.

## 09/27/2018 0.6.5

- Suppression supports relative file and object paths.

## 09/25/2018 0.6.4

- Source Map for `.d.ts` files.

## 09/25/2018 0.6.3

- Source Map

## 09/25/2018 0.6.2

- Bug fix for `resolve-spec` CLI (#320)

## 09/25/2018 0.6.1

- Semantic validation warning bug fix.

## 09/21/2018 0.6.0

- Suppression. `where` is not supported yet.

## 09/21/2018 0.5.13

- Correcting where we add url and position information to semantic validation errors.

## 09/19/2018 0.5.12

- Adding url and position to source where issue occurs for semantic validation errors.

## 09/19/2018 0.5.11

- Adding pretty printing to validate-spec command, --pretty option.

## 09/17/2018 0.5.10

- xMsExamplesExtractor bug fix #309

## 09/11/2018 0.5.9

- OAV is using '@ts-common/z-schema' instead of 'z-schema'

## 09/10/2018 0.5.8

- Fix JSON-Pointer encoding.

## 08/28/2018 0.5.7

- Errors have optional `jsonUrl` and `jsonPosition` fields.

## 08/22/2018 0.5.6

- CloudError proper fix

## 08/22/2018 0.5.5

- CloudError bug fix #300.

## 08/22/2018 0.5.4

- Simplified source-map

## 08/21/2018 0.5.3

- Friendly nested definition name

## 08/21/2018 0.5.2

- Bug fix for `"type": "file"`

## 08/17/2018 0.5.1

- File URL and position in title

## 08/17/2018 0.5.0

- File URL and position

## 08/16/2018 0.4.70

- New transformation functions.

## 08/14/2018 0.4.69

- Collapse of similar errors for array elements in `similarPaths` property on the error.

## 08/13/2018 0.4.68

- Using a JSON parser with a source map.

## 08/11/2018 0.4.67

- Single error for not matching any discriminated types.

## 08/10/2018 0.4.66

- Use JSON Pointer format for inserted schema title for properties and definitions.

## 08/10/2018 0.4.65

- Include property name as schema title in the property object.

## 08/10/2018 0.4.64

- Include definition name as schema title in the definitions.

## 08/01/2018 0.4.63

- Replacing `reduce` error collections with lazy iterators.

## 07/18/2018 0.4.62

- Solve security vulnerabilities

## 07/18/2018 0.4.61

- Export more types

## 07/18/2018 0.4.60

- Use `yasway` type definitions

## 07/18/2018 0.4.59

- Bug fix: `scenarios is undefined` when running AutoRest plugin.

## 07/17/2018 0.4.58

- export additional types.

## 07/05/2018 0.4.57

- `--pretty` output.

## 07/05/2018 0.4.56

- Error serialization.

## 07/05/2018 0.4.55

- Remove a dependency on `@types/winston` package. `winston` is updated to `3.0.0`.

## 06/21/2018 0.4.54

- Apply rules for Nested Properties

## 06/26/2018 0.4.51

- Bug fix: Do BOM stripping for remote URL's [#266](https://github.com/Azure/oav/issues/266).

## 06/20/2018 0.4.50

- Replace sway dependency with yasway.

## 06/19/2018 0.4.49

- Bug fix: Data is valid against more than one schema from `oneOf` [#248](https://github.com/Azure/oav/pull/248)
  The problem occurs when referenced model may also accept `null`. The fix is replacing `oneOf` with `anyOf`.

## 05/14/2018 0.4.38

- Bug fix: `oav extract-xmsexamples` also extracts request headers. [#241](https://github.com/Azure/oav/pull/241)
- Bug fix: x-ms-parametrized-host is not validated correctly [#240](https://github.com/Azure/oav/issues/240)

## 04/23/2018 0.4.37

- Update dependencies.
- Bug fixes: [#238](https://github.com/Azure/oav/pull/238)
  - Path parameters can include single quotes and be evaluated succesfully.
  - Enums with non-string values are properly evaluated.

## 04/19/2018 0.4.36

- If enums mismatch only in casing the new error ENUM_CASE_MISMATCH will be returned.

## 03/15/2018 0.4.35

- Validate default responses. [#228](https://github.com/Azure/oav/issues/228)
- Add option to model an implicit default cloud error response. [#224](https://github.com/Azure/oav/issues/224)

## 03/08/2018 0.4.34

- Updating default output level to info.
- Fixing issue #225, where output verbosity wasn't respected in one case.

## 02/28/2018 0.4.33

- Don't validate pure objects.

## 02/05/2018 0.4.32

- Fix bug for resolve external references introduced part of #202.

## 02/05/2018 0.4.31

- Bug fix for the fix made to resolve jshint issues in #202.

## 02/05/2018 0.4.30

- Improve matching for status code string for live validation.

## 02/05/2018 0.4.29

- Add support for live validation to support status code string along the status code number.
- Update to use package autorest-extension-base from npm.

## 02/01/2018 0.4.28

- Fix undefined headers issue when the spec does not define consumes values.

## 01/31/2018 0.4.27

- Updating dependency of lodash to 4.17.4.

## 01/31/2018 0.4.26

- Fix all linter issues. [#201](https://github.com/Azure/oav/issues/201)
- Add option to do case insensitive regex matches on swagger paths to the SpecValidator and LiveValidator. [#203](https://github.com/Azure/oav/issues/203)

## 01/30/2018 0.4.25

- Fixed a typo in the variable name while resolving nullable types.

## 01/17/2018 0.4.24

- The tool does not error on missing definitions in the swagger spec #194
- Added support for application/octet-stream or file upload/download scenarios #192

## 01/05/2018 0.4.23

- Addressing INVALID_TYPE issues reported by model validation due to nullable types/properties. [#155](https://github.com/Azure/oav/issues/155). In order to allow null types, we relax types to be 'oneOf' `null` or its type, for the cases where properties/models have x-nullable set or x-nullable is not defined and property is not required.

## 12/11/2017 0.4.22

- Added support to generate class diagram from a given swagger spec #188.
- Fixed #190, #191.

## 12/4/2017 0.4.21

- Removed the enum constraint or reference to an enum on the discriminator property if previously present before making it a constant.

## 11/20/2017 0.4.20

- Added support for processing [`"x-ms-parameterized-host": {}`](https://github.com/Azure/autorest/tree/master/docs/extensions#x-ms-parameterized-host) extension if present in the 2.0 swagger spec.

## 11/19/2017 0.4.19

- Added support for validating examples for parameters `"in": "formData"`.

## 11/09/2017 0.4.18

- Ensure scheme, host and basePath are used to construct the base url #180.

## 10/24/2017 0.4.17

- Disable resolving discriminators while performing semantic validation for an open api specification that conforms to 2.0 version.

## 10/20/2017 0.4.16

- Entire tree except the leaf nodes need to be traversed for replacing references of (an uber(root) or intermediate) parent with a `"oneof"` array containing references to itself and all its children. #175

## 10/18/2017 0.4.15

- Updating model validator to resolve polymorphic types using oneOf. #171

## 10/17/2017 0.4.14

- Updating model validator to plugin to autorest.

## 09/12/2017 0.4.13

- Provide the filepath of the file that has an incorrect json. This makes it easy for customers to find out the faulty file among numerous files.

## 09/12/2017 0.4.12

- [Model Validator] Should handle forward slashes in path parameters. #165
- [Model Validator] Should handle question mark in paths that are defined in x-ms-paths. #140

## 08/30/2017 0.4.11

- [Wire Format Generator] Should handle resolved x-ms-examples. #161

## 08/23/2017 0.4.10

- [Wire Format Generator] Removed condition for checking 200 & 204 in final status code for non-LRO. #159
- [Wire Format Generator] Updated default directory to be the api-version folder of the swagger spec. #159

## 08/03/2017 0.4.9

- [Live Validator] Shallow clone the azure-rest-api-spec repo.
- [Model Validator] Improve pluggability of oav into vs-code. #143

## 08/03/2017 0.4.8

- [Live Validator] Before cloning the rest api specs repo if directory named 'repo' exists we delete it and then create an empty directory to clone repo inside it.

## 07/11/2017 0.4.7

- Fixed Live validator for reorg branch of azure-rest-api-specs #137

## 07/03/2017 0.4.6

- Fixed issue #134

## 06/26/2017 0.4.5

- Added support to generate wireformat as a YAML doc
- Improved the format to specify request body for a in a request using curl.<|MERGE_RESOLUTION|>--- conflicted
+++ resolved
@@ -1,42 +1,22 @@
 # Change Log - oav
 
 ## 2.2.3
-<<<<<<< HEAD
-
-=======
->>>>>>> 14918e97
 Tues, 26 Jan 2021
 
 - Bugfix collect correct err.data in discriminator validation for multiple level allOf
 
 ## 2.2.2
-<<<<<<< HEAD
-
-=======
->>>>>>> 14918e97
 Thur, 22 Jan 2021
 
 - Bugfix for example generator: resolve reference undefined property.
 
 ## 2.2.1
-<<<<<<< HEAD
-
-=======
->>>>>>> 14918e97
 Thur, 21 Jan 2021
 
 - Bugfix should copy required array for allOf transformer
 - Bugfix collect correct err.data in discriminator validation
 
 ## 2.2.0
-<<<<<<< HEAD
-
-=======
->>>>>>> 14918e97
-Fri, 15 Jan 2021
-
-- Enable support for test scenario parsing
-
 ## 2.0.1
 
 Wed, 25 Nov 2020

# Change Log - oav

## 11/10/2021 2.10.3

- Fix 'generate-examples' command failed to generate correct format for ‘uri’ format parameter
- LiveValidatorLoader - make response headers as optional for swagger 2.0
- LiveValidator - ignore LRO header check if using 201/200+ provisioningState
- SemanticValidator - Fix false alarm for MISSING_PATH_PARAMETER_DEFINITION
- ModelValidator/SemanticValidator - support suppression on error code
<<<<<<< HEAD
- Use `new URL` instead of `url.parse`. Since url.parse will encode url and will be deprecated.
=======
- SemanticValidator - Add new rules of 'INVALID_XMS_DISCRIMINATOR_VALUE' and 'DISCRIMINATOR_PROPERTY_NOT_FOUND'
>>>>>>> 73dfa760

## 11/04/2021 2.10.2

- Traffic validation - support multiple swaggers and multiple payloads
- Extends format types in AJV schema validation
- Bug fix - check discriminator property type must be string
- Bug fix for generate api scenario
- Fix jsonPathToArray bug (which will incorrectly transform ["Microsoft.something"] into ["Microsoft", "something"])
- Upgrade autorest scheams about x-ms-enum change
- Model/Live validation - fix content-type validation and unknown format issue during validator building

## 10/26/2021 2.10.1

- MV - Fix error conversion issue of invalid token parsing in model validation
- Api scenario generation support swagger file as input parameters

## 10/20/2021 2.10.0

- Add new version of model validation

## 10/19/2021 2.9.2

- Increase semantic validation test coverage to 90%+
- Export loader types

## 09/30/2021 2.9.1

- Example extractor support add url parameter if define x-ms-parameterized-host

## 09/30/2021 2.9.0

- Rename test scenario to API scenario
- Implement API scenario v1.1 schema
- Support PATCH operation in API scenario step
- Add convention for ArmTemplate parameters
- Support cleanUp steps
- Fix xMsExampleExtractor bug

## 09/03/2021 2.8.1

- support calculate test scenario operation coverage
- OAV runner support step scope variables
- Fix runner armTemplate output as runtime variable
- Runner support identify step level variables by using different variable name prefix.

## 08/17/2021 2.8.0

- Isolate RP when running transform on cache model in live validator so that the transform won't fail on global cache level
- Fix type error in nullableTransformer
- Throw exception when getting error in transformLoadedSpecs at livevalidator initialization
- Improve wording of error messages
- Support resolve body variables in armTemplate
- Do not write default variable with placeholder
- Fix validate-traffic file path resolved error.
- Fix generate-examples can't generate some http code in response

## 08/12/2021 2.7.3

- Refactor semantic validation using AJV
- Enable url path for a swagger loading

## 08/09/2021 2.7.2

- Add runner architecture drawio
- Oav runner run test scenarios sequentially
- Oav runner can reuse the 'after-step' environment of the previous step in debugging mode.

## 08/03/2021 2.7.1

- Disable checkUnderFileRoot in `Validate Traffic` command

## 07/21/2021 2.7.0

- Oav runner support specifying option 'runId' with option 'from' and/or 'to' to debug.
- Oav runner support using env variable 'TEST_SCENARIO_JSON_ENV' to override variables in env.json.
- Replace Oav runner option 'cleanUp' with 'skipCleanUp'.
- Update README.md add gif to show API test
- Fix bug. Avoid duplicate step name when generate postman collection
- Small bug fix. Set postman collection subscriptionId env when do AAD auth
- Response diff ignore exception

## 07/15/2021 2.6.2

- Bug Fix: `validate-traffic` command doesn't support relative path input

## 7/13/2021 2.6.1

- Oav test scenario runner support output variables from step
- New oav command "oav run" alias for "oav run-test-scenario" command
- Oav runner support dryRun mode. Only generate postman collection
- Oav runner support predefined resourceGroup and skip cleanUp
- Test scenario schema support "requestUpdate" and "outputVariables" syntax
- Fix resourceUpdate bug

## 07/08/2021 2.6.0

- Support `validate-traffic <traffic-path> <spec-path>` command in OAV cli

## 07/05/2021 2.5.9

- Ignore LRO_RESPONSE_HEADER rule check in case of synchronous api call

## 06/25/2021 2.5.8

- support extract armTemplate deployment output to variables

## 06/22/2021 2.5.7

- small fix for passing validation-level

## 06/22/2021 2.5.6

- optimise validation logical. Ignore readonly and secret property response check
- DO NOT output log when request method is POST
- Support level option. Current two levels: validate-request, validate-request-response. validate-request will only check request parameters. validate-request-response check both request and response.
- Improve test scenario markdown report format
- Bugfix: packaging issue for handlebar files
- Add test scenario JUnit xml report support

## 6/10/2021 2.5.5

- add markdown report support for test scenario runner
- support rule based test scenario generation
- rename error code
- fix relative path bug

## 5/27/2021 2.5.4

- Analyze dependency return resource id schema reference
- Bug fix: test scenario get arm deployment parameters
- Bug fix: test scenario definition step use anyOf instead of oneOf.
- Postman runner support check armTemplate deployment status

## 5/25/2021 2.5.3

- Ignore MISSING_RESOURCE_ID rule for sub level azure resources

## 5/18/2021 2.5.2

- Supports different log types in livevalidator

## 5/13/2021 2.5.1

- test scenario runner support overwrite location, armEndpoint, subscriptionId

## 05/12/2021 2.5.0

- Optimise report blob path.
- Support mask client secret, token and swagger sensitive data
- Refine report schema
- Response diff ignore Id, location, datetime.
- Bump handlebars version to fix vulnerability issue

## 05/11/2021 2.4.0

- Support example generation with multiple operations input
- Added more logging and duration to live validator

## 04/14/2021 2.3.3

- Support auto upload generated file to azure blob.
- Support mask bearer token
- generate-static-test-scenario support generate readme.test.md

## 04/06/2021 2.3.2

- Support auto generate test scenario based on resource type.
- Support directly run test scenario file with embedded internal newman runner
- Support analyze dependency from readme tag.

## 03/30/2021 2.3.1

- Update error message of some rules to align to the document

## 03/24/2021 2.3.0

- Support load test-scenario file
- Support generate postman collection from test-scenario

## 02/08/2021 2.2.7

- Add new rules of 'LRO_RESPONSE_HEADER' and 'LRO_RESPONSE_CODE'.
- Add option of 'isArmCall' to differentiate rulesets for Arm and RpaaS in validation apis.

## 03/12/2021 2.2.6

- Fixed the mock value of 'location' header and 'azure_AsyncOperation' header.

## 02/08/2021 2.2.5

- Add new rule of 'MISSING_RESOURCE_ID'.
- Add option of 'isArmCall' to differentiate rulesets for Arm and RpaaS.

## 02/08/2021 2.2.4

- Bump version to republish since previous version is stuck to be fetched.

## 01/26/2021 2.2.3

- Bugfix collect correct err.data in discriminator validation for multiple level allOf

## 01/22/2021 2.2.2

- Bugfix for example generator: resolve reference undefined property.

## 01/21/2021 2.2.1

- Bugfix should copy required array for allOf transformer
- Bugfix collect correct err.data in discriminator validation

## 01/15/2021 2.2.0

- Enable support for test scenario parsing

## 11/25/2020 2.0.1

- Ignore required validation rule in response when x-ms-secret is true
- Ignore schema validation when request body is not required and value is empty {}

## 11/23/2020 2.0.0

- Replace ts-common libraries by openapi-tools-common single library
- Adding example generation functionality
- Bugfix show source in response code not found
- Bugfix error on response body root
- Bugfix content type
- Downgrade tsconfig target to es2018
- Bugfix Don't report error if readme.md is found outside of rootpath
- Remove readonly/writeonly/secret value in description and params
- Bugfix exclusiveMinimum not reported
- Adding new code DISCRIMINATOR_VALUE_NOT_FOUND

## 07/24/2020 0.22.1

- Upgrade yasway with removing clonedeep when validate schema.

## 07/09/2020 0.21.7

- Fix the bug that the value of 'x-ms-secret' should be boolean instead of string.

## 05/21/2020 0.21.6

- Avoid adding nullable value for parameter when its' type isn't string
- Output exception infomation for semantic validation

## 04/20/2020 0.21.5

- Output exception information when pretty switch is enabled.

## 04/10/2020 0.21.4

- Instead of replacing all the special characters in path parameters, only replace the part of parameter value which start with (http:|https:)
- Upgrade ms-rest version to 2.5.4

## 03/30/2020 0.21.3

- Upgrade yasway version including the fix on regression issue of customvalidator.

## 03/27/2020 0.21.2

- Upgrade yasway version including the fix on global parameter in request validation and x-ms-mutability check for read in request.

## 03/16/2020 0.21.1

- Enabled request parameter suppression in model validation.

## 03/16/2020 0.21.0

- Fixed oav does not report the invalid internal references error issue. Added a function (verfiyInternalReference) to check the error.

## 03/13/2020 0.20.13

- Normalize the path parameter values by using whilelist (0-9a-zA-Z.\_) to fix the issue of validate-example failed
  which caused by host path parameter values including special characters (:)

## 03/10/2020 0.20.12

- Fixed typeerror in live validator when search operation in case of unknownapiversion

## 03/03/2020 0.20.11

- Upgrade openapi-markdown package version

## 03/02/2020 0.20.10

- Upgrade virtual-fs package version

## 02/13/2020 0.20.9

- Fall back to match child resouce in live validator

## 02/13/2020 0.20.8

- The path matching for subscription and provider in Live validation should be case-insensitive.

## 02/05/2020 0.20.7

- Add base model name as a value to discriminator enum value list.[Issue#468](https://github.com/Azure/oav/issues/468)

## 01/16/2020 0.20.6

- security vulnerability fix for handlebars, kind-of and lodash

## 12/26/2019 0.20.4

- Upgrade yasway and z-schema version.

## 12/05/2019 0.20.3

- Change the swaggerPathsPattern of LiveValidatorOptions to array type

## 11/26/2019 0.20.2

- Upgrade yasway version to consume the change for x-ms-secret property update

## 11/20/2019 0.20.1

- Resource provider and API version should be case-insensitive in live validation
- Upgrade yasway version to reflect the deep clone performance improvement change

## 11/4/2019 0.20.0

- Support x-ms-mutability in the response validation. If there's a write-only x-ms-mutabitlity property in the response, report an error

## 10/22/2019 0.19.9

- Extends logging for live validator to log performance metrics, correlationId and structured request information.

## 10/14/2019 0.19.8

- Add an optional logging callback to consume by livevalidator in order to dump log to external caller.
- Update the yasway version to 1.8.5.
- Add the new validation error code of SECRET_PROPERTY.

## 09/04/2019 0.19.6

- Report example position for request parameter errors [Issue#423](https://github.com/Azure/oav/issues/423).
- Fixed internal error when load invalid local reference file [Issue#449](https://github.com/Azure/oav/issues/449).
- Fixed internal error when load empty reference file [Issue#444](https://github.com/Azure/oav/issues/444).

## 09/03/2019 0.19.5

- Add package.lock file to lock the version of dependencies.

## 08/12/2019 0.19.4

- Update the error handling when loading and parsing suppression files.

## 07/30/2019 0.19.3

- Fixed validation of nullable array types if they were defined as tope level models or transformed into top level models in the `"definitions"` object. Fixes #437.
- Fixed an issue where `"properties": {}` was being incorrectly added to a schema with `"$ref"` in the response or a top level `array`.

## 07/12/2019 0.19.2

- Add support for validating discriminator is required and also the support for suppression.[Issue#386](https://github.com/Azure/oav/issues/386).

## 07/02/2019 0.19.1

- Update TypeScript to 3.5
- `@types/jsonpath` is a dependency because `PathComponent` type from the package is exported in `lib/util/validationError.ts`.

## 07/12/2019 0.19.0

- Modify path in payload for MISSING_REQUIRED_PROPERTIES and for OBJECT_ADDITIONAL_PROPERTIES to point to the actual property.

## 07/02/2019 0.18.6

- Adding support for JSON path & schema path in errors.
- Improved model validation when example provides the response body however the spec doesn't have a schema for the response and vice-versa.

## 06/12/2019 0.18.5

- Added support for JSON path & schema path in errors.

## 05/30/2019 0.18.4

- Better error reporting for spec reference pointing to invalid files.

## 05/29/2019 0.18.3

- Update cache initialization in live validator to `Promise.all()`.
- Update package version of `yuml2svg` dependency (since it contains typescript definitions).
- Add support for validating `readOnly` properties in the request.
- Limiting dependencies on `@types/lodash` and `typescript` due to stricter type definition rules in the later versions.

## 04/25/2019 0.18.2

- Use node env for jest #422.

## 04/08/2019 0.18.1

- Validate request body when it is a JSON object.

## 04/08/2019 0.18.0

- The `isSuccessful` is `undefined` in case of an existing `runtimeException`.
- `RequestResponseLiveValidationResult` has a runtimeExceptions field instead of an errors field.

## 04/05/2019 0.17.0

- Live Validation mode is now skipping validating for errors not specified when using the `includeErrors` option.
- The types `RequestValidationResult` and `ResponseValidationResult` have been replaced with the `LiveValidationResult` type.

## 04/05/2019 0.16.1

- OAV should exit with code `1` if it finds errors.
- Breaking changes in SpecValidationResult, CommonValidationResult.

## 04/01/2019 0.15.3

- Polymporphic anyOf's will be validated only against the matching subschema and any error wont be nested.

## 04/01/2019 0.15.2

- Inner errors will have the `LiveValidationIssue` type instead of`object`.

## 03/28/2019 0.15.1

- Allow for live validation to exclude/include specific errors.

## 03/27/2019 0.15.0

- Refactor live validator and new types for validation results.
- Expose separate request and response validate methods.
- Expose types for live validation parameters.
- `processValidationErrors`, `serializeErrors` and `getPotentialOperations` are not exported anymore. Validation methods automatically call these.

## 03/20/2019 0.14.8

- Don't parse examples when not needed.
- Remove example references when not needed to avoid "UNRESOLVABLE_REFERENCE" errors.

## 03/20/2019 0.14.7

- Change test runner to jest.

## 03/19/2019 0.14.6

- Don't resolve x-ms-examples for live validation and for semantic validation.

## 03/07/2019 0.14.5

- Fixing linting and coding style issues.

## 03/08/2019 0.14.4

- `INTERNAL_ERROR` as an error code.

## 03/07/2019 0.14.3

- OAV shouldn't parse `error.title` twice.

## 03/06/2019 0.14.2

- Use one cache per SpecValidator inside the LiveValidator.

## 03/06/2019 0.14.1

- Add doc cache during `LiveValidator initialization` to reduce memory footprint and execution time.

## 03/06/2019 0.14.0

- Remove package level global doc cache.
- Remove external exports of `clearCache()` and of `executePromisesSequentially()`

## 02/06/2019 0.13.6

- Polymorphic models should have `"type": "object"`.

## 02/05/2019 0.13.5

- Fixing `ONE_OF_MULTIPLE`. It was caused by `x-ms-enum.modelAsString` which validates
  discriminators as an unrestricted strings

## 01/29/2019 0.13.4

- Provide url and file position for these errors:
  - `RESPONSE_STATUS_CODE_NOT_IN_SPEC`,
  - `RESPONSE_STATUS_CODE_NOT_IN_EXAMPLE`,
  - `XMS_EXAMPLE_NOT_FOUND_ERROR`,
  - `DOUBLE_FORWARD_SLASHES_IN_URL`,
  - `RESPONSE_SCHEMA_NOT_IN_SPEC`, and
  - `REQUIRED_PARAMETER_EXAMPLE_NOT_FOUND`.

## 01/28/2019 0.13.3

- Provide url and file position for `RESPONSE_STATUS_CODE_NOT_IN_EXAMPLE` errors.

## 01/23/2019 0.13.2

- Update `z-schema`.

## 01/18/2019 0.13.1

- Handle `text-matches` in suppression.

## 01/15/2019 0.13.0

- JSON types are updated.

## 01/14/2019 0.12.0

- Simplify model and semantic property names. `errorCode` becomes `code` and `errorDetails` becomes `details`.

## 01/14/2019 0.11.1

- Replace an example object with a function to avoid reference resolutions in examples.

## 01/08/2019 0.11.0

- Remove JS symbols from errors to avoid logging failure.

## 01/08/2019 0.10.4

- remove `ts-node`

## 12/11/2018 0.10.3

- exporting NodeError to consume it outside of oav..

## 12/07/2018 0.10.2

- no default response for non errors.

## 12/07/2018 0.10.1

- update `@ts-common/virtual-fs` to retry network requests.

## 12/05/2018 0.10.0

- no `CloudError` generation.

## 12/01/2018 0.9.7

- Properly handle JSON errors

## 11/29/2018 0.9.6

- update `@ts-common/json-parser` to properly handle UNICODE escape symbols.

## 11/28/2018 0.9.5

- catch `jsonpath` exceptions.
- Better internal structure.

## 11/27/2018 0.9.4

- Improve exception/error message.

## 11/26/2018 0.9.3

- Use `z-schema` instead of `@ts-common/z-schema`.

## 11/21/2018 0.9.2

- Remove `rewire()` package.

## 11/20/2018 0.9.1

- getErrorsFromSemanticValidation().

## 11/19/2018 0.9.0

- Improve error types.

## 11/16/2018 0.8.1

- Suppressions may have multiple `where` and `from` fields. OAV didn't handle it properly.

## 11/08/2018 0.8.0

- a source map for CloudError
- a bug fix for embedded examples.

## 11/08/2018 0.7.14

- update swagger definition

## 10/23/2018 0.7.13

- switch to Azure DevOps.

## 10/23/2018 0.7.12

- switch from `@ts-common/azure-openapi-markdown` to `@azure/openapi-markdown`.

## 10/15/2018 0.7.11

- exported functions don't catch exceptions.

## 10/15/2018 0.7.10

- Provide Title for all Schema Objects.

## 10/12/2018 0.7.9

- Additional source map for generated Schema objects.

## 10/09/2018 0.7.8

- Update `@ts-common/azure-openapi-markdown` package.

## 10/08/2018 0.7.7

- Fix a bug applying suppressions from HTTPS.

## 10/08/2018 0.7.6

- Fix a bug in ReadFile from HTTPS.

## 10/08/2018 0.7.5

- Get suppressions from HTTPS.

## 10/03/2018 0.7.4

- Fix `@ts-common/source-map` `.d.ts` files.

## 10/02/2018 0.7.3

- Suppress promise rejection.

## 10/02/2018 0.7.2

- Fix URL encoding test.

## 10/02/2018 0.7.1

- Fix yasway.

## 10/01/2018 0.7.0

- Suppression API is changed.

## 09/27/2018 0.6.5

- Suppression supports relative file and object paths.

## 09/25/2018 0.6.4

- Source Map for `.d.ts` files.

## 09/25/2018 0.6.3

- Source Map

## 09/25/2018 0.6.2

- Bug fix for `resolve-spec` CLI (#320)

## 09/25/2018 0.6.1

- Semantic validation warning bug fix.

## 09/21/2018 0.6.0

- Suppression. `where` is not supported yet.

## 09/21/2018 0.5.13

- Correcting where we add url and position information to semantic validation errors.

## 09/19/2018 0.5.12

- Adding url and position to source where issue occurs for semantic validation errors.

## 09/19/2018 0.5.11

- Adding pretty printing to validate-spec command, --pretty option.

## 09/17/2018 0.5.10

- xMsExamplesExtractor bug fix #309

## 09/11/2018 0.5.9

- OAV is using '@ts-common/z-schema' instead of 'z-schema'

## 09/10/2018 0.5.8

- Fix JSON-Pointer encoding.

## 08/28/2018 0.5.7

- Errors have optional `jsonUrl` and `jsonPosition` fields.

## 08/22/2018 0.5.6

- CloudError proper fix

## 08/22/2018 0.5.5

- CloudError bug fix #300.

## 08/22/2018 0.5.4

- Simplified source-map

## 08/21/2018 0.5.3

- Friendly nested definition name

## 08/21/2018 0.5.2

- Bug fix for `"type": "file"`

## 08/17/2018 0.5.1

- File URL and position in title

## 08/17/2018 0.5.0

- File URL and position

## 08/16/2018 0.4.70

- New transformation functions.

## 08/14/2018 0.4.69

- Collapse of similar errors for array elements in `similarPaths` property on the error.

## 08/13/2018 0.4.68

- Using a JSON parser with a source map.

## 08/11/2018 0.4.67

- Single error for not matching any discriminated types.

## 08/10/2018 0.4.66

- Use JSON Pointer format for inserted schema title for properties and definitions.

## 08/10/2018 0.4.65

- Include property name as schema title in the property object.

## 08/10/2018 0.4.64

- Include definition name as schema title in the definitions.

## 08/01/2018 0.4.63

- Replacing `reduce` error collections with lazy iterators.

## 07/18/2018 0.4.62

- Solve security vulnerabilities

## 07/18/2018 0.4.61

- Export more types

## 07/18/2018 0.4.60

- Use `yasway` type definitions

## 07/18/2018 0.4.59

- Bug fix: `scenarios is undefined` when running AutoRest plugin.

## 07/17/2018 0.4.58

- export additional types.

## 07/05/2018 0.4.57

- `--pretty` output.

## 07/05/2018 0.4.56

- Error serialization.

## 07/05/2018 0.4.55

- Remove a dependency on `@types/winston` package. `winston` is updated to `3.0.0`.

## 06/21/2018 0.4.54

- Apply rules for Nested Properties

## 06/26/2018 0.4.51

- Bug fix: Do BOM stripping for remote URL's [#266](https://github.com/Azure/oav/issues/266).

## 06/20/2018 0.4.50

- Replace sway dependency with yasway.

## 06/19/2018 0.4.49

- Bug fix: Data is valid against more than one schema from `oneOf` [#248](https://github.com/Azure/oav/pull/248)
  The problem occurs when referenced model may also accept `null`. The fix is replacing `oneOf` with `anyOf`.

## 05/14/2018 0.4.38

- Bug fix: `oav extract-xmsexamples` also extracts request headers. [#241](https://github.com/Azure/oav/pull/241)
- Bug fix: x-ms-parametrized-host is not validated correctly [#240](https://github.com/Azure/oav/issues/240)

## 04/23/2018 0.4.37

- Update dependencies.
- Bug fixes: [#238](https://github.com/Azure/oav/pull/238)
  - Path parameters can include single quotes and be evaluated succesfully.
  - Enums with non-string values are properly evaluated.

## 04/19/2018 0.4.36

- If enums mismatch only in casing the new error ENUM_CASE_MISMATCH will be returned.

## 03/15/2018 0.4.35

- Validate default responses. [#228](https://github.com/Azure/oav/issues/228)
- Add option to model an implicit default cloud error response. [#224](https://github.com/Azure/oav/issues/224)

## 03/08/2018 0.4.34

- Updating default output level to info.
- Fixing issue #225, where output verbosity wasn't respected in one case.

## 02/28/2018 0.4.33

- Don't validate pure objects.

## 02/05/2018 0.4.32

- Fix bug for resolve external references introduced part of #202.

## 02/05/2018 0.4.31

- Bug fix for the fix made to resolve jshint issues in #202.

## 02/05/2018 0.4.30

- Improve matching for status code string for live validation.

## 02/05/2018 0.4.29

- Add support for live validation to support status code string along the status code number.
- Update to use package autorest-extension-base from npm.

## 02/01/2018 0.4.28

- Fix undefined headers issue when the spec does not define consumes values.

## 01/31/2018 0.4.27

- Updating dependency of lodash to 4.17.4.

## 01/31/2018 0.4.26

- Fix all linter issues. [#201](https://github.com/Azure/oav/issues/201)
- Add option to do case insensitive regex matches on swagger paths to the SpecValidator and LiveValidator. [#203](https://github.com/Azure/oav/issues/203)

## 01/30/2018 0.4.25

- Fixed a typo in the variable name while resolving nullable types.

## 01/17/2018 0.4.24

- The tool does not error on missing definitions in the swagger spec #194
- Added support for application/octet-stream or file upload/download scenarios #192

## 01/05/2018 0.4.23

- Addressing INVALID_TYPE issues reported by model validation due to nullable types/properties. [#155](https://github.com/Azure/oav/issues/155). In order to allow null types, we relax types to be 'oneOf' `null` or its type, for the cases where properties/models have x-nullable set or x-nullable is not defined and property is not required.

## 12/11/2017 0.4.22

- Added support to generate class diagram from a given swagger spec #188.
- Fixed #190, #191.

## 12/4/2017 0.4.21

- Removed the enum constraint or reference to an enum on the discriminator property if previously present before making it a constant.

## 11/20/2017 0.4.20

- Added support for processing [`"x-ms-parameterized-host": {}`](https://github.com/Azure/autorest/tree/master/docs/extensions#x-ms-parameterized-host) extension if present in the 2.0 swagger spec.

## 11/19/2017 0.4.19

- Added support for validating examples for parameters `"in": "formData"`.

## 11/09/2017 0.4.18

- Ensure scheme, host and basePath are used to construct the base url #180.

## 10/24/2017 0.4.17

- Disable resolving discriminators while performing semantic validation for an open api specification that conforms to 2.0 version.

## 10/20/2017 0.4.16

- Entire tree except the leaf nodes need to be traversed for replacing references of (an uber(root) or intermediate) parent with a `"oneof"` array containing references to itself and all its children. #175

## 10/18/2017 0.4.15

- Updating model validator to resolve polymorphic types using oneOf. #171

## 10/17/2017 0.4.14

- Updating model validator to plugin to autorest.

## 09/12/2017 0.4.13

- Provide the filepath of the file that has an incorrect json. This makes it easy for customers to find out the faulty file among numerous files.

## 09/12/2017 0.4.12

- [Model Validator] Should handle forward slashes in path parameters. #165
- [Model Validator] Should handle question mark in paths that are defined in x-ms-paths. #140

## 08/30/2017 0.4.11

- [Wire Format Generator] Should handle resolved x-ms-examples. #161

## 08/23/2017 0.4.10

- [Wire Format Generator] Removed condition for checking 200 & 204 in final status code for non-LRO. #159
- [Wire Format Generator] Updated default directory to be the api-version folder of the swagger spec. #159

## 08/03/2017 0.4.9

- [Live Validator] Shallow clone the azure-rest-api-spec repo.
- [Model Validator] Improve pluggability of oav into vs-code. #143

## 08/03/2017 0.4.8

- [Live Validator] Before cloning the rest api specs repo if directory named 'repo' exists we delete it and then create an empty directory to clone repo inside it.

## 07/11/2017 0.4.7

- Fixed Live validator for reorg branch of azure-rest-api-specs #137

## 07/03/2017 0.4.6

- Fixed issue #134

## 06/26/2017 0.4.5

- Added support to generate wireformat as a YAML doc
- Improved the format to specify request body for a in a request using curl.<|MERGE_RESOLUTION|>--- conflicted
+++ resolved
@@ -7,11 +7,8 @@
 - LiveValidator - ignore LRO header check if using 201/200+ provisioningState
 - SemanticValidator - Fix false alarm for MISSING_PATH_PARAMETER_DEFINITION
 - ModelValidator/SemanticValidator - support suppression on error code
-<<<<<<< HEAD
 - Use `new URL` instead of `url.parse`. Since url.parse will encode url and will be deprecated.
-=======
 - SemanticValidator - Add new rules of 'INVALID_XMS_DISCRIMINATOR_VALUE' and 'DISCRIMINATOR_PROPERTY_NOT_FOUND'
->>>>>>> 73dfa760
 
 ## 11/04/2021 2.10.2
 

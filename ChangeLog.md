--- conflicted
+++ resolved
@@ -3,13 +3,10 @@
 ## 11/10/2021 2.10.3
 
 - Fix 'generate-examples' command failed to generate correct format for ‘uri’ format parameter
-<<<<<<< HEAD
-- Add new rules of 'INVALID_DISCRIMINATOR_VALUE' and 'DISCRIMINATOR_PROPERTY_NOT_FOUND'
-=======
 - LiveValidatorLoader - make response headers as optional for swagger 2.0
 - LiveValidator - ignore LRO header check if using 201/200+ provisioningState
 - ModelValidator/SemanticValidator - support suppression on error code
->>>>>>> f079ea65
+- Add new rules of 'INVALID_DISCRIMINATOR_VALUE' and 'DISCRIMINATOR_PROPERTY_NOT_FOUND'
 
 ## 11/04/2021 2.10.2
 

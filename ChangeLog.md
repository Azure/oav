# Change Log - oav

## 10/20/2022 3.2.1
- API Scenario
  - Add roleAssignment step

## 10/10/2022 3.2.0

- Retire some features
  - Retire commands "generate-uml"
  - Retire commands "generate-wireformat"
  - Retire commands "resolve-spec"
  - Retire Autorest plugin

## 09/19/2022 3.1.0

- API Scenario
  - Support parameterized host and AzureAD authentication option
  - Remove support for `shareScope`
  - Refactor postman collection generation with folders
  - Improve LRO poller and use retry-after header in delay
  - Improve logging level to reuse the `-l` option
  - Clean some unused dependencies
  - Support Roundtrip validation in validation
  - Integrate Roundtrip validation into API Scenario

## 09/06/2022 3.0.6

- AJV validator - Support arm-id format validation
- ModelValidator - Only enable arm-id validation for both of model validator and live validation(rpaas api validation is excluded)

## 08/04/2022 3.0.5

<<<<<<< HEAD
- ModelValidator - Add type validation for additionalProperties whose type is specified as an object
=======
- ModelValidator - Support api-version validation
- ModelValidator - Fix bug when operation has no own parameters
>>>>>>> 22a5175a
- validate-traffic
  - add detailed operationId on swagger link
  - add detailed position info on pathInpayload link
  - add detailed position info on schema link
  - change report UI
  - support multi swaggers on report
- API Scenario
  - Support Subscription and Tenant scope
  - Support assertion in response

## 07/20/2022 3.0.4

- GenerateExamples - Support data generation in byte format
- ModelValidator - Support data validation in byte format
- API Scenario
  - Support readme.test.md run API test
  - Fix step variable unresolved in newman collection
  - Fix bugs about html report
  - Aggregate reports into one per scenario file
  - Fix bug of object variables and patches
  - Improve markdown report

## 07/06/2022 3.0.3

- Generate high quality examples from API Scenario tests

## 06/30/2022 3.0.2

- traffic-converter
    - Implement [oav-traffic-converter](https://github.com/Azure/azure-sdk-tools/tree/main/tools/oav-traffic-converter)
- Add activity parsed from request header to logs

## 06/10/2022 3.0.1

- GenerateExamples - Change the domain of LRO header
- ModelValidator - Still validate LRO operation when response doesn't have schema
- ModelValidator - Report real exampleJsonPath when additional parameter includes "."
- Support duration format when generating examples
- SemanticValidator - Fix bug about multipart/form-data

## 06/10/2022 3.0.0

- API Scenario runner
  - Implement [API Scenario v1.2 schema](https://github.com/Azure/azure-rest-api-specs/blob/main/documentation/api-scenario/references/v1.2/schema.json)
    - operationId based step
    - more variable types and prefix support
  - Support loading file from remote uri
  - Support [testProxy](https://github.com/Azure/azure-sdk-tools/tree/main/tools/test-proxy) recording mode when running API Scenario
  - Improve API Scenario generation from RESTler dependencies
  - Support running API Scenario against localhost endpoint
  - Refactor Postman based runner client
  - Support API Scenario generation from testProxy recording
  - Support local devMode where AAD auth, ARM call and LRO polling will be disabled

## 05/27/2022 2.12.2

- LiveValidator - Get real schema and data while error's schema has allOf property
- TrafficValidator - Refine validation report
- SemanticValidator - Support arm-id format for string type

## 04/20/2022 2.12.1

- Fix bug about copyfiles command during build

## 04/07/2022 2.12.0

- ModelValidator - Ignore INVALID_TYPE validation in case of query parameter in string format
- Traffic Validation - Support validation report generation

## 04/06/2022 2.11.10

- SemanticValidator - Fix bug about error path.

## 03/11/2022 2.11.9

- Api Scenario - Fix bug about readonly during example diff.

## 02/23/2022 2.11.8

- SemanticValidator - Clarify the error message when NOT schema of 'path' fails
- Add coverage for trafficValidator
- FIx GC introduced by 2.11.7

## 02/15/2022 2.11.7

- LiveValidator - Fix bug about date-time validation.
- LiveValidator - Fix bug about duplicated swagger files when loading by path patterns.

## 02/14/2022 2.11.6

- Upgrade newman package to 5.3.1. Fix intel license issue.
- Fix simple git high security issue.

## 01/21/2022 2.11.5

- LiveValidator - Loosen date-time validation for missing "Z" in the end
- LiveValidator - Validate multipleOf data again when ajv validation results have error about multipleOf in response

## 12/15/2021 2.11.4

- LiveValidator - Ignore required validation rule in response when x-ms-secret is true and the httpMethod is POST
- ModelValidator - add validation for common path scope parameters in swagger
- ModelValidator - Increase model validation test coverage to 90%+
- ModelValidator - Ignore LRO_RESPONSE_CODE validation in case of error responses
- ModelValidator - fix failed to resolve discriminator models in nested definitions

## 12/03/2021 2.11.3

- Utils - move get provider related functions to utils because of DI error

## 12/02/2021 2.11.2

- LiveValidator - add more unittest for data-plane spec path
- OperationSearcher - use local variable instead of glob regex

## 12/01/2021 2.11.1

- LiveValidator - Supports logging spec loading traces separately
- Fix `getProviderFromSpecPath` regex issue and add unittest

## 11/30/2021 2.11.0

- Api scenario - add new step armDeploymentScript
- Api scenario - rename step armTemplateDeployment to armTemplate

## 11/10/2021 2.10.3

- Fix 'generate-examples' command failed to generate correct format for ‘uri’ format parameter
- LiveValidatorLoader - make response headers as optional for swagger 2.0
- LiveValidator - ignore LRO header check if using 201/200+ provisioningState
- SemanticValidator - Fix false alarm for MISSING_PATH_PARAMETER_DEFINITION
- ModelValidator/SemanticValidator - support suppression on error code
- Use `new URL` instead of `url.parse`. Since url.parse will encode url and will be deprecated.
- SemanticValidator - Add new rules of 'INVALID_XMS_DISCRIMINATOR_VALUE' and 'DISCRIMINATOR_PROPERTY_NOT_FOUND'

## 11/04/2021 2.10.2

- Traffic validation - support multiple swaggers and multiple payloads
- Extends format types in AJV schema validation
- Bug fix - check discriminator property type must be string
- Bug fix for generate api scenario
- Fix jsonPathToArray bug (which will incorrectly transform ["Microsoft.something"] into ["Microsoft", "something"])
- Upgrade autorest scheams about x-ms-enum change
- Model/Live validation - fix content-type validation and unknown format issue during validator building

## 10/26/2021 2.10.1

- MV - Fix error conversion issue of invalid token parsing in model validation
- Api scenario generation support swagger file as input parameters

## 10/20/2021 2.10.0

- Add new version of model validation

## 10/19/2021 2.9.2

- Increase semantic validation test coverage to 90%+
- Export loader types

## 09/30/2021 2.9.1

- Example extractor support add url parameter if define x-ms-parameterized-host

## 09/30/2021 2.9.0

- Rename test scenario to API scenario
- Implement API scenario v1.1 schema
- Support PATCH operation in API scenario step
- Add convention for ArmTemplate parameters
- Support cleanUp steps
- Fix xMsExampleExtractor bug

## 09/03/2021 2.8.1

- support calculate test scenario operation coverage
- OAV runner support step scope variables
- Fix runner armTemplate output as runtime variable
- Runner support identify step level variables by using different variable name prefix.

## 08/17/2021 2.8.0

- Isolate RP when running transform on cache model in live validator so that the transform won't fail on global cache level
- Fix type error in nullableTransformer
- Throw exception when getting error in transformLoadedSpecs at livevalidator initialization
- Improve wording of error messages
- Support resolve body variables in armTemplate
- Do not write default variable with placeholder
- Fix validate-traffic file path resolved error.
- Fix generate-examples can't generate some http code in response

## 08/12/2021 2.7.3

- Refactor semantic validation using AJV
- Enable url path for a swagger loading

## 08/09/2021 2.7.2

- Add runner architecture drawio
- Oav runner run test scenarios sequentially
- Oav runner can reuse the 'after-step' environment of the previous step in debugging mode.

## 08/03/2021 2.7.1

- Disable checkUnderFileRoot in `Validate Traffic` command

## 07/21/2021 2.7.0

- Oav runner support specifying option 'runId' with option 'from' and/or 'to' to debug.
- Oav runner support using env variable 'TEST_SCENARIO_JSON_ENV' to override variables in env.json.
- Replace Oav runner option 'cleanUp' with 'skipCleanUp'.
- Update README.md add gif to show API test
- Fix bug. Avoid duplicate step name when generate postman collection
- Small bug fix. Set postman collection subscriptionId env when do AAD auth
- Response diff ignore exception

## 07/15/2021 2.6.2

- Bug Fix: `validate-traffic` command doesn't support relative path input

## 7/13/2021 2.6.1

- Oav test scenario runner support output variables from step
- New oav command "oav run" alias for "oav run-test-scenario" command
- Oav runner support dryRun mode. Only generate postman collection
- Oav runner support predefined resourceGroup and skip cleanUp
- Test scenario schema support "requestUpdate" and "outputVariables" syntax
- Fix resourceUpdate bug

## 07/08/2021 2.6.0

- Support `validate-traffic <traffic-path> <spec-path>` command in OAV cli

## 07/05/2021 2.5.9

- Ignore LRO_RESPONSE_HEADER rule check in case of synchronous api call

## 06/25/2021 2.5.8

- support extract armTemplate deployment output to variables

## 06/22/2021 2.5.7

- small fix for passing validation-level

## 06/22/2021 2.5.6

- optimise validation logical. Ignore readonly and secret property response check
- DO NOT output log when request method is POST
- Support level option. Current two levels: validate-request, validate-request-response. validate-request will only check request parameters. validate-request-response check both request and response.
- Improve test scenario markdown report format
- Bugfix: packaging issue for handlebar files
- Add test scenario JUnit xml report support

## 6/10/2021 2.5.5

- add markdown report support for test scenario runner
- support rule based test scenario generation
- rename error code
- fix relative path bug

## 5/27/2021 2.5.4

- Analyze dependency return resource id schema reference
- Bug fix: test scenario get arm deployment parameters
- Bug fix: test scenario definition step use anyOf instead of oneOf.
- Postman runner support check armTemplate deployment status

## 5/25/2021 2.5.3

- Ignore MISSING_RESOURCE_ID rule for sub level azure resources

## 5/18/2021 2.5.2

- Supports different log types in livevalidator

## 5/13/2021 2.5.1

- test scenario runner support overwrite location, armEndpoint, subscriptionId

## 05/12/2021 2.5.0

- Optimise report blob path.
- Support mask client secret, token and swagger sensitive data
- Refine report schema
- Response diff ignore Id, location, datetime.
- Bump handlebars version to fix vulnerability issue

## 05/11/2021 2.4.0

- Support example generation with multiple operations input
- Added more logging and duration to live validator

## 04/14/2021 2.3.3

- Support auto upload generated file to azure blob.
- Support mask bearer token
- generate-static-test-scenario support generate readme.test.md

## 04/06/2021 2.3.2

- Support auto generate test scenario based on resource type.
- Support directly run test scenario file with embedded internal newman runner
- Support analyze dependency from readme tag.

## 03/30/2021 2.3.1

- Update error message of some rules to align to the document

## 03/24/2021 2.3.0

- Support load test-scenario file
- Support generate postman collection from test-scenario

## 02/08/2021 2.2.7

- Add new rules of 'LRO_RESPONSE_HEADER' and 'LRO_RESPONSE_CODE'.
- Add option of 'isArmCall' to differentiate rulesets for Arm and RpaaS in validation apis.

## 03/12/2021 2.2.6

- Fixed the mock value of 'location' header and 'azure_AsyncOperation' header.

## 02/08/2021 2.2.5

- Add new rule of 'MISSING_RESOURCE_ID'.
- Add option of 'isArmCall' to differentiate rulesets for Arm and RpaaS.

## 02/08/2021 2.2.4

- Bump version to republish since previous version is stuck to be fetched.

## 01/26/2021 2.2.3

- Bugfix collect correct err.data in discriminator validation for multiple level allOf

## 01/22/2021 2.2.2

- Bugfix for example generator: resolve reference undefined property.

## 01/21/2021 2.2.1

- Bugfix should copy required array for allOf transformer
- Bugfix collect correct err.data in discriminator validation

## 01/15/2021 2.2.0

- Enable support for test scenario parsing

## 11/25/2020 2.0.1

- Ignore required validation rule in response when x-ms-secret is true
- Ignore schema validation when request body is not required and value is empty {}

## 11/23/2020 2.0.0

- Replace ts-common libraries by openapi-tools-common single library
- Adding example generation functionality
- Bugfix show source in response code not found
- Bugfix error on response body root
- Bugfix content type
- Downgrade tsconfig target to es2018
- Bugfix Don't report error if readme.md is found outside of rootpath
- Remove readonly/writeonly/secret value in description and params
- Bugfix exclusiveMinimum not reported
- Adding new code DISCRIMINATOR_VALUE_NOT_FOUND

## 07/24/2020 0.22.1

- Upgrade yasway with removing clonedeep when validate schema.

## 07/09/2020 0.21.7

- Fix the bug that the value of 'x-ms-secret' should be boolean instead of string.

## 05/21/2020 0.21.6

- Avoid adding nullable value for parameter when its' type isn't string
- Output exception infomation for semantic validation

## 04/20/2020 0.21.5

- Output exception information when pretty switch is enabled.

## 04/10/2020 0.21.4

- Instead of replacing all the special characters in path parameters, only replace the part of parameter value which start with (http:|https:)
- Upgrade ms-rest version to 2.5.4

## 03/30/2020 0.21.3

- Upgrade yasway version including the fix on regression issue of customvalidator.

## 03/27/2020 0.21.2

- Upgrade yasway version including the fix on global parameter in request validation and x-ms-mutability check for read in request.

## 03/16/2020 0.21.1

- Enabled request parameter suppression in model validation.

## 03/16/2020 0.21.0

- Fixed oav does not report the invalid internal references error issue. Added a function (verfiyInternalReference) to check the error.

## 03/13/2020 0.20.13

- Normalize the path parameter values by using whilelist (0-9a-zA-Z.\_) to fix the issue of validate-example failed
  which caused by host path parameter values including special characters (:)

## 03/10/2020 0.20.12

- Fixed typeerror in live validator when search operation in case of unknownapiversion

## 03/03/2020 0.20.11

- Upgrade openapi-markdown package version

## 03/02/2020 0.20.10

- Upgrade virtual-fs package version

## 02/13/2020 0.20.9

- Fall back to match child resouce in live validator

## 02/13/2020 0.20.8

- The path matching for subscription and provider in Live validation should be case-insensitive.

## 02/05/2020 0.20.7

- Add base model name as a value to discriminator enum value list.[Issue#468](https://github.com/Azure/oav/issues/468)

## 01/16/2020 0.20.6

- security vulnerability fix for handlebars, kind-of and lodash

## 12/26/2019 0.20.4

- Upgrade yasway and z-schema version.

## 12/05/2019 0.20.3

- Change the swaggerPathsPattern of LiveValidatorOptions to array type

## 11/26/2019 0.20.2

- Upgrade yasway version to consume the change for x-ms-secret property update

## 11/20/2019 0.20.1

- Resource provider and API version should be case-insensitive in live validation
- Upgrade yasway version to reflect the deep clone performance improvement change

## 11/4/2019 0.20.0

- Support x-ms-mutability in the response validation. If there's a write-only x-ms-mutabitlity property in the response, report an error

## 10/22/2019 0.19.9

- Extends logging for live validator to log performance metrics, correlationId and structured request information.

## 10/14/2019 0.19.8

- Add an optional logging callback to consume by livevalidator in order to dump log to external caller.
- Update the yasway version to 1.8.5.
- Add the new validation error code of SECRET_PROPERTY.

## 09/04/2019 0.19.6

- Report example position for request parameter errors [Issue#423](https://github.com/Azure/oav/issues/423).
- Fixed internal error when load invalid local reference file [Issue#449](https://github.com/Azure/oav/issues/449).
- Fixed internal error when load empty reference file [Issue#444](https://github.com/Azure/oav/issues/444).

## 09/03/2019 0.19.5

- Add package.lock file to lock the version of dependencies.

## 08/12/2019 0.19.4

- Update the error handling when loading and parsing suppression files.

## 07/30/2019 0.19.3

- Fixed validation of nullable array types if they were defined as tope level models or transformed into top level models in the `"definitions"` object. Fixes #437.
- Fixed an issue where `"properties": {}` was being incorrectly added to a schema with `"$ref"` in the response or a top level `array`.

## 07/12/2019 0.19.2

- Add support for validating discriminator is required and also the support for suppression.[Issue#386](https://github.com/Azure/oav/issues/386).

## 07/02/2019 0.19.1

- Update TypeScript to 3.5
- `@types/jsonpath` is a dependency because `PathComponent` type from the package is exported in `lib/util/validationError.ts`.

## 07/12/2019 0.19.0

- Modify path in payload for MISSING_REQUIRED_PROPERTIES and for OBJECT_ADDITIONAL_PROPERTIES to point to the actual property.

## 07/02/2019 0.18.6

- Adding support for JSON path & schema path in errors.
- Improved model validation when example provides the response body however the spec doesn't have a schema for the response and vice-versa.

## 06/12/2019 0.18.5

- Added support for JSON path & schema path in errors.

## 05/30/2019 0.18.4

- Better error reporting for spec reference pointing to invalid files.

## 05/29/2019 0.18.3

- Update cache initialization in live validator to `Promise.all()`.
- Update package version of `yuml2svg` dependency (since it contains typescript definitions).
- Add support for validating `readOnly` properties in the request.
- Limiting dependencies on `@types/lodash` and `typescript` due to stricter type definition rules in the later versions.

## 04/25/2019 0.18.2

- Use node env for jest #422.

## 04/08/2019 0.18.1

- Validate request body when it is a JSON object.

## 04/08/2019 0.18.0

- The `isSuccessful` is `undefined` in case of an existing `runtimeException`.
- `RequestResponseLiveValidationResult` has a runtimeExceptions field instead of an errors field.

## 04/05/2019 0.17.0

- Live Validation mode is now skipping validating for errors not specified when using the `includeErrors` option.
- The types `RequestValidationResult` and `ResponseValidationResult` have been replaced with the `LiveValidationResult` type.

## 04/05/2019 0.16.1

- OAV should exit with code `1` if it finds errors.
- Breaking changes in SpecValidationResult, CommonValidationResult.

## 04/01/2019 0.15.3

- Polymporphic anyOf's will be validated only against the matching subschema and any error wont be nested.

## 04/01/2019 0.15.2

- Inner errors will have the `LiveValidationIssue` type instead of`object`.

## 03/28/2019 0.15.1

- Allow for live validation to exclude/include specific errors.

## 03/27/2019 0.15.0

- Refactor live validator and new types for validation results.
- Expose separate request and response validate methods.
- Expose types for live validation parameters.
- `processValidationErrors`, `serializeErrors` and `getPotentialOperations` are not exported anymore. Validation methods automatically call these.

## 03/20/2019 0.14.8

- Don't parse examples when not needed.
- Remove example references when not needed to avoid "UNRESOLVABLE_REFERENCE" errors.

## 03/20/2019 0.14.7

- Change test runner to jest.

## 03/19/2019 0.14.6

- Don't resolve x-ms-examples for live validation and for semantic validation.

## 03/07/2019 0.14.5

- Fixing linting and coding style issues.

## 03/08/2019 0.14.4

- `INTERNAL_ERROR` as an error code.

## 03/07/2019 0.14.3

- OAV shouldn't parse `error.title` twice.

## 03/06/2019 0.14.2

- Use one cache per SpecValidator inside the LiveValidator.

## 03/06/2019 0.14.1

- Add doc cache during `LiveValidator initialization` to reduce memory footprint and execution time.

## 03/06/2019 0.14.0

- Remove package level global doc cache.
- Remove external exports of `clearCache()` and of `executePromisesSequentially()`

## 02/06/2019 0.13.6

- Polymorphic models should have `"type": "object"`.

## 02/05/2019 0.13.5

- Fixing `ONE_OF_MULTIPLE`. It was caused by `x-ms-enum.modelAsString` which validates
  discriminators as an unrestricted strings

## 01/29/2019 0.13.4

- Provide url and file position for these errors:
  - `RESPONSE_STATUS_CODE_NOT_IN_SPEC`,
  - `RESPONSE_STATUS_CODE_NOT_IN_EXAMPLE`,
  - `XMS_EXAMPLE_NOT_FOUND_ERROR`,
  - `DOUBLE_FORWARD_SLASHES_IN_URL`,
  - `RESPONSE_SCHEMA_NOT_IN_SPEC`, and
  - `REQUIRED_PARAMETER_EXAMPLE_NOT_FOUND`.

## 01/28/2019 0.13.3

- Provide url and file position for `RESPONSE_STATUS_CODE_NOT_IN_EXAMPLE` errors.

## 01/23/2019 0.13.2

- Update `z-schema`.

## 01/18/2019 0.13.1

- Handle `text-matches` in suppression.

## 01/15/2019 0.13.0

- JSON types are updated.

## 01/14/2019 0.12.0

- Simplify model and semantic property names. `errorCode` becomes `code` and `errorDetails` becomes `details`.

## 01/14/2019 0.11.1

- Replace an example object with a function to avoid reference resolutions in examples.

## 01/08/2019 0.11.0

- Remove JS symbols from errors to avoid logging failure.

## 01/08/2019 0.10.4

- remove `ts-node`

## 12/11/2018 0.10.3

- exporting NodeError to consume it outside of oav..

## 12/07/2018 0.10.2

- no default response for non errors.

## 12/07/2018 0.10.1

- update `@ts-common/virtual-fs` to retry network requests.

## 12/05/2018 0.10.0

- no `CloudError` generation.

## 12/01/2018 0.9.7

- Properly handle JSON errors

## 11/29/2018 0.9.6

- update `@ts-common/json-parser` to properly handle UNICODE escape symbols.

## 11/28/2018 0.9.5

- catch `jsonpath` exceptions.
- Better internal structure.

## 11/27/2018 0.9.4

- Improve exception/error message.

## 11/26/2018 0.9.3

- Use `z-schema` instead of `@ts-common/z-schema`.

## 11/21/2018 0.9.2

- Remove `rewire()` package.

## 11/20/2018 0.9.1

- getErrorsFromSemanticValidation().

## 11/19/2018 0.9.0

- Improve error types.

## 11/16/2018 0.8.1

- Suppressions may have multiple `where` and `from` fields. OAV didn't handle it properly.

## 11/08/2018 0.8.0

- a source map for CloudError
- a bug fix for embedded examples.

## 11/08/2018 0.7.14

- update swagger definition

## 10/23/2018 0.7.13

- switch to Azure DevOps.

## 10/23/2018 0.7.12

- switch from `@ts-common/azure-openapi-markdown` to `@azure/openapi-markdown`.

## 10/15/2018 0.7.11

- exported functions don't catch exceptions.

## 10/15/2018 0.7.10

- Provide Title for all Schema Objects.

## 10/12/2018 0.7.9

- Additional source map for generated Schema objects.

## 10/09/2018 0.7.8

- Update `@ts-common/azure-openapi-markdown` package.

## 10/08/2018 0.7.7

- Fix a bug applying suppressions from HTTPS.

## 10/08/2018 0.7.6

- Fix a bug in ReadFile from HTTPS.

## 10/08/2018 0.7.5

- Get suppressions from HTTPS.

## 10/03/2018 0.7.4

- Fix `@ts-common/source-map` `.d.ts` files.

## 10/02/2018 0.7.3

- Suppress promise rejection.

## 10/02/2018 0.7.2

- Fix URL encoding test.

## 10/02/2018 0.7.1

- Fix yasway.

## 10/01/2018 0.7.0

- Suppression API is changed.

## 09/27/2018 0.6.5

- Suppression supports relative file and object paths.

## 09/25/2018 0.6.4

- Source Map for `.d.ts` files.

## 09/25/2018 0.6.3

- Source Map

## 09/25/2018 0.6.2

- Bug fix for `resolve-spec` CLI (#320)

## 09/25/2018 0.6.1

- Semantic validation warning bug fix.

## 09/21/2018 0.6.0

- Suppression. `where` is not supported yet.

## 09/21/2018 0.5.13

- Correcting where we add url and position information to semantic validation errors.

## 09/19/2018 0.5.12

- Adding url and position to source where issue occurs for semantic validation errors.

## 09/19/2018 0.5.11

- Adding pretty printing to validate-spec command, --pretty option.

## 09/17/2018 0.5.10

- xMsExamplesExtractor bug fix #309

## 09/11/2018 0.5.9

- OAV is using '@ts-common/z-schema' instead of 'z-schema'

## 09/10/2018 0.5.8

- Fix JSON-Pointer encoding.

## 08/28/2018 0.5.7

- Errors have optional `jsonUrl` and `jsonPosition` fields.

## 08/22/2018 0.5.6

- CloudError proper fix

## 08/22/2018 0.5.5

- CloudError bug fix #300.

## 08/22/2018 0.5.4

- Simplified source-map

## 08/21/2018 0.5.3

- Friendly nested definition name

## 08/21/2018 0.5.2

- Bug fix for `"type": "file"`

## 08/17/2018 0.5.1

- File URL and position in title

## 08/17/2018 0.5.0

- File URL and position

## 08/16/2018 0.4.70

- New transformation functions.

## 08/14/2018 0.4.69

- Collapse of similar errors for array elements in `similarPaths` property on the error.

## 08/13/2018 0.4.68

- Using a JSON parser with a source map.

## 08/11/2018 0.4.67

- Single error for not matching any discriminated types.

## 08/10/2018 0.4.66

- Use JSON Pointer format for inserted schema title for properties and definitions.

## 08/10/2018 0.4.65

- Include property name as schema title in the property object.

## 08/10/2018 0.4.64

- Include definition name as schema title in the definitions.

## 08/01/2018 0.4.63

- Replacing `reduce` error collections with lazy iterators.

## 07/18/2018 0.4.62

- Solve security vulnerabilities

## 07/18/2018 0.4.61

- Export more types

## 07/18/2018 0.4.60

- Use `yasway` type definitions

## 07/18/2018 0.4.59

- Bug fix: `scenarios is undefined` when running AutoRest plugin.

## 07/17/2018 0.4.58

- export additional types.

## 07/05/2018 0.4.57

- `--pretty` output.

## 07/05/2018 0.4.56

- Error serialization.

## 07/05/2018 0.4.55

- Remove a dependency on `@types/winston` package. `winston` is updated to `3.0.0`.

## 06/21/2018 0.4.54

- Apply rules for Nested Properties

## 06/26/2018 0.4.51

- Bug fix: Do BOM stripping for remote URL's [#266](https://github.com/Azure/oav/issues/266).

## 06/20/2018 0.4.50

- Replace sway dependency with yasway.

## 06/19/2018 0.4.49

- Bug fix: Data is valid against more than one schema from `oneOf` [#248](https://github.com/Azure/oav/pull/248)
  The problem occurs when referenced model may also accept `null`. The fix is replacing `oneOf` with `anyOf`.

## 05/14/2018 0.4.38

- Bug fix: `oav extract-xmsexamples` also extracts request headers. [#241](https://github.com/Azure/oav/pull/241)
- Bug fix: x-ms-parametrized-host is not validated correctly [#240](https://github.com/Azure/oav/issues/240)

## 04/23/2018 0.4.37

- Update dependencies.
- Bug fixes: [#238](https://github.com/Azure/oav/pull/238)
  - Path parameters can include single quotes and be evaluated succesfully.
  - Enums with non-string values are properly evaluated.

## 04/19/2018 0.4.36

- If enums mismatch only in casing the new error ENUM_CASE_MISMATCH will be returned.

## 03/15/2018 0.4.35

- Validate default responses. [#228](https://github.com/Azure/oav/issues/228)
- Add option to model an implicit default cloud error response. [#224](https://github.com/Azure/oav/issues/224)

## 03/08/2018 0.4.34

- Updating default output level to info.
- Fixing issue #225, where output verbosity wasn't respected in one case.

## 02/28/2018 0.4.33

- Don't validate pure objects.

## 02/05/2018 0.4.32

- Fix bug for resolve external references introduced part of #202.

## 02/05/2018 0.4.31

- Bug fix for the fix made to resolve jshint issues in #202.

## 02/05/2018 0.4.30

- Improve matching for status code string for live validation.

## 02/05/2018 0.4.29

- Add support for live validation to support status code string along the status code number.
- Update to use package autorest-extension-base from npm.

## 02/01/2018 0.4.28

- Fix undefined headers issue when the spec does not define consumes values.

## 01/31/2018 0.4.27

- Updating dependency of lodash to 4.17.4.

## 01/31/2018 0.4.26

- Fix all linter issues. [#201](https://github.com/Azure/oav/issues/201)
- Add option to do case insensitive regex matches on swagger paths to the SpecValidator and LiveValidator. [#203](https://github.com/Azure/oav/issues/203)

## 01/30/2018 0.4.25

- Fixed a typo in the variable name while resolving nullable types.

## 01/17/2018 0.4.24

- The tool does not error on missing definitions in the swagger spec #194
- Added support for application/octet-stream or file upload/download scenarios #192

## 01/05/2018 0.4.23

- Addressing INVALID_TYPE issues reported by model validation due to nullable types/properties. [#155](https://github.com/Azure/oav/issues/155). In order to allow null types, we relax types to be 'oneOf' `null` or its type, for the cases where properties/models have x-nullable set or x-nullable is not defined and property is not required.

## 12/11/2017 0.4.22

- Added support to generate class diagram from a given swagger spec #188.
- Fixed #190, #191.

## 12/4/2017 0.4.21

- Removed the enum constraint or reference to an enum on the discriminator property if previously present before making it a constant.

## 11/20/2017 0.4.20

- Added support for processing [`"x-ms-parameterized-host": {}`](https://github.com/Azure/autorest/tree/master/docs/extensions#x-ms-parameterized-host) extension if present in the 2.0 swagger spec.

## 11/19/2017 0.4.19

- Added support for validating examples for parameters `"in": "formData"`.

## 11/09/2017 0.4.18

- Ensure scheme, host and basePath are used to construct the base url #180.

## 10/24/2017 0.4.17

- Disable resolving discriminators while performing semantic validation for an open api specification that conforms to 2.0 version.

## 10/20/2017 0.4.16

- Entire tree except the leaf nodes need to be traversed for replacing references of (an uber(root) or intermediate) parent with a `"oneof"` array containing references to itself and all its children. #175

## 10/18/2017 0.4.15

- Updating model validator to resolve polymorphic types using oneOf. #171

## 10/17/2017 0.4.14

- Updating model validator to plugin to autorest.

## 09/12/2017 0.4.13

- Provide the filepath of the file that has an incorrect json. This makes it easy for customers to find out the faulty file among numerous files.

## 09/12/2017 0.4.12

- [Model Validator] Should handle forward slashes in path parameters. #165
- [Model Validator] Should handle question mark in paths that are defined in x-ms-paths. #140

## 08/30/2017 0.4.11

- [Wire Format Generator] Should handle resolved x-ms-examples. #161

## 08/23/2017 0.4.10

- [Wire Format Generator] Removed condition for checking 200 & 204 in final status code for non-LRO. #159
- [Wire Format Generator] Updated default directory to be the api-version folder of the swagger spec. #159

## 08/03/2017 0.4.9

- [Live Validator] Shallow clone the azure-rest-api-spec repo.
- [Model Validator] Improve pluggability of oav into vs-code. #143

## 08/03/2017 0.4.8

- [Live Validator] Before cloning the rest api specs repo if directory named 'repo' exists we delete it and then create an empty directory to clone repo inside it.

## 07/11/2017 0.4.7

- Fixed Live validator for reorg branch of azure-rest-api-specs #137

## 07/03/2017 0.4.6

- Fixed issue #134

## 06/26/2017 0.4.5

- Added support to generate wireformat as a YAML doc
- Improved the format to specify request body for a in a request using curl.<|MERGE_RESOLUTION|>--- conflicted
+++ resolved
@@ -1,6 +1,7 @@
 # Change Log - oav
 
 ## 10/20/2022 3.2.1
+- ModelValidator - Add type validation for additionalProperties whose type is specified as an object
 - API Scenario
   - Add roleAssignment step
 
@@ -31,12 +32,8 @@
 
 ## 08/04/2022 3.0.5
 
-<<<<<<< HEAD
-- ModelValidator - Add type validation for additionalProperties whose type is specified as an object
-=======
 - ModelValidator - Support api-version validation
 - ModelValidator - Fix bug when operation has no own parameters
->>>>>>> 22a5175a
 - validate-traffic
   - add detailed operationId on swagger link
   - add detailed position info on pathInpayload link

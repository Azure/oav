--- conflicted
+++ resolved
@@ -1,18 +1,16 @@
 # Change Log - oav
 
-<<<<<<< HEAD
 ## 02/23/2023 3.2.6
 
 - Improved the API scenario long running operation pooling mechanism.
     - support for checking final-via-state
     - update the mechanism of gettig the lro polling url.
 - Support generating the ARM rules for api scenario.
-=======
+
 ## 02/19/2023 3.2.6
 
 - LiveValidator - logging INVALID_TYPE error for additionalProperties for RpaaS call
 - TrafficValidator - bug fix about incorrect payload file path in html report
->>>>>>> 4df395f2
 
 ## 02/03/2023 3.2.5
 

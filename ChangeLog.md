--- conflicted
+++ resolved
@@ -1,10 +1,6 @@
 # Change Log - oav
 
-<<<<<<< HEAD
-## 12/19/2022 3.3.0
-=======
 ## 01/30/2023 3.2.4
->>>>>>> e8169940
 
 - Generate Examples - Support specified generation rule
 - Revert node requirement to >=12
@@ -12,18 +8,6 @@
   - Support scenario file as scope
   - Support test-proxy recording externalization with `--testProxyAssets` option
   - Support `--randomSeed` option
-<<<<<<< HEAD
-- generate-api-scenario
-  - Support `--scope` option in static generator
-- validate-traffic
-  - Support `--jsonReport` option
-
-## 12/01/2022 3.2.4
-
-- Generate Examples - Support specified generation rule
-- API Scenario
-=======
->>>>>>> e8169940
   - Support file type in formdata and body
   - Change the prefix length to 8 from 10 in generated API Scenario
 - validate-traffic

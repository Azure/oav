# Change Log - oav

## 12/15/2021 2.11.4

<<<<<<< HEAD
- LiveValidator - Ignore required validation rule in response when x-ms-secret is true and the httpMethod is POST
=======
- ModelValidator - add validation for common path scope parameters in swagger
>>>>>>> 7b99b9a6
- ModelValidator - Increase model validation test coverage to 90%+
- ModelValidator - Ignore LRO_RESPONSE_CODE validation in case of error responses
- ModelValidator - fix failed to resolve discriminator models in nested definitions

## 12/03/2021 2.11.3

- Utils - move get provider related functions to utils because of DI error

## 12/02/2021 2.11.2

- LiveValidator - add more unittest for data-plane spec path
- OperationSearcher - use local variable instead of glob regex

## 12/01/2021 2.11.1

- LiveValidator - Supports logging spec loading traces separately
- Fix `getProviderFromSpecPath` regex issue and add unittest

## 11/30/2021 2.11.0

- Api scenario - add new step armDeploymentScript
- Api scenario - rename step armTemplateDeployment to armTemplate

## 11/10/2021 2.10.3

- Fix 'generate-examples' command failed to generate correct format for ‘uri’ format parameter
- LiveValidatorLoader - make response headers as optional for swagger 2.0
- LiveValidator - ignore LRO header check if using 201/200+ provisioningState
- SemanticValidator - Fix false alarm for MISSING_PATH_PARAMETER_DEFINITION
- ModelValidator/SemanticValidator - support suppression on error code
- Use `new URL` instead of `url.parse`. Since url.parse will encode url and will be deprecated.
- SemanticValidator - Add new rules of 'INVALID_XMS_DISCRIMINATOR_VALUE' and 'DISCRIMINATOR_PROPERTY_NOT_FOUND'

## 11/04/2021 2.10.2

- Traffic validation - support multiple swaggers and multiple payloads
- Extends format types in AJV schema validation
- Bug fix - check discriminator property type must be string
- Bug fix for generate api scenario
- Fix jsonPathToArray bug (which will incorrectly transform ["Microsoft.something"] into ["Microsoft", "something"])
- Upgrade autorest scheams about x-ms-enum change
- Model/Live validation - fix content-type validation and unknown format issue during validator building

## 10/26/2021 2.10.1

- MV - Fix error conversion issue of invalid token parsing in model validation
- Api scenario generation support swagger file as input parameters

## 10/20/2021 2.10.0

- Add new version of model validation

## 10/19/2021 2.9.2

- Increase semantic validation test coverage to 90%+
- Export loader types

## 09/30/2021 2.9.1

- Example extractor support add url parameter if define x-ms-parameterized-host

## 09/30/2021 2.9.0

- Rename test scenario to API scenario
- Implement API scenario v1.1 schema
- Support PATCH operation in API scenario step
- Add convention for ArmTemplate parameters
- Support cleanUp steps
- Fix xMsExampleExtractor bug

## 09/03/2021 2.8.1

- support calculate test scenario operation coverage
- OAV runner support step scope variables
- Fix runner armTemplate output as runtime variable
- Runner support identify step level variables by using different variable name prefix.

## 08/17/2021 2.8.0

- Isolate RP when running transform on cache model in live validator so that the transform won't fail on global cache level
- Fix type error in nullableTransformer
- Throw exception when getting error in transformLoadedSpecs at livevalidator initialization
- Improve wording of error messages
- Support resolve body variables in armTemplate
- Do not write default variable with placeholder
- Fix validate-traffic file path resolved error.
- Fix generate-examples can't generate some http code in response

## 08/12/2021 2.7.3

- Refactor semantic validation using AJV
- Enable url path for a swagger loading

## 08/09/2021 2.7.2

- Add runner architecture drawio
- Oav runner run test scenarios sequentially
- Oav runner can reuse the 'after-step' environment of the previous step in debugging mode.

## 08/03/2021 2.7.1

- Disable checkUnderFileRoot in `Validate Traffic` command

## 07/21/2021 2.7.0

- Oav runner support specifying option 'runId' with option 'from' and/or 'to' to debug.
- Oav runner support using env variable 'TEST_SCENARIO_JSON_ENV' to override variables in env.json.
- Replace Oav runner option 'cleanUp' with 'skipCleanUp'.
- Update README.md add gif to show API test
- Fix bug. Avoid duplicate step name when generate postman collection
- Small bug fix. Set postman collection subscriptionId env when do AAD auth
- Response diff ignore exception

## 07/15/2021 2.6.2

- Bug Fix: `validate-traffic` command doesn't support relative path input

## 7/13/2021 2.6.1

- Oav test scenario runner support output variables from step
- New oav command "oav run" alias for "oav run-test-scenario" command
- Oav runner support dryRun mode. Only generate postman collection
- Oav runner support predefined resourceGroup and skip cleanUp
- Test scenario schema support "requestUpdate" and "outputVariables" syntax
- Fix resourceUpdate bug

## 07/08/2021 2.6.0

- Support `validate-traffic <traffic-path> <spec-path>` command in OAV cli

## 07/05/2021 2.5.9

- Ignore LRO_RESPONSE_HEADER rule check in case of synchronous api call

## 06/25/2021 2.5.8

- support extract armTemplate deployment output to variables

## 06/22/2021 2.5.7

- small fix for passing validation-level

## 06/22/2021 2.5.6

- optimise validation logical. Ignore readonly and secret property response check
- DO NOT output log when request method is POST
- Support level option. Current two levels: validate-request, validate-request-response. validate-request will only check request parameters. validate-request-response check both request and response.
- Improve test scenario markdown report format
- Bugfix: packaging issue for handlebar files
- Add test scenario JUnit xml report support

## 6/10/2021 2.5.5

- add markdown report support for test scenario runner
- support rule based test scenario generation
- rename error code
- fix relative path bug

## 5/27/2021 2.5.4

- Analyze dependency return resource id schema reference
- Bug fix: test scenario get arm deployment parameters
- Bug fix: test scenario definition step use anyOf instead of oneOf.
- Postman runner support check armTemplate deployment status

## 5/25/2021 2.5.3

- Ignore MISSING_RESOURCE_ID rule for sub level azure resources

## 5/18/2021 2.5.2

- Supports different log types in livevalidator

## 5/13/2021 2.5.1

- test scenario runner support overwrite location, armEndpoint, subscriptionId

## 05/12/2021 2.5.0

- Optimise report blob path.
- Support mask client secret, token and swagger sensitive data
- Refine report schema
- Response diff ignore Id, location, datetime.
- Bump handlebars version to fix vulnerability issue

## 05/11/2021 2.4.0

- Support example generation with multiple operations input
- Added more logging and duration to live validator

## 04/14/2021 2.3.3

- Support auto upload generated file to azure blob.
- Support mask bearer token
- generate-static-test-scenario support generate readme.test.md

## 04/06/2021 2.3.2

- Support auto generate test scenario based on resource type.
- Support directly run test scenario file with embedded internal newman runner
- Support analyze dependency from readme tag.

## 03/30/2021 2.3.1

- Update error message of some rules to align to the document

## 03/24/2021 2.3.0

- Support load test-scenario file
- Support generate postman collection from test-scenario

## 02/08/2021 2.2.7

- Add new rules of 'LRO_RESPONSE_HEADER' and 'LRO_RESPONSE_CODE'.
- Add option of 'isArmCall' to differentiate rulesets for Arm and RpaaS in validation apis.

## 03/12/2021 2.2.6

- Fixed the mock value of 'location' header and 'azure_AsyncOperation' header.

## 02/08/2021 2.2.5

- Add new rule of 'MISSING_RESOURCE_ID'.
- Add option of 'isArmCall' to differentiate rulesets for Arm and RpaaS.

## 02/08/2021 2.2.4

- Bump version to republish since previous version is stuck to be fetched.

## 01/26/2021 2.2.3

- Bugfix collect correct err.data in discriminator validation for multiple level allOf

## 01/22/2021 2.2.2

- Bugfix for example generator: resolve reference undefined property.

## 01/21/2021 2.2.1

- Bugfix should copy required array for allOf transformer
- Bugfix collect correct err.data in discriminator validation

## 01/15/2021 2.2.0

- Enable support for test scenario parsing

## 11/25/2020 2.0.1

- Ignore required validation rule in response when x-ms-secret is true
- Ignore schema validation when request body is not required and value is empty {}

## 11/23/2020 2.0.0

- Replace ts-common libraries by openapi-tools-common single library
- Adding example generation functionality
- Bugfix show source in response code not found
- Bugfix error on response body root
- Bugfix content type
- Downgrade tsconfig target to es2018
- Bugfix Don't report error if readme.md is found outside of rootpath
- Remove readonly/writeonly/secret value in description and params
- Bugfix exclusiveMinimum not reported
- Adding new code DISCRIMINATOR_VALUE_NOT_FOUND

## 07/24/2020 0.22.1

- Upgrade yasway with removing clonedeep when validate schema.

## 07/09/2020 0.21.7

- Fix the bug that the value of 'x-ms-secret' should be boolean instead of string.

## 05/21/2020 0.21.6

- Avoid adding nullable value for parameter when its' type isn't string
- Output exception infomation for semantic validation

## 04/20/2020 0.21.5

- Output exception information when pretty switch is enabled.

## 04/10/2020 0.21.4

- Instead of replacing all the special characters in path parameters, only replace the part of parameter value which start with (http:|https:)
- Upgrade ms-rest version to 2.5.4

## 03/30/2020 0.21.3

- Upgrade yasway version including the fix on regression issue of customvalidator.

## 03/27/2020 0.21.2

- Upgrade yasway version including the fix on global parameter in request validation and x-ms-mutability check for read in request.

## 03/16/2020 0.21.1

- Enabled request parameter suppression in model validation.

## 03/16/2020 0.21.0

- Fixed oav does not report the invalid internal references error issue. Added a function (verfiyInternalReference) to check the error.

## 03/13/2020 0.20.13

- Normalize the path parameter values by using whilelist (0-9a-zA-Z.\_) to fix the issue of validate-example failed
  which caused by host path parameter values including special characters (:)

## 03/10/2020 0.20.12

- Fixed typeerror in live validator when search operation in case of unknownapiversion

## 03/03/2020 0.20.11

- Upgrade openapi-markdown package version

## 03/02/2020 0.20.10

- Upgrade virtual-fs package version

## 02/13/2020 0.20.9

- Fall back to match child resouce in live validator

## 02/13/2020 0.20.8

- The path matching for subscription and provider in Live validation should be case-insensitive.

## 02/05/2020 0.20.7

- Add base model name as a value to discriminator enum value list.[Issue#468](https://github.com/Azure/oav/issues/468)

## 01/16/2020 0.20.6

- security vulnerability fix for handlebars, kind-of and lodash

## 12/26/2019 0.20.4

- Upgrade yasway and z-schema version.

## 12/05/2019 0.20.3

- Change the swaggerPathsPattern of LiveValidatorOptions to array type

## 11/26/2019 0.20.2

- Upgrade yasway version to consume the change for x-ms-secret property update

## 11/20/2019 0.20.1

- Resource provider and API version should be case-insensitive in live validation
- Upgrade yasway version to reflect the deep clone performance improvement change

## 11/4/2019 0.20.0

- Support x-ms-mutability in the response validation. If there's a write-only x-ms-mutabitlity property in the response, report an error

## 10/22/2019 0.19.9

- Extends logging for live validator to log performance metrics, correlationId and structured request information.

## 10/14/2019 0.19.8

- Add an optional logging callback to consume by livevalidator in order to dump log to external caller.
- Update the yasway version to 1.8.5.
- Add the new validation error code of SECRET_PROPERTY.

## 09/04/2019 0.19.6

- Report example position for request parameter errors [Issue#423](https://github.com/Azure/oav/issues/423).
- Fixed internal error when load invalid local reference file [Issue#449](https://github.com/Azure/oav/issues/449).
- Fixed internal error when load empty reference file [Issue#444](https://github.com/Azure/oav/issues/444).

## 09/03/2019 0.19.5

- Add package.lock file to lock the version of dependencies.

## 08/12/2019 0.19.4

- Update the error handling when loading and parsing suppression files.

## 07/30/2019 0.19.3

- Fixed validation of nullable array types if they were defined as tope level models or transformed into top level models in the `"definitions"` object. Fixes #437.
- Fixed an issue where `"properties": {}` was being incorrectly added to a schema with `"$ref"` in the response or a top level `array`.

## 07/12/2019 0.19.2

- Add support for validating discriminator is required and also the support for suppression.[Issue#386](https://github.com/Azure/oav/issues/386).

## 07/02/2019 0.19.1

- Update TypeScript to 3.5
- `@types/jsonpath` is a dependency because `PathComponent` type from the package is exported in `lib/util/validationError.ts`.

## 07/12/2019 0.19.0

- Modify path in payload for MISSING_REQUIRED_PROPERTIES and for OBJECT_ADDITIONAL_PROPERTIES to point to the actual property.

## 07/02/2019 0.18.6

- Adding support for JSON path & schema path in errors.
- Improved model validation when example provides the response body however the spec doesn't have a schema for the response and vice-versa.

## 06/12/2019 0.18.5

- Added support for JSON path & schema path in errors.

## 05/30/2019 0.18.4

- Better error reporting for spec reference pointing to invalid files.

## 05/29/2019 0.18.3

- Update cache initialization in live validator to `Promise.all()`.
- Update package version of `yuml2svg` dependency (since it contains typescript definitions).
- Add support for validating `readOnly` properties in the request.
- Limiting dependencies on `@types/lodash` and `typescript` due to stricter type definition rules in the later versions.

## 04/25/2019 0.18.2

- Use node env for jest #422.

## 04/08/2019 0.18.1

- Validate request body when it is a JSON object.

## 04/08/2019 0.18.0

- The `isSuccessful` is `undefined` in case of an existing `runtimeException`.
- `RequestResponseLiveValidationResult` has a runtimeExceptions field instead of an errors field.

## 04/05/2019 0.17.0

- Live Validation mode is now skipping validating for errors not specified when using the `includeErrors` option.
- The types `RequestValidationResult` and `ResponseValidationResult` have been replaced with the `LiveValidationResult` type.

## 04/05/2019 0.16.1

- OAV should exit with code `1` if it finds errors.
- Breaking changes in SpecValidationResult, CommonValidationResult.

## 04/01/2019 0.15.3

- Polymporphic anyOf's will be validated only against the matching subschema and any error wont be nested.

## 04/01/2019 0.15.2

- Inner errors will have the `LiveValidationIssue` type instead of`object`.

## 03/28/2019 0.15.1

- Allow for live validation to exclude/include specific errors.

## 03/27/2019 0.15.0

- Refactor live validator and new types for validation results.
- Expose separate request and response validate methods.
- Expose types for live validation parameters.
- `processValidationErrors`, `serializeErrors` and `getPotentialOperations` are not exported anymore. Validation methods automatically call these.

## 03/20/2019 0.14.8

- Don't parse examples when not needed.
- Remove example references when not needed to avoid "UNRESOLVABLE_REFERENCE" errors.

## 03/20/2019 0.14.7

- Change test runner to jest.

## 03/19/2019 0.14.6

- Don't resolve x-ms-examples for live validation and for semantic validation.

## 03/07/2019 0.14.5

- Fixing linting and coding style issues.

## 03/08/2019 0.14.4

- `INTERNAL_ERROR` as an error code.

## 03/07/2019 0.14.3

- OAV shouldn't parse `error.title` twice.

## 03/06/2019 0.14.2

- Use one cache per SpecValidator inside the LiveValidator.

## 03/06/2019 0.14.1

- Add doc cache during `LiveValidator initialization` to reduce memory footprint and execution time.

## 03/06/2019 0.14.0

- Remove package level global doc cache.
- Remove external exports of `clearCache()` and of `executePromisesSequentially()`

## 02/06/2019 0.13.6

- Polymorphic models should have `"type": "object"`.

## 02/05/2019 0.13.5

- Fixing `ONE_OF_MULTIPLE`. It was caused by `x-ms-enum.modelAsString` which validates
  discriminators as an unrestricted strings

## 01/29/2019 0.13.4

- Provide url and file position for these errors:
  - `RESPONSE_STATUS_CODE_NOT_IN_SPEC`,
  - `RESPONSE_STATUS_CODE_NOT_IN_EXAMPLE`,
  - `XMS_EXAMPLE_NOT_FOUND_ERROR`,
  - `DOUBLE_FORWARD_SLASHES_IN_URL`,
  - `RESPONSE_SCHEMA_NOT_IN_SPEC`, and
  - `REQUIRED_PARAMETER_EXAMPLE_NOT_FOUND`.

## 01/28/2019 0.13.3

- Provide url and file position for `RESPONSE_STATUS_CODE_NOT_IN_EXAMPLE` errors.

## 01/23/2019 0.13.2

- Update `z-schema`.

## 01/18/2019 0.13.1

- Handle `text-matches` in suppression.

## 01/15/2019 0.13.0

- JSON types are updated.

## 01/14/2019 0.12.0

- Simplify model and semantic property names. `errorCode` becomes `code` and `errorDetails` becomes `details`.

## 01/14/2019 0.11.1

- Replace an example object with a function to avoid reference resolutions in examples.

## 01/08/2019 0.11.0

- Remove JS symbols from errors to avoid logging failure.

## 01/08/2019 0.10.4

- remove `ts-node`

## 12/11/2018 0.10.3

- exporting NodeError to consume it outside of oav..

## 12/07/2018 0.10.2

- no default response for non errors.

## 12/07/2018 0.10.1

- update `@ts-common/virtual-fs` to retry network requests.

## 12/05/2018 0.10.0

- no `CloudError` generation.

## 12/01/2018 0.9.7

- Properly handle JSON errors

## 11/29/2018 0.9.6

- update `@ts-common/json-parser` to properly handle UNICODE escape symbols.

## 11/28/2018 0.9.5

- catch `jsonpath` exceptions.
- Better internal structure.

## 11/27/2018 0.9.4

- Improve exception/error message.

## 11/26/2018 0.9.3

- Use `z-schema` instead of `@ts-common/z-schema`.

## 11/21/2018 0.9.2

- Remove `rewire()` package.

## 11/20/2018 0.9.1

- getErrorsFromSemanticValidation().

## 11/19/2018 0.9.0

- Improve error types.

## 11/16/2018 0.8.1

- Suppressions may have multiple `where` and `from` fields. OAV didn't handle it properly.

## 11/08/2018 0.8.0

- a source map for CloudError
- a bug fix for embedded examples.

## 11/08/2018 0.7.14

- update swagger definition

## 10/23/2018 0.7.13

- switch to Azure DevOps.

## 10/23/2018 0.7.12

- switch from `@ts-common/azure-openapi-markdown` to `@azure/openapi-markdown`.

## 10/15/2018 0.7.11

- exported functions don't catch exceptions.

## 10/15/2018 0.7.10

- Provide Title for all Schema Objects.

## 10/12/2018 0.7.9

- Additional source map for generated Schema objects.

## 10/09/2018 0.7.8

- Update `@ts-common/azure-openapi-markdown` package.

## 10/08/2018 0.7.7

- Fix a bug applying suppressions from HTTPS.

## 10/08/2018 0.7.6

- Fix a bug in ReadFile from HTTPS.

## 10/08/2018 0.7.5

- Get suppressions from HTTPS.

## 10/03/2018 0.7.4

- Fix `@ts-common/source-map` `.d.ts` files.

## 10/02/2018 0.7.3

- Suppress promise rejection.

## 10/02/2018 0.7.2

- Fix URL encoding test.

## 10/02/2018 0.7.1

- Fix yasway.

## 10/01/2018 0.7.0

- Suppression API is changed.

## 09/27/2018 0.6.5

- Suppression supports relative file and object paths.

## 09/25/2018 0.6.4

- Source Map for `.d.ts` files.

## 09/25/2018 0.6.3

- Source Map

## 09/25/2018 0.6.2

- Bug fix for `resolve-spec` CLI (#320)

## 09/25/2018 0.6.1

- Semantic validation warning bug fix.

## 09/21/2018 0.6.0

- Suppression. `where` is not supported yet.

## 09/21/2018 0.5.13

- Correcting where we add url and position information to semantic validation errors.

## 09/19/2018 0.5.12

- Adding url and position to source where issue occurs for semantic validation errors.

## 09/19/2018 0.5.11

- Adding pretty printing to validate-spec command, --pretty option.

## 09/17/2018 0.5.10

- xMsExamplesExtractor bug fix #309

## 09/11/2018 0.5.9

- OAV is using '@ts-common/z-schema' instead of 'z-schema'

## 09/10/2018 0.5.8

- Fix JSON-Pointer encoding.

## 08/28/2018 0.5.7

- Errors have optional `jsonUrl` and `jsonPosition` fields.

## 08/22/2018 0.5.6

- CloudError proper fix

## 08/22/2018 0.5.5

- CloudError bug fix #300.

## 08/22/2018 0.5.4

- Simplified source-map

## 08/21/2018 0.5.3

- Friendly nested definition name

## 08/21/2018 0.5.2

- Bug fix for `"type": "file"`

## 08/17/2018 0.5.1

- File URL and position in title

## 08/17/2018 0.5.0

- File URL and position

## 08/16/2018 0.4.70

- New transformation functions.

## 08/14/2018 0.4.69

- Collapse of similar errors for array elements in `similarPaths` property on the error.

## 08/13/2018 0.4.68

- Using a JSON parser with a source map.

## 08/11/2018 0.4.67

- Single error for not matching any discriminated types.

## 08/10/2018 0.4.66

- Use JSON Pointer format for inserted schema title for properties and definitions.

## 08/10/2018 0.4.65

- Include property name as schema title in the property object.

## 08/10/2018 0.4.64

- Include definition name as schema title in the definitions.

## 08/01/2018 0.4.63

- Replacing `reduce` error collections with lazy iterators.

## 07/18/2018 0.4.62

- Solve security vulnerabilities

## 07/18/2018 0.4.61

- Export more types

## 07/18/2018 0.4.60

- Use `yasway` type definitions

## 07/18/2018 0.4.59

- Bug fix: `scenarios is undefined` when running AutoRest plugin.

## 07/17/2018 0.4.58

- export additional types.

## 07/05/2018 0.4.57

- `--pretty` output.

## 07/05/2018 0.4.56

- Error serialization.

## 07/05/2018 0.4.55

- Remove a dependency on `@types/winston` package. `winston` is updated to `3.0.0`.

## 06/21/2018 0.4.54

- Apply rules for Nested Properties

## 06/26/2018 0.4.51

- Bug fix: Do BOM stripping for remote URL's [#266](https://github.com/Azure/oav/issues/266).

## 06/20/2018 0.4.50

- Replace sway dependency with yasway.

## 06/19/2018 0.4.49

- Bug fix: Data is valid against more than one schema from `oneOf` [#248](https://github.com/Azure/oav/pull/248)
  The problem occurs when referenced model may also accept `null`. The fix is replacing `oneOf` with `anyOf`.

## 05/14/2018 0.4.38

- Bug fix: `oav extract-xmsexamples` also extracts request headers. [#241](https://github.com/Azure/oav/pull/241)
- Bug fix: x-ms-parametrized-host is not validated correctly [#240](https://github.com/Azure/oav/issues/240)

## 04/23/2018 0.4.37

- Update dependencies.
- Bug fixes: [#238](https://github.com/Azure/oav/pull/238)
  - Path parameters can include single quotes and be evaluated succesfully.
  - Enums with non-string values are properly evaluated.

## 04/19/2018 0.4.36

- If enums mismatch only in casing the new error ENUM_CASE_MISMATCH will be returned.

## 03/15/2018 0.4.35

- Validate default responses. [#228](https://github.com/Azure/oav/issues/228)
- Add option to model an implicit default cloud error response. [#224](https://github.com/Azure/oav/issues/224)

## 03/08/2018 0.4.34

- Updating default output level to info.
- Fixing issue #225, where output verbosity wasn't respected in one case.

## 02/28/2018 0.4.33

- Don't validate pure objects.

## 02/05/2018 0.4.32

- Fix bug for resolve external references introduced part of #202.

## 02/05/2018 0.4.31

- Bug fix for the fix made to resolve jshint issues in #202.

## 02/05/2018 0.4.30

- Improve matching for status code string for live validation.

## 02/05/2018 0.4.29

- Add support for live validation to support status code string along the status code number.
- Update to use package autorest-extension-base from npm.

## 02/01/2018 0.4.28

- Fix undefined headers issue when the spec does not define consumes values.

## 01/31/2018 0.4.27

- Updating dependency of lodash to 4.17.4.

## 01/31/2018 0.4.26

- Fix all linter issues. [#201](https://github.com/Azure/oav/issues/201)
- Add option to do case insensitive regex matches on swagger paths to the SpecValidator and LiveValidator. [#203](https://github.com/Azure/oav/issues/203)

## 01/30/2018 0.4.25

- Fixed a typo in the variable name while resolving nullable types.

## 01/17/2018 0.4.24

- The tool does not error on missing definitions in the swagger spec #194
- Added support for application/octet-stream or file upload/download scenarios #192

## 01/05/2018 0.4.23

- Addressing INVALID_TYPE issues reported by model validation due to nullable types/properties. [#155](https://github.com/Azure/oav/issues/155). In order to allow null types, we relax types to be 'oneOf' `null` or its type, for the cases where properties/models have x-nullable set or x-nullable is not defined and property is not required.

## 12/11/2017 0.4.22

- Added support to generate class diagram from a given swagger spec #188.
- Fixed #190, #191.

## 12/4/2017 0.4.21

- Removed the enum constraint or reference to an enum on the discriminator property if previously present before making it a constant.

## 11/20/2017 0.4.20

- Added support for processing [`"x-ms-parameterized-host": {}`](https://github.com/Azure/autorest/tree/master/docs/extensions#x-ms-parameterized-host) extension if present in the 2.0 swagger spec.

## 11/19/2017 0.4.19

- Added support for validating examples for parameters `"in": "formData"`.

## 11/09/2017 0.4.18

- Ensure scheme, host and basePath are used to construct the base url #180.

## 10/24/2017 0.4.17

- Disable resolving discriminators while performing semantic validation for an open api specification that conforms to 2.0 version.

## 10/20/2017 0.4.16

- Entire tree except the leaf nodes need to be traversed for replacing references of (an uber(root) or intermediate) parent with a `"oneof"` array containing references to itself and all its children. #175

## 10/18/2017 0.4.15

- Updating model validator to resolve polymorphic types using oneOf. #171

## 10/17/2017 0.4.14

- Updating model validator to plugin to autorest.

## 09/12/2017 0.4.13

- Provide the filepath of the file that has an incorrect json. This makes it easy for customers to find out the faulty file among numerous files.

## 09/12/2017 0.4.12

- [Model Validator] Should handle forward slashes in path parameters. #165
- [Model Validator] Should handle question mark in paths that are defined in x-ms-paths. #140

## 08/30/2017 0.4.11

- [Wire Format Generator] Should handle resolved x-ms-examples. #161

## 08/23/2017 0.4.10

- [Wire Format Generator] Removed condition for checking 200 & 204 in final status code for non-LRO. #159
- [Wire Format Generator] Updated default directory to be the api-version folder of the swagger spec. #159

## 08/03/2017 0.4.9

- [Live Validator] Shallow clone the azure-rest-api-spec repo.
- [Model Validator] Improve pluggability of oav into vs-code. #143

## 08/03/2017 0.4.8

- [Live Validator] Before cloning the rest api specs repo if directory named 'repo' exists we delete it and then create an empty directory to clone repo inside it.

## 07/11/2017 0.4.7

- Fixed Live validator for reorg branch of azure-rest-api-specs #137

## 07/03/2017 0.4.6

- Fixed issue #134

## 06/26/2017 0.4.5

- Added support to generate wireformat as a YAML doc
- Improved the format to specify request body for a in a request using curl.<|MERGE_RESOLUTION|>--- conflicted
+++ resolved
@@ -2,11 +2,8 @@
 
 ## 12/15/2021 2.11.4
 
-<<<<<<< HEAD
 - LiveValidator - Ignore required validation rule in response when x-ms-secret is true and the httpMethod is POST
-=======
 - ModelValidator - add validation for common path scope parameters in swagger
->>>>>>> 7b99b9a6
 - ModelValidator - Increase model validation test coverage to 90%+
 - ModelValidator - Ignore LRO_RESPONSE_CODE validation in case of error responses
 - ModelValidator - fix failed to resolve discriminator models in nested definitions

# Change Log - oav

<<<<<<< HEAD
## 2.1.0
=======
## 2.2.3
Tues, 26 Jan 2021

- Bugfix collect correct err.data in discriminator validation for multiple level allOf

## 2.2.2
Thur, 22 Jan 2021

- Bugfix for example generator: resolve reference undefined property.

## 2.2.1
Thur, 21 Jan 2021

- Bugfix should copy required array for allOf transformer
- Bugfix collect correct err.data in discriminator validation

## 2.2.0
>>>>>>> 14918e97
Fri, 15 Jan 2021

- Enable support for test scenario parsing

## 2.0.1
Wed, 25 Nov 2020

- Ignore required validation rule in response when x-ms-secret is true
- Ignore schema validation when request body is not required and value is empty {}

## 2.0.0
Mon, 23 Nov 2020

- Replace ts-common libraries by openapi-tools-common single library
- Adding example generation functionality
- Bugfix show source in response code not found
- Bugfix error on response body root
- Bugfix content type
- Downgrade tsconfig target to es2018
- Bugfix Don't report error if readme.md is found outside of rootpath
- Remove readonly/writeonly/secret value in description and params
- Bugfix exclusiveMinimum not reported
- Adding new code DISCRIMINATOR_VALUE_NOT_FOUND

## 07/24/2020 0.22.1

- Upgrade yasway with removing clonedeep when validate schema.

## 07/09/2020 0.21.7

- Fix the bug that the value of 'x-ms-secret' should be boolean instead of string.

## 05/21/2020 0.21.6

- Avoid adding nullable value for parameter when its' type isn't string
- Output exception infomation for semantic validation

## 04/20/2020 0.21.5

- Output exception information when pretty switch is enabled.

## 04/10/2020 0.21.4

- Instead of replacing all the special characters in path parameters, only replace the part of parameter value which start with (http:|https:)
- Upgrade ms-rest version to 2.5.4

## 03/30/2020 0.21.3

- Upgrade yasway version including the fix on regression issue of customvalidator.

## 03/27/2020 0.21.2

- Upgrade yasway version including the fix on global parameter in request validation and x-ms-mutability check for read in request.

## 03/16/2020 0.21.1

- Enabled request parameter suppression in model validation.

## 03/16/2020 0.21.0

- Fixed oav does not report the invalid internal references error issue. Added a function (verfiyInternalReference) to check the error.

## 03/13/2020 0.20.13

- Normalize the path parameter values by using whilelist (0-9a-zA-Z.\_) to fix the issue of validate-example failed
  which caused by host path parameter values including special characters (:)

## 03/10/2020 0.20.12

- Fixed typeerror in live validator when search operation in case of unknownapiversion

## 03/03/2020 0.20.11

- Upgrade openapi-markdown package version

## 03/02/2020 0.20.10

- Upgrade virtual-fs package version

## 02/13/2020 0.20.9

- Fall back to match child resouce in live validator

## 02/13/2020 0.20.8

- The path matching for subscription and provider in Live validation should be case-insensitive.

## 02/05/2020 0.20.7

- Add base model name as a value to discriminator enum value list.[Issue#468](https://github.com/Azure/oav/issues/468)

## 01/16/2020 0.20.6

- security vulnerability fix for handlebars, kind-of and lodash

## 12/26/2019 0.20.4

- Upgrade yasway and z-schema version.

## 12/05/2019 0.20.3

- Change the swaggerPathsPattern of LiveValidatorOptions to array type

## 11/26/2019 0.20.2

- Upgrade yasway version to consume the change for x-ms-secret property update

## 11/20/2019 0.20.1

- Resource provider and API version should be case-insensitive in live validation
- Upgrade yasway version to reflect the deep clone performance improvement change

## 11/4/2019 0.20.0

- Support x-ms-mutability in the response validation. If there's a write-only x-ms-mutabitlity property in the response, report an error

## 10/22/2019 0.19.9

- Extends logging for live validator to log performance metrics, correlationId and structured request information.

## 10/14/2019 0.19.8

- Add an optional logging callback to consume by livevalidator in order to dump log to external caller.
- Update the yasway version to 1.8.5.
- Add the new validation error code of SECRET_PROPERTY.

## 09/04/2019 0.19.6

- Report example position for request parameter errors [Issue#423](https://github.com/Azure/oav/issues/423).
- Fixed internal error when load invalid local reference file [Issue#449](https://github.com/Azure/oav/issues/449).
- Fixed internal error when load empty reference file [Issue#444](https://github.com/Azure/oav/issues/444).

## 09/03/2019 0.19.5

- Add package.lock file to lock the version of dependencies.

## 08/12/2019 0.19.4

- Update the error handling when loading and parsing suppression files.

## 07/30/2019 0.19.3

- Fixed validation of nullable array types if they were defined as tope level models or transformed into top level models in the `"definitions"` object. Fixes #437.
- Fixed an issue where `"properties": {}` was being incorrectly added to a schema with `"$ref"` in the response or a top level `array`.

## 07/12/2019 0.19.2

- Add support for validating discriminator is required and also the support for suppression.[Issue#386](https://github.com/Azure/oav/issues/386).

## 07/02/2019 0.19.1

- Update TypeScript to 3.5
- `@types/jsonpath` is a dependency because `PathComponent` type from the package is exported in `lib/util/validationError.ts`.

## 07/12/2019 0.19.0

- Modify path in payload for MISSING_REQUIRED_PROPERTIES and for OBJECT_ADDITIONAL_PROPERTIES to point to the actual property.

## 07/02/2019 0.18.6

- Adding support for JSON path & schema path in errors.
- Improved model validation when example provides the response body however the spec doesn't have a schema for the response and vice-versa.

## 06/12/2019 0.18.5

- Added support for JSON path & schema path in errors.

## 05/30/2019 0.18.4

- Better error reporting for spec reference pointing to invalid files.

## 05/29/2019 0.18.3

- Update cache initialization in live validator to `Promise.all()`.
- Update package version of `yuml2svg` dependency (since it contains typescript definitions).
- Add support for validating `readOnly` properties in the request.
- Limiting dependencies on `@types/lodash` and `typescript` due to stricter type definition rules in the later versions.

## 04/25/2019 0.18.2

- Use node env for jest #422.

## 04/08/2019 0.18.1

- Validate request body when it is a JSON object.

## 04/08/2019 0.18.0

- The `isSuccessful` is `undefined` in case of an existing `runtimeException`.
- `RequestResponseLiveValidationResult` has a runtimeExceptions field instead of an errors field.

## 04/05/2019 0.17.0

- Live Validation mode is now skipping validating for errors not specified when using the `includeErrors` option.
- The types `RequestValidationResult` and `ResponseValidationResult` have been replaced with the `LiveValidationResult` type.

## 04/05/2019 0.16.1

- OAV should exit with code `1` if it finds errors.
- Breaking changes in SpecValidationResult, CommonValidationResult.

## 04/01/2019 0.15.3

- Polymporphic anyOf's will be validated only against the matching subschema and any error wont be nested.

## 04/01/2019 0.15.2

- Inner errors will have the `LiveValidationIssue` type instead of`object`.

## 03/28/2019 0.15.1

- Allow for live validation to exclude/include specific errors.

## 03/27/2019 0.15.0

- Refactor live validator and new types for validation results.
- Expose separate request and response validate methods.
- Expose types for live validation parameters.
- `processValidationErrors`, `serializeErrors` and `getPotentialOperations` are not exported anymore. Validation methods automatically call these.

## 03/20/2019 0.14.8

- Don't parse examples when not needed.
- Remove example references when not needed to avoid "UNRESOLVABLE_REFERENCE" errors.

## 03/20/2019 0.14.7

- Change test runner to jest.

## 03/19/2019 0.14.6

- Don't resolve x-ms-examples for live validation and for semantic validation.

## 03/07/2019 0.14.5

- Fixing linting and coding style issues.

## 03/08/2019 0.14.4

- `INTERNAL_ERROR` as an error code.

## 03/07/2019 0.14.3

- OAV shouldn't parse `error.title` twice.

## 03/06/2019 0.14.2

- Use one cache per SpecValidator inside the LiveValidator.

## 03/06/2019 0.14.1

- Add doc cache during `LiveValidator initialization` to reduce memory footprint and execution time.

## 03/06/2019 0.14.0

- Remove package level global doc cache.
- Remove external exports of `clearCache()` and of `executePromisesSequentially()`

## 02/06/2019 0.13.6

- Polymorphic models should have `"type": "object"`.

## 02/05/2019 0.13.5

- Fixing `ONE_OF_MULTIPLE`. It was caused by `x-ms-enum.modelAsString` which validates
  discriminators as an unrestricted strings

## 01/29/2019 0.13.4

- Provide url and file position for these errors:
  - `RESPONSE_STATUS_CODE_NOT_IN_SPEC`,
  - `RESPONSE_STATUS_CODE_NOT_IN_EXAMPLE`,
  - `XMS_EXAMPLE_NOT_FOUND_ERROR`,
  - `DOUBLE_FORWARD_SLASHES_IN_URL`,
  - `RESPONSE_SCHEMA_NOT_IN_SPEC`, and
  - `REQUIRED_PARAMETER_EXAMPLE_NOT_FOUND`.

## 01/28/2019 0.13.3

- Provide url and file position for `RESPONSE_STATUS_CODE_NOT_IN_EXAMPLE` errors.

## 01/23/2019 0.13.2

- Update `z-schema`.

## 01/18/2019 0.13.1

- Handle `text-matches` in suppression.

## 01/15/2019 0.13.0

- JSON types are updated.

## 01/14/2019 0.12.0

- Simplify model and semantic property names. `errorCode` becomes `code` and `errorDetails` becomes `details`.

## 01/14/2019 0.11.1

- Replace an example object with a function to avoid reference resolutions in examples.

## 01/08/2019 0.11.0

- Remove JS symbols from errors to avoid logging failure.

## 01/08/2019 0.10.4

- remove `ts-node`

## 12/11/2018 0.10.3

- exporting NodeError to consume it outside of oav..

## 12/07/2018 0.10.2

- no default response for non errors.

## 12/07/2018 0.10.1

- update `@ts-common/virtual-fs` to retry network requests.

## 12/05/2018 0.10.0

- no `CloudError` generation.

## 12/01/2018 0.9.7

- Properly handle JSON errors

## 11/29/2018 0.9.6

- update `@ts-common/json-parser` to properly handle UNICODE escape symbols.

## 11/28/2018 0.9.5

- catch `jsonpath` exceptions.
- Better internal structure.

## 11/27/2018 0.9.4

- Improve exception/error message.

## 11/26/2018 0.9.3

- Use `z-schema` instead of `@ts-common/z-schema`.

## 11/21/2018 0.9.2

- Remove `rewire()` package.

## 11/20/2018 0.9.1

- getErrorsFromSemanticValidation().

## 11/19/2018 0.9.0

- Improve error types.

## 11/16/2018 0.8.1

- Suppressions may have multiple `where` and `from` fields. OAV didn't handle it properly.

## 11/08/2018 0.8.0

- a source map for CloudError
- a bug fix for embedded examples.

## 11/08/2018 0.7.14

- update swagger definition

## 10/23/2018 0.7.13

- switch to Azure DevOps.

## 10/23/2018 0.7.12

- switch from `@ts-common/azure-openapi-markdown` to `@azure/openapi-markdown`.

## 10/15/2018 0.7.11

- exported functions don't catch exceptions.

## 10/15/2018 0.7.10

- Provide Title for all Schema Objects.

## 10/12/2018 0.7.9

- Additional source map for generated Schema objects.

## 10/09/2018 0.7.8

- Update `@ts-common/azure-openapi-markdown` package.

## 10/08/2018 0.7.7

- Fix a bug applying suppressions from HTTPS.

## 10/08/2018 0.7.6

- Fix a bug in ReadFile from HTTPS.

## 10/08/2018 0.7.5

- Get suppressions from HTTPS.

## 10/03/2018 0.7.4

- Fix `@ts-common/source-map` `.d.ts` files.

## 10/02/2018 0.7.3

- Suppress promise rejection.

## 10/02/2018 0.7.2

- Fix URL encoding test.

## 10/02/2018 0.7.1

- Fix yasway.

## 10/01/2018 0.7.0

- Suppression API is changed.

## 09/27/2018 0.6.5

- Suppression supports relative file and object paths.

## 09/25/2018 0.6.4

- Source Map for `.d.ts` files.

## 09/25/2018 0.6.3

- Source Map

## 09/25/2018 0.6.2

- Bug fix for `resolve-spec` CLI (#320)

## 09/25/2018 0.6.1

- Semantic validation warning bug fix.

## 09/21/2018 0.6.0

- Suppression. `where` is not supported yet.

## 09/21/2018 0.5.13

- Correcting where we add url and position information to semantic validation errors.

## 09/19/2018 0.5.12

- Adding url and position to source where issue occurs for semantic validation errors.

## 09/19/2018 0.5.11

- Adding pretty printing to validate-spec command, --pretty option.

## 09/17/2018 0.5.10

- xMsExamplesExtractor bug fix #309

## 09/11/2018 0.5.9

- OAV is using '@ts-common/z-schema' instead of 'z-schema'

## 09/10/2018 0.5.8

- Fix JSON-Pointer encoding.

## 08/28/2018 0.5.7

- Errors have optional `jsonUrl` and `jsonPosition` fields.

## 08/22/2018 0.5.6

- CloudError proper fix

## 08/22/2018 0.5.5

- CloudError bug fix #300.

## 08/22/2018 0.5.4

- Simplified source-map

## 08/21/2018 0.5.3

- Friendly nested definition name

## 08/21/2018 0.5.2

- Bug fix for `"type": "file"`

## 08/17/2018 0.5.1

- File URL and position in title

## 08/17/2018 0.5.0

- File URL and position

## 08/16/2018 0.4.70

- New transformation functions.

## 08/14/2018 0.4.69

- Collapse of similar errors for array elements in `similarPaths` property on the error.

## 08/13/2018 0.4.68

- Using a JSON parser with a source map.

## 08/11/2018 0.4.67

- Single error for not matching any discriminated types.

## 08/10/2018 0.4.66

- Use JSON Pointer format for inserted schema title for properties and definitions.

## 08/10/2018 0.4.65

- Include property name as schema title in the property object.

## 08/10/2018 0.4.64

- Include definition name as schema title in the definitions.

## 08/01/2018 0.4.63

- Replacing `reduce` error collections with lazy iterators.

## 07/18/2018 0.4.62

- Solve security vulnerabilities

## 07/18/2018 0.4.61

- Export more types

## 07/18/2018 0.4.60

- Use `yasway` type definitions

## 07/18/2018 0.4.59

- Bug fix: `scenarios is undefined` when running AutoRest plugin.

## 07/17/2018 0.4.58

- export additional types.

## 07/05/2018 0.4.57

- `--pretty` output.

## 07/05/2018 0.4.56

- Error serialization.

## 07/05/2018 0.4.55

- Remove a dependency on `@types/winston` package. `winston` is updated to `3.0.0`.

## 06/21/2018 0.4.54

- Apply rules for Nested Properties

## 06/26/2018 0.4.51

- Bug fix: Do BOM stripping for remote URL's [#266](https://github.com/Azure/oav/issues/266).

## 06/20/2018 0.4.50

- Replace sway dependency with yasway.

## 06/19/2018 0.4.49

- Bug fix: Data is valid against more than one schema from `oneOf` [#248](https://github.com/Azure/oav/pull/248)
  The problem occurs when referenced model may also accept `null`. The fix is replacing `oneOf` with `anyOf`.

## 05/14/2018 0.4.38

- Bug fix: `oav extract-xmsexamples` also extracts request headers. [#241](https://github.com/Azure/oav/pull/241)
- Bug fix: x-ms-parametrized-host is not validated correctly [#240](https://github.com/Azure/oav/issues/240)

## 04/23/2018 0.4.37

- Update dependencies.
- Bug fixes: [#238](https://github.com/Azure/oav/pull/238)
  - Path parameters can include single quotes and be evaluated succesfully.
  - Enums with non-string values are properly evaluated.

## 04/19/2018 0.4.36

- If enums mismatch only in casing the new error ENUM_CASE_MISMATCH will be returned.

## 03/15/2018 0.4.35

- Validate default responses. [#228](https://github.com/Azure/oav/issues/228)
- Add option to model an implicit default cloud error response. [#224](https://github.com/Azure/oav/issues/224)

## 03/08/2018 0.4.34

- Updating default output level to info.
- Fixing issue #225, where output verbosity wasn't respected in one case.

## 02/28/2018 0.4.33

- Don't validate pure objects.

## 02/05/2018 0.4.32

- Fix bug for resolve external references introduced part of #202.

## 02/05/2018 0.4.31

- Bug fix for the fix made to resolve jshint issues in #202.

## 02/05/2018 0.4.30

- Improve matching for status code string for live validation.

## 02/05/2018 0.4.29

- Add support for live validation to support status code string along the status code number.
- Update to use package autorest-extension-base from npm.

## 02/01/2018 0.4.28

- Fix undefined headers issue when the spec does not define consumes values.

## 01/31/2018 0.4.27

- Updating dependency of lodash to 4.17.4.

## 01/31/2018 0.4.26

- Fix all linter issues. [#201](https://github.com/Azure/oav/issues/201)
- Add option to do case insensitive regex matches on swagger paths to the SpecValidator and LiveValidator. [#203](https://github.com/Azure/oav/issues/203)

## 01/30/2018 0.4.25

- Fixed a typo in the variable name while resolving nullable types.

## 01/17/2018 0.4.24

- The tool does not error on missing definitions in the swagger spec #194
- Added support for application/octet-stream or file upload/download scenarios #192

## 01/05/2018 0.4.23

- Addressing INVALID_TYPE issues reported by model validation due to nullable types/properties. [#155](https://github.com/Azure/oav/issues/155). In order to allow null types, we relax types to be 'oneOf' `null` or its type, for the cases where properties/models have x-nullable set or x-nullable is not defined and property is not required.

## 12/11/2017 0.4.22

- Added support to generate class diagram from a given swagger spec #188.
- Fixed #190, #191.

## 12/4/2017 0.4.21

- Removed the enum constraint or reference to an enum on the discriminator property if previously present before making it a constant.

## 11/20/2017 0.4.20

- Added support for processing [`"x-ms-parameterized-host": {}`](https://github.com/Azure/autorest/tree/master/docs/extensions#x-ms-parameterized-host) extension if present in the 2.0 swagger spec.

## 11/19/2017 0.4.19

- Added support for validating examples for parameters `"in": "formData"`.

## 11/09/2017 0.4.18

- Ensure scheme, host and basePath are used to construct the base url #180.

## 10/24/2017 0.4.17

- Disable resolving discriminators while performing semantic validation for an open api specification that conforms to 2.0 version.

## 10/20/2017 0.4.16

- Entire tree except the leaf nodes need to be traversed for replacing references of (an uber(root) or intermediate) parent with a `"oneof"` array containing references to itself and all its children. #175

## 10/18/2017 0.4.15

- Updating model validator to resolve polymorphic types using oneOf. #171

## 10/17/2017 0.4.14

- Updating model validator to plugin to autorest.

## 09/12/2017 0.4.13

- Provide the filepath of the file that has an incorrect json. This makes it easy for customers to find out the faulty file among numerous files.

## 09/12/2017 0.4.12

- [Model Validator] Should handle forward slashes in path parameters. #165
- [Model Validator] Should handle question mark in paths that are defined in x-ms-paths. #140

## 08/30/2017 0.4.11

- [Wire Format Generator] Should handle resolved x-ms-examples. #161

## 08/23/2017 0.4.10

- [Wire Format Generator] Removed condition for checking 200 & 204 in final status code for non-LRO. #159
- [Wire Format Generator] Updated default directory to be the api-version folder of the swagger spec. #159

## 08/03/2017 0.4.9

- [Live Validator] Shallow clone the azure-rest-api-spec repo.
- [Model Validator] Improve pluggability of oav into vs-code. #143

## 08/03/2017 0.4.8

- [Live Validator] Before cloning the rest api specs repo if directory named 'repo' exists we delete it and then create an empty directory to clone repo inside it.

## 07/11/2017 0.4.7

- Fixed Live validator for reorg branch of azure-rest-api-specs #137

## 07/03/2017 0.4.6

- Fixed issue #134

## 06/26/2017 0.4.5

- Added support to generate wireformat as a YAML doc
- Improved the format to specify request body for a in a request using curl.<|MERGE_RESOLUTION|>--- conflicted
+++ resolved
@@ -1,37 +1,39 @@
 # Change Log - oav
 
-<<<<<<< HEAD
-## 2.1.0
-=======
 ## 2.2.3
+
 Tues, 26 Jan 2021
 
 - Bugfix collect correct err.data in discriminator validation for multiple level allOf
 
 ## 2.2.2
+
 Thur, 22 Jan 2021
 
 - Bugfix for example generator: resolve reference undefined property.
 
 ## 2.2.1
+
 Thur, 21 Jan 2021
 
 - Bugfix should copy required array for allOf transformer
 - Bugfix collect correct err.data in discriminator validation
 
 ## 2.2.0
->>>>>>> 14918e97
+
 Fri, 15 Jan 2021
 
 - Enable support for test scenario parsing
 
 ## 2.0.1
+
 Wed, 25 Nov 2020
 
 - Ignore required validation rule in response when x-ms-secret is true
 - Ignore schema validation when request body is not required and value is empty {}
 
 ## 2.0.0
+
 Mon, 23 Nov 2020
 
 - Replace ts-common libraries by openapi-tools-common single library

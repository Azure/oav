# Change Log - oav

<<<<<<< HEAD
## 10/27/2021 2.10.2

- bug fix for generate api scenario

## 10/25/2021 2.10.1
=======
## 11/04/2021 2.10.2

- traffic validation - support multiple swaggers and multiple payloads
- extends format types in AJV schema validation

## 10/26/2021 2.10.1
>>>>>>> ad2c485d

- MV - Fix error conversion issue of invalid token parsing in model validation
- api scenario generation support swagger file as input parameters

## 10/20/2021 2.10.0

- Add new version of model validation

## 10/19/2021 2.9.2

- Increase semantic validation test coverage to 90%+
- Export loader types

## 09/30/2021 2.9.1

- Example extractor support add url parameter if define x-ms-parameterized-host

## 09/30/2021 2.9.0

- Rename test scenario to API scenario
- Implement API scenario v1.1 schema
- Support PATCH operation in API scenario step
- Add convention for ArmTemplate parameters
- Support cleanUp steps
- Fix xMsExampleExtractor bug

## 09/03/2021 2.8.1

- support calculate test scenario operation coverage
- OAV runner support step scope variables
- Fix runner armTemplate output as runtime variable
- Runner support identify step level variables by using different variable name prefix.

## 08/17/2021 2.8.0

- Isolate RP when running transform on cache model in live validator so that the transform won't fail on global cache level
- Fix type error in nullableTransformer
- Throw exception when getting error in transformLoadedSpecs at livevalidator initialization
- Improve wording of error messages
- Support resolve body variables in armTemplate
- Do not write default variable with placeholder
- Fix validate-traffic file path resolved error.
- Fix generate-examples can't generate some http code in response

## 08/12/2021 2.7.3

- Refactor semantic validation using AJV
- Enable url path for a swagger loading

## 08/09/2021 2.7.2

- Add runner architecture drawio
- Oav runner run test scenarios sequentially
- Oav runner can reuse the 'after-step' environment of the previous step in debugging mode.

## 08/03/2021 2.7.1

- Disable checkUnderFileRoot in `Validate Traffic` command

## 07/21/2021 2.7.0

- Oav runner support specifying option 'runId' with option 'from' and/or 'to' to debug.
- Oav runner support using env variable 'TEST_SCENARIO_JSON_ENV' to override variables in env.json.
- Replace Oav runner option 'cleanUp' with 'skipCleanUp'.
- Update README.md add gif to show API test
- Fix bug. Avoid duplicate step name when generate postman collection
- Small bug fix. Set postman collection subscriptionId env when do AAD auth
- Response diff ignore exception

## 07/15/2021 2.6.2

- Bug Fix: `validate-traffic` command doesn't support relative path input

## 7/13/2021 2.6.1

- Oav test scenario runner support output variables from step
- New oav command "oav run" alias for "oav run-test-scenario" command
- Oav runner support dryRun mode. Only generate postman collection
- Oav runner support predefined resourceGroup and skip cleanUp
- Test scenario schema support "requestUpdate" and "outputVariables" syntax
- Fix resourceUpdate bug

## 07/08/2021 2.6.0

- Support `validate-traffic <traffic-path> <spec-path>` command in OAV cli

## 07/05/2021 2.5.9

- Ignore LRO_RESPONSE_HEADER rule check in case of synchronous api call

## 06/25/2021 2.5.8

- support extract armTemplate deployment output to variables

## 06/22/2021 2.5.7

- small fix for passing validation-level

## 06/22/2021 2.5.6

- optimise validation logical. Ignore readonly and secret property response check
- DO NOT output log when request method is POST
- Support level option. Current two levels: validate-request, validate-request-response. validate-request will only check request parameters. validate-request-response check both request and response.
- Improve test scenario markdown report format
- Bugfix: packaging issue for handlebar files
- Add test scenario JUnit xml report support

## 6/10/2021 2.5.5

- add markdown report support for test scenario runner
- support rule based test scenario generation
- rename error code
- fix relative path bug

## 5/27/2021 2.5.4

- Analyze dependency return resource id schema reference
- Bug fix: test scenario get arm deployment parameters
- Bug fix: test scenario definition step use anyOf instead of oneOf.
- Postman runner support check armTemplate deployment status

## 5/25/2021 2.5.3

- Ignore MISSING_RESOURCE_ID rule for sub level azure resources

## 5/18/2021 2.5.2

- Supports different log types in livevalidator

## 5/13/2021 2.5.1

- test scenario runner support overwrite location, armEndpoint, subscriptionId

## 05/12/2021 2.5.0

- Optimise report blob path.
- Support mask client secret, token and swagger sensitive data
- Refine report schema
- Response diff ignore Id, location, datetime.
- Bump handlebars version to fix vulnerability issue

## 05/11/2021 2.4.0

- Support example generation with multiple operations input
- Added more logging and duration to live validator

## 04/14/2021 2.3.3

- Support auto upload generated file to azure blob.
- Support mask bearer token
- generate-static-test-scenario support generate readme.test.md

## 04/06/2021 2.3.2

- Support auto generate test scenario based on resource type.
- Support directly run test scenario file with embedded internal newman runner
- Support analyze dependency from readme tag.

## 03/30/2021 2.3.1

- Update error message of some rules to align to the document

## 03/24/2021 2.3.0

- Support load test-scenario file
- Support generate postman collection from test-scenario

## 02/08/2021 2.2.7

- Add new rules of 'LRO_RESPONSE_HEADER' and 'LRO_RESPONSE_CODE'.
- Add option of 'isArmCall' to differentiate rulesets for Arm and RpaaS in validation apis.

## 03/12/2021 2.2.6

- Fixed the mock value of 'location' header and 'azure_AsyncOperation' header.

## 02/08/2021 2.2.5

- Add new rule of 'MISSING_RESOURCE_ID'.
- Add option of 'isArmCall' to differentiate rulesets for Arm and RpaaS.

## 02/08/2021 2.2.4

- Bump version to republish since previous version is stuck to be fetched.

## 01/26/2021 2.2.3

- Bugfix collect correct err.data in discriminator validation for multiple level allOf

## 01/22/2021 2.2.2

- Bugfix for example generator: resolve reference undefined property.

## 01/21/2021 2.2.1

- Bugfix should copy required array for allOf transformer
- Bugfix collect correct err.data in discriminator validation

## 01/15/2021 2.2.0

- Enable support for test scenario parsing

## 11/25/2020 2.0.1

- Ignore required validation rule in response when x-ms-secret is true
- Ignore schema validation when request body is not required and value is empty {}

## 11/23/2020 2.0.0

- Replace ts-common libraries by openapi-tools-common single library
- Adding example generation functionality
- Bugfix show source in response code not found
- Bugfix error on response body root
- Bugfix content type
- Downgrade tsconfig target to es2018
- Bugfix Don't report error if readme.md is found outside of rootpath
- Remove readonly/writeonly/secret value in description and params
- Bugfix exclusiveMinimum not reported
- Adding new code DISCRIMINATOR_VALUE_NOT_FOUND

## 07/24/2020 0.22.1

- Upgrade yasway with removing clonedeep when validate schema.

## 07/09/2020 0.21.7

- Fix the bug that the value of 'x-ms-secret' should be boolean instead of string.

## 05/21/2020 0.21.6

- Avoid adding nullable value for parameter when its' type isn't string
- Output exception infomation for semantic validation

## 04/20/2020 0.21.5

- Output exception information when pretty switch is enabled.

## 04/10/2020 0.21.4

- Instead of replacing all the special characters in path parameters, only replace the part of parameter value which start with (http:|https:)
- Upgrade ms-rest version to 2.5.4

## 03/30/2020 0.21.3

- Upgrade yasway version including the fix on regression issue of customvalidator.

## 03/27/2020 0.21.2

- Upgrade yasway version including the fix on global parameter in request validation and x-ms-mutability check for read in request.

## 03/16/2020 0.21.1

- Enabled request parameter suppression in model validation.

## 03/16/2020 0.21.0

- Fixed oav does not report the invalid internal references error issue. Added a function (verfiyInternalReference) to check the error.

## 03/13/2020 0.20.13

- Normalize the path parameter values by using whilelist (0-9a-zA-Z.\_) to fix the issue of validate-example failed
  which caused by host path parameter values including special characters (:)

## 03/10/2020 0.20.12

- Fixed typeerror in live validator when search operation in case of unknownapiversion

## 03/03/2020 0.20.11

- Upgrade openapi-markdown package version

## 03/02/2020 0.20.10

- Upgrade virtual-fs package version

## 02/13/2020 0.20.9

- Fall back to match child resouce in live validator

## 02/13/2020 0.20.8

- The path matching for subscription and provider in Live validation should be case-insensitive.

## 02/05/2020 0.20.7

- Add base model name as a value to discriminator enum value list.[Issue#468](https://github.com/Azure/oav/issues/468)

## 01/16/2020 0.20.6

- security vulnerability fix for handlebars, kind-of and lodash

## 12/26/2019 0.20.4

- Upgrade yasway and z-schema version.

## 12/05/2019 0.20.3

- Change the swaggerPathsPattern of LiveValidatorOptions to array type

## 11/26/2019 0.20.2

- Upgrade yasway version to consume the change for x-ms-secret property update

## 11/20/2019 0.20.1

- Resource provider and API version should be case-insensitive in live validation
- Upgrade yasway version to reflect the deep clone performance improvement change

## 11/4/2019 0.20.0

- Support x-ms-mutability in the response validation. If there's a write-only x-ms-mutabitlity property in the response, report an error

## 10/22/2019 0.19.9

- Extends logging for live validator to log performance metrics, correlationId and structured request information.

## 10/14/2019 0.19.8

- Add an optional logging callback to consume by livevalidator in order to dump log to external caller.
- Update the yasway version to 1.8.5.
- Add the new validation error code of SECRET_PROPERTY.

## 09/04/2019 0.19.6

- Report example position for request parameter errors [Issue#423](https://github.com/Azure/oav/issues/423).
- Fixed internal error when load invalid local reference file [Issue#449](https://github.com/Azure/oav/issues/449).
- Fixed internal error when load empty reference file [Issue#444](https://github.com/Azure/oav/issues/444).

## 09/03/2019 0.19.5

- Add package.lock file to lock the version of dependencies.

## 08/12/2019 0.19.4

- Update the error handling when loading and parsing suppression files.

## 07/30/2019 0.19.3

- Fixed validation of nullable array types if they were defined as tope level models or transformed into top level models in the `"definitions"` object. Fixes #437.
- Fixed an issue where `"properties": {}` was being incorrectly added to a schema with `"$ref"` in the response or a top level `array`.

## 07/12/2019 0.19.2

- Add support for validating discriminator is required and also the support for suppression.[Issue#386](https://github.com/Azure/oav/issues/386).

## 07/02/2019 0.19.1

- Update TypeScript to 3.5
- `@types/jsonpath` is a dependency because `PathComponent` type from the package is exported in `lib/util/validationError.ts`.

## 07/12/2019 0.19.0

- Modify path in payload for MISSING_REQUIRED_PROPERTIES and for OBJECT_ADDITIONAL_PROPERTIES to point to the actual property.

## 07/02/2019 0.18.6

- Adding support for JSON path & schema path in errors.
- Improved model validation when example provides the response body however the spec doesn't have a schema for the response and vice-versa.

## 06/12/2019 0.18.5

- Added support for JSON path & schema path in errors.

## 05/30/2019 0.18.4

- Better error reporting for spec reference pointing to invalid files.

## 05/29/2019 0.18.3

- Update cache initialization in live validator to `Promise.all()`.
- Update package version of `yuml2svg` dependency (since it contains typescript definitions).
- Add support for validating `readOnly` properties in the request.
- Limiting dependencies on `@types/lodash` and `typescript` due to stricter type definition rules in the later versions.

## 04/25/2019 0.18.2

- Use node env for jest #422.

## 04/08/2019 0.18.1

- Validate request body when it is a JSON object.

## 04/08/2019 0.18.0

- The `isSuccessful` is `undefined` in case of an existing `runtimeException`.
- `RequestResponseLiveValidationResult` has a runtimeExceptions field instead of an errors field.

## 04/05/2019 0.17.0

- Live Validation mode is now skipping validating for errors not specified when using the `includeErrors` option.
- The types `RequestValidationResult` and `ResponseValidationResult` have been replaced with the `LiveValidationResult` type.

## 04/05/2019 0.16.1

- OAV should exit with code `1` if it finds errors.
- Breaking changes in SpecValidationResult, CommonValidationResult.

## 04/01/2019 0.15.3

- Polymporphic anyOf's will be validated only against the matching subschema and any error wont be nested.

## 04/01/2019 0.15.2

- Inner errors will have the `LiveValidationIssue` type instead of`object`.

## 03/28/2019 0.15.1

- Allow for live validation to exclude/include specific errors.

## 03/27/2019 0.15.0

- Refactor live validator and new types for validation results.
- Expose separate request and response validate methods.
- Expose types for live validation parameters.
- `processValidationErrors`, `serializeErrors` and `getPotentialOperations` are not exported anymore. Validation methods automatically call these.

## 03/20/2019 0.14.8

- Don't parse examples when not needed.
- Remove example references when not needed to avoid "UNRESOLVABLE_REFERENCE" errors.

## 03/20/2019 0.14.7

- Change test runner to jest.

## 03/19/2019 0.14.6

- Don't resolve x-ms-examples for live validation and for semantic validation.

## 03/07/2019 0.14.5

- Fixing linting and coding style issues.

## 03/08/2019 0.14.4

- `INTERNAL_ERROR` as an error code.

## 03/07/2019 0.14.3

- OAV shouldn't parse `error.title` twice.

## 03/06/2019 0.14.2

- Use one cache per SpecValidator inside the LiveValidator.

## 03/06/2019 0.14.1

- Add doc cache during `LiveValidator initialization` to reduce memory footprint and execution time.

## 03/06/2019 0.14.0

- Remove package level global doc cache.
- Remove external exports of `clearCache()` and of `executePromisesSequentially()`

## 02/06/2019 0.13.6

- Polymorphic models should have `"type": "object"`.

## 02/05/2019 0.13.5

- Fixing `ONE_OF_MULTIPLE`. It was caused by `x-ms-enum.modelAsString` which validates
  discriminators as an unrestricted strings

## 01/29/2019 0.13.4

- Provide url and file position for these errors:
  - `RESPONSE_STATUS_CODE_NOT_IN_SPEC`,
  - `RESPONSE_STATUS_CODE_NOT_IN_EXAMPLE`,
  - `XMS_EXAMPLE_NOT_FOUND_ERROR`,
  - `DOUBLE_FORWARD_SLASHES_IN_URL`,
  - `RESPONSE_SCHEMA_NOT_IN_SPEC`, and
  - `REQUIRED_PARAMETER_EXAMPLE_NOT_FOUND`.

## 01/28/2019 0.13.3

- Provide url and file position for `RESPONSE_STATUS_CODE_NOT_IN_EXAMPLE` errors.

## 01/23/2019 0.13.2

- Update `z-schema`.

## 01/18/2019 0.13.1

- Handle `text-matches` in suppression.

## 01/15/2019 0.13.0

- JSON types are updated.

## 01/14/2019 0.12.0

- Simplify model and semantic property names. `errorCode` becomes `code` and `errorDetails` becomes `details`.

## 01/14/2019 0.11.1

- Replace an example object with a function to avoid reference resolutions in examples.

## 01/08/2019 0.11.0

- Remove JS symbols from errors to avoid logging failure.

## 01/08/2019 0.10.4

- remove `ts-node`

## 12/11/2018 0.10.3

- exporting NodeError to consume it outside of oav..

## 12/07/2018 0.10.2

- no default response for non errors.

## 12/07/2018 0.10.1

- update `@ts-common/virtual-fs` to retry network requests.

## 12/05/2018 0.10.0

- no `CloudError` generation.

## 12/01/2018 0.9.7

- Properly handle JSON errors

## 11/29/2018 0.9.6

- update `@ts-common/json-parser` to properly handle UNICODE escape symbols.

## 11/28/2018 0.9.5

- catch `jsonpath` exceptions.
- Better internal structure.

## 11/27/2018 0.9.4

- Improve exception/error message.

## 11/26/2018 0.9.3

- Use `z-schema` instead of `@ts-common/z-schema`.

## 11/21/2018 0.9.2

- Remove `rewire()` package.

## 11/20/2018 0.9.1

- getErrorsFromSemanticValidation().

## 11/19/2018 0.9.0

- Improve error types.

## 11/16/2018 0.8.1

- Suppressions may have multiple `where` and `from` fields. OAV didn't handle it properly.

## 11/08/2018 0.8.0

- a source map for CloudError
- a bug fix for embedded examples.

## 11/08/2018 0.7.14

- update swagger definition

## 10/23/2018 0.7.13

- switch to Azure DevOps.

## 10/23/2018 0.7.12

- switch from `@ts-common/azure-openapi-markdown` to `@azure/openapi-markdown`.

## 10/15/2018 0.7.11

- exported functions don't catch exceptions.

## 10/15/2018 0.7.10

- Provide Title for all Schema Objects.

## 10/12/2018 0.7.9

- Additional source map for generated Schema objects.

## 10/09/2018 0.7.8

- Update `@ts-common/azure-openapi-markdown` package.

## 10/08/2018 0.7.7

- Fix a bug applying suppressions from HTTPS.

## 10/08/2018 0.7.6

- Fix a bug in ReadFile from HTTPS.

## 10/08/2018 0.7.5

- Get suppressions from HTTPS.

## 10/03/2018 0.7.4

- Fix `@ts-common/source-map` `.d.ts` files.

## 10/02/2018 0.7.3

- Suppress promise rejection.

## 10/02/2018 0.7.2

- Fix URL encoding test.

## 10/02/2018 0.7.1

- Fix yasway.

## 10/01/2018 0.7.0

- Suppression API is changed.

## 09/27/2018 0.6.5

- Suppression supports relative file and object paths.

## 09/25/2018 0.6.4

- Source Map for `.d.ts` files.

## 09/25/2018 0.6.3

- Source Map

## 09/25/2018 0.6.2

- Bug fix for `resolve-spec` CLI (#320)

## 09/25/2018 0.6.1

- Semantic validation warning bug fix.

## 09/21/2018 0.6.0

- Suppression. `where` is not supported yet.

## 09/21/2018 0.5.13

- Correcting where we add url and position information to semantic validation errors.

## 09/19/2018 0.5.12

- Adding url and position to source where issue occurs for semantic validation errors.

## 09/19/2018 0.5.11

- Adding pretty printing to validate-spec command, --pretty option.

## 09/17/2018 0.5.10

- xMsExamplesExtractor bug fix #309

## 09/11/2018 0.5.9

- OAV is using '@ts-common/z-schema' instead of 'z-schema'

## 09/10/2018 0.5.8

- Fix JSON-Pointer encoding.

## 08/28/2018 0.5.7

- Errors have optional `jsonUrl` and `jsonPosition` fields.

## 08/22/2018 0.5.6

- CloudError proper fix

## 08/22/2018 0.5.5

- CloudError bug fix #300.

## 08/22/2018 0.5.4

- Simplified source-map

## 08/21/2018 0.5.3

- Friendly nested definition name

## 08/21/2018 0.5.2

- Bug fix for `"type": "file"`

## 08/17/2018 0.5.1

- File URL and position in title

## 08/17/2018 0.5.0

- File URL and position

## 08/16/2018 0.4.70

- New transformation functions.

## 08/14/2018 0.4.69

- Collapse of similar errors for array elements in `similarPaths` property on the error.

## 08/13/2018 0.4.68

- Using a JSON parser with a source map.

## 08/11/2018 0.4.67

- Single error for not matching any discriminated types.

## 08/10/2018 0.4.66

- Use JSON Pointer format for inserted schema title for properties and definitions.

## 08/10/2018 0.4.65

- Include property name as schema title in the property object.

## 08/10/2018 0.4.64

- Include definition name as schema title in the definitions.

## 08/01/2018 0.4.63

- Replacing `reduce` error collections with lazy iterators.

## 07/18/2018 0.4.62

- Solve security vulnerabilities

## 07/18/2018 0.4.61

- Export more types

## 07/18/2018 0.4.60

- Use `yasway` type definitions

## 07/18/2018 0.4.59

- Bug fix: `scenarios is undefined` when running AutoRest plugin.

## 07/17/2018 0.4.58

- export additional types.

## 07/05/2018 0.4.57

- `--pretty` output.

## 07/05/2018 0.4.56

- Error serialization.

## 07/05/2018 0.4.55

- Remove a dependency on `@types/winston` package. `winston` is updated to `3.0.0`.

## 06/21/2018 0.4.54

- Apply rules for Nested Properties

## 06/26/2018 0.4.51

- Bug fix: Do BOM stripping for remote URL's [#266](https://github.com/Azure/oav/issues/266).

## 06/20/2018 0.4.50

- Replace sway dependency with yasway.

## 06/19/2018 0.4.49

- Bug fix: Data is valid against more than one schema from `oneOf` [#248](https://github.com/Azure/oav/pull/248)
  The problem occurs when referenced model may also accept `null`. The fix is replacing `oneOf` with `anyOf`.

## 05/14/2018 0.4.38

- Bug fix: `oav extract-xmsexamples` also extracts request headers. [#241](https://github.com/Azure/oav/pull/241)
- Bug fix: x-ms-parametrized-host is not validated correctly [#240](https://github.com/Azure/oav/issues/240)

## 04/23/2018 0.4.37

- Update dependencies.
- Bug fixes: [#238](https://github.com/Azure/oav/pull/238)
  - Path parameters can include single quotes and be evaluated succesfully.
  - Enums with non-string values are properly evaluated.

## 04/19/2018 0.4.36

- If enums mismatch only in casing the new error ENUM_CASE_MISMATCH will be returned.

## 03/15/2018 0.4.35

- Validate default responses. [#228](https://github.com/Azure/oav/issues/228)
- Add option to model an implicit default cloud error response. [#224](https://github.com/Azure/oav/issues/224)

## 03/08/2018 0.4.34

- Updating default output level to info.
- Fixing issue #225, where output verbosity wasn't respected in one case.

## 02/28/2018 0.4.33

- Don't validate pure objects.

## 02/05/2018 0.4.32

- Fix bug for resolve external references introduced part of #202.

## 02/05/2018 0.4.31

- Bug fix for the fix made to resolve jshint issues in #202.

## 02/05/2018 0.4.30

- Improve matching for status code string for live validation.

## 02/05/2018 0.4.29

- Add support for live validation to support status code string along the status code number.
- Update to use package autorest-extension-base from npm.

## 02/01/2018 0.4.28

- Fix undefined headers issue when the spec does not define consumes values.

## 01/31/2018 0.4.27

- Updating dependency of lodash to 4.17.4.

## 01/31/2018 0.4.26

- Fix all linter issues. [#201](https://github.com/Azure/oav/issues/201)
- Add option to do case insensitive regex matches on swagger paths to the SpecValidator and LiveValidator. [#203](https://github.com/Azure/oav/issues/203)

## 01/30/2018 0.4.25

- Fixed a typo in the variable name while resolving nullable types.

## 01/17/2018 0.4.24

- The tool does not error on missing definitions in the swagger spec #194
- Added support for application/octet-stream or file upload/download scenarios #192

## 01/05/2018 0.4.23

- Addressing INVALID_TYPE issues reported by model validation due to nullable types/properties. [#155](https://github.com/Azure/oav/issues/155). In order to allow null types, we relax types to be 'oneOf' `null` or its type, for the cases where properties/models have x-nullable set or x-nullable is not defined and property is not required.

## 12/11/2017 0.4.22

- Added support to generate class diagram from a given swagger spec #188.
- Fixed #190, #191.

## 12/4/2017 0.4.21

- Removed the enum constraint or reference to an enum on the discriminator property if previously present before making it a constant.

## 11/20/2017 0.4.20

- Added support for processing [`"x-ms-parameterized-host": {}`](https://github.com/Azure/autorest/tree/master/docs/extensions#x-ms-parameterized-host) extension if present in the 2.0 swagger spec.

## 11/19/2017 0.4.19

- Added support for validating examples for parameters `"in": "formData"`.

## 11/09/2017 0.4.18

- Ensure scheme, host and basePath are used to construct the base url #180.

## 10/24/2017 0.4.17

- Disable resolving discriminators while performing semantic validation for an open api specification that conforms to 2.0 version.

## 10/20/2017 0.4.16

- Entire tree except the leaf nodes need to be traversed for replacing references of (an uber(root) or intermediate) parent with a `"oneof"` array containing references to itself and all its children. #175

## 10/18/2017 0.4.15

- Updating model validator to resolve polymorphic types using oneOf. #171

## 10/17/2017 0.4.14

- Updating model validator to plugin to autorest.

## 09/12/2017 0.4.13

- Provide the filepath of the file that has an incorrect json. This makes it easy for customers to find out the faulty file among numerous files.

## 09/12/2017 0.4.12

- [Model Validator] Should handle forward slashes in path parameters. #165
- [Model Validator] Should handle question mark in paths that are defined in x-ms-paths. #140

## 08/30/2017 0.4.11

- [Wire Format Generator] Should handle resolved x-ms-examples. #161

## 08/23/2017 0.4.10

- [Wire Format Generator] Removed condition for checking 200 & 204 in final status code for non-LRO. #159
- [Wire Format Generator] Updated default directory to be the api-version folder of the swagger spec. #159

## 08/03/2017 0.4.9

- [Live Validator] Shallow clone the azure-rest-api-spec repo.
- [Model Validator] Improve pluggability of oav into vs-code. #143

## 08/03/2017 0.4.8

- [Live Validator] Before cloning the rest api specs repo if directory named 'repo' exists we delete it and then create an empty directory to clone repo inside it.

## 07/11/2017 0.4.7

- Fixed Live validator for reorg branch of azure-rest-api-specs #137

## 07/03/2017 0.4.6

- Fixed issue #134

## 06/26/2017 0.4.5

- Added support to generate wireformat as a YAML doc
- Improved the format to specify request body for a in a request using curl.<|MERGE_RESOLUTION|>--- conflicted
+++ resolved
@@ -1,19 +1,12 @@
 # Change Log - oav
 
-<<<<<<< HEAD
-## 10/27/2021 2.10.2
-
-- bug fix for generate api scenario
-
-## 10/25/2021 2.10.1
-=======
 ## 11/04/2021 2.10.2
 
 - traffic validation - support multiple swaggers and multiple payloads
 - extends format types in AJV schema validation
+- bug fix for generate api scenario
 
 ## 10/26/2021 2.10.1
->>>>>>> ad2c485d
 
 - MV - Fix error conversion issue of invalid token parsing in model validation
 - api scenario generation support swagger file as input parameters

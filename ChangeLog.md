# Change Log - oav

<<<<<<< HEAD
## 07/11/2022 3.0.4
- GenerateExamples - Support data generation in byte format
- ModelValidator - Support data validation in byte format
=======
## 07/20/2022 3.0.4
- API Scenario
  - Support readme.test.md run API test
  - Fix step variable unresolved in newman collection
  - Fix bugs about html report
>>>>>>> f706d566

## 07/06/2022 3.0.3
- Generate high quality examples from API Scenario tests

## 06/30/2022 3.0.2

- traffic-converter
    - Implement [oav-traffic-converter](https://github.com/Azure/azure-sdk-tools/tree/main/tools/oav-traffic-converter)
- Add activity parsed from request header to logs

## 06/10/2022 3.0.1

- GenerateExamples - Change the domain of LRO header
- ModelValidator - Still validate LRO operation when response doesn't have schema
- ModelValidator - Report real exampleJsonPath when additional parameter includes "."
- Support duration format when generating examples
- SemanticValidator - Fix bug about multipart/form-data

## 06/10/2022 3.0.0

- API Scenario runner
  - Implement [API Scenario v1.2 schema](https://github.com/Azure/azure-rest-api-specs/blob/main/documentation/api-scenario/references/v1.2/schema.json)
    - operationId based step
    - more variable types and prefix support
  - Support loading file from remote uri
  - Support [testProxy](https://github.com/Azure/azure-sdk-tools/tree/main/tools/test-proxy) recording mode when running API Scenario
  - Improve API Scenario generation from RESTler dependencies
  - Support running API Scenario against localhost endpoint
  - Refactor Postman based runner client
  - Support API Scenario generation from testProxy recording
  - Support local devMode where AAD auth, ARM call and LRO polling will be disabled

## 05/27/2022 2.12.2

- LiveValidator - Get real schema and data while error's schema has allOf property
- TrafficValidator - Refine validation report
- SemanticValidator - Support arm-id format for string type

## 04/20/2022 2.12.1

- Fix bug about copyfiles command during build

## 04/07/2022 2.12.0

- ModelValidator - Ignore INVALID_TYPE validation in case of query parameter in string format
- Traffic Validation - Support validation report generation

## 04/06/2022 2.11.10

- SemanticValidator - Fix bug about error path.

## 03/11/2022 2.11.9

- Api Scenario - Fix bug about readonly during example diff.

## 02/23/2022 2.11.8

- SemanticValidator - Clarify the error message when NOT schema of 'path' fails
- Add coverage for trafficValidator
- FIx GC introduced by 2.11.7

## 02/15/2022 2.11.7

- LiveValidator - Fix bug about date-time validation.
- LiveValidator - Fix bug about duplicated swagger files when loading by path patterns.

## 02/14/2022 2.11.6

- Upgrade newman package to 5.3.1. Fix intel license issue.
- Fix simple git high security issue.

## 01/21/2022 2.11.5

- LiveValidator - Loosen date-time validation for missing "Z" in the end
- LiveValidator - Validate multipleOf data again when ajv validation results have error about multipleOf in response

## 12/15/2021 2.11.4

- LiveValidator - Ignore required validation rule in response when x-ms-secret is true and the httpMethod is POST
- ModelValidator - add validation for common path scope parameters in swagger
- ModelValidator - Increase model validation test coverage to 90%+
- ModelValidator - Ignore LRO_RESPONSE_CODE validation in case of error responses
- ModelValidator - fix failed to resolve discriminator models in nested definitions

## 12/03/2021 2.11.3

- Utils - move get provider related functions to utils because of DI error

## 12/02/2021 2.11.2

- LiveValidator - add more unittest for data-plane spec path
- OperationSearcher - use local variable instead of glob regex

## 12/01/2021 2.11.1

- LiveValidator - Supports logging spec loading traces separately
- Fix `getProviderFromSpecPath` regex issue and add unittest

## 11/30/2021 2.11.0

- Api scenario - add new step armDeploymentScript
- Api scenario - rename step armTemplateDeployment to armTemplate

## 11/10/2021 2.10.3

- Fix 'generate-examples' command failed to generate correct format for ‘uri’ format parameter
- LiveValidatorLoader - make response headers as optional for swagger 2.0
- LiveValidator - ignore LRO header check if using 201/200+ provisioningState
- SemanticValidator - Fix false alarm for MISSING_PATH_PARAMETER_DEFINITION
- ModelValidator/SemanticValidator - support suppression on error code
- Use `new URL` instead of `url.parse`. Since url.parse will encode url and will be deprecated.
- SemanticValidator - Add new rules of 'INVALID_XMS_DISCRIMINATOR_VALUE' and 'DISCRIMINATOR_PROPERTY_NOT_FOUND'

## 11/04/2021 2.10.2

- Traffic validation - support multiple swaggers and multiple payloads
- Extends format types in AJV schema validation
- Bug fix - check discriminator property type must be string
- Bug fix for generate api scenario
- Fix jsonPathToArray bug (which will incorrectly transform ["Microsoft.something"] into ["Microsoft", "something"])
- Upgrade autorest scheams about x-ms-enum change
- Model/Live validation - fix content-type validation and unknown format issue during validator building

## 10/26/2021 2.10.1

- MV - Fix error conversion issue of invalid token parsing in model validation
- Api scenario generation support swagger file as input parameters

## 10/20/2021 2.10.0

- Add new version of model validation

## 10/19/2021 2.9.2

- Increase semantic validation test coverage to 90%+
- Export loader types

## 09/30/2021 2.9.1

- Example extractor support add url parameter if define x-ms-parameterized-host

## 09/30/2021 2.9.0

- Rename test scenario to API scenario
- Implement API scenario v1.1 schema
- Support PATCH operation in API scenario step
- Add convention for ArmTemplate parameters
- Support cleanUp steps
- Fix xMsExampleExtractor bug

## 09/03/2021 2.8.1

- support calculate test scenario operation coverage
- OAV runner support step scope variables
- Fix runner armTemplate output as runtime variable
- Runner support identify step level variables by using different variable name prefix.

## 08/17/2021 2.8.0

- Isolate RP when running transform on cache model in live validator so that the transform won't fail on global cache level
- Fix type error in nullableTransformer
- Throw exception when getting error in transformLoadedSpecs at livevalidator initialization
- Improve wording of error messages
- Support resolve body variables in armTemplate
- Do not write default variable with placeholder
- Fix validate-traffic file path resolved error.
- Fix generate-examples can't generate some http code in response

## 08/12/2021 2.7.3

- Refactor semantic validation using AJV
- Enable url path for a swagger loading

## 08/09/2021 2.7.2

- Add runner architecture drawio
- Oav runner run test scenarios sequentially
- Oav runner can reuse the 'after-step' environment of the previous step in debugging mode.

## 08/03/2021 2.7.1

- Disable checkUnderFileRoot in `Validate Traffic` command

## 07/21/2021 2.7.0

- Oav runner support specifying option 'runId' with option 'from' and/or 'to' to debug.
- Oav runner support using env variable 'TEST_SCENARIO_JSON_ENV' to override variables in env.json.
- Replace Oav runner option 'cleanUp' with 'skipCleanUp'.
- Update README.md add gif to show API test
- Fix bug. Avoid duplicate step name when generate postman collection
- Small bug fix. Set postman collection subscriptionId env when do AAD auth
- Response diff ignore exception

## 07/15/2021 2.6.2

- Bug Fix: `validate-traffic` command doesn't support relative path input

## 7/13/2021 2.6.1

- Oav test scenario runner support output variables from step
- New oav command "oav run" alias for "oav run-test-scenario" command
- Oav runner support dryRun mode. Only generate postman collection
- Oav runner support predefined resourceGroup and skip cleanUp
- Test scenario schema support "requestUpdate" and "outputVariables" syntax
- Fix resourceUpdate bug

## 07/08/2021 2.6.0

- Support `validate-traffic <traffic-path> <spec-path>` command in OAV cli

## 07/05/2021 2.5.9

- Ignore LRO_RESPONSE_HEADER rule check in case of synchronous api call

## 06/25/2021 2.5.8

- support extract armTemplate deployment output to variables

## 06/22/2021 2.5.7

- small fix for passing validation-level

## 06/22/2021 2.5.6

- optimise validation logical. Ignore readonly and secret property response check
- DO NOT output log when request method is POST
- Support level option. Current two levels: validate-request, validate-request-response. validate-request will only check request parameters. validate-request-response check both request and response.
- Improve test scenario markdown report format
- Bugfix: packaging issue for handlebar files
- Add test scenario JUnit xml report support

## 6/10/2021 2.5.5

- add markdown report support for test scenario runner
- support rule based test scenario generation
- rename error code
- fix relative path bug

## 5/27/2021 2.5.4

- Analyze dependency return resource id schema reference
- Bug fix: test scenario get arm deployment parameters
- Bug fix: test scenario definition step use anyOf instead of oneOf.
- Postman runner support check armTemplate deployment status

## 5/25/2021 2.5.3

- Ignore MISSING_RESOURCE_ID rule for sub level azure resources

## 5/18/2021 2.5.2

- Supports different log types in livevalidator

## 5/13/2021 2.5.1

- test scenario runner support overwrite location, armEndpoint, subscriptionId

## 05/12/2021 2.5.0

- Optimise report blob path.
- Support mask client secret, token and swagger sensitive data
- Refine report schema
- Response diff ignore Id, location, datetime.
- Bump handlebars version to fix vulnerability issue

## 05/11/2021 2.4.0

- Support example generation with multiple operations input
- Added more logging and duration to live validator

## 04/14/2021 2.3.3

- Support auto upload generated file to azure blob.
- Support mask bearer token
- generate-static-test-scenario support generate readme.test.md

## 04/06/2021 2.3.2

- Support auto generate test scenario based on resource type.
- Support directly run test scenario file with embedded internal newman runner
- Support analyze dependency from readme tag.

## 03/30/2021 2.3.1

- Update error message of some rules to align to the document

## 03/24/2021 2.3.0

- Support load test-scenario file
- Support generate postman collection from test-scenario

## 02/08/2021 2.2.7

- Add new rules of 'LRO_RESPONSE_HEADER' and 'LRO_RESPONSE_CODE'.
- Add option of 'isArmCall' to differentiate rulesets for Arm and RpaaS in validation apis.

## 03/12/2021 2.2.6

- Fixed the mock value of 'location' header and 'azure_AsyncOperation' header.

## 02/08/2021 2.2.5

- Add new rule of 'MISSING_RESOURCE_ID'.
- Add option of 'isArmCall' to differentiate rulesets for Arm and RpaaS.

## 02/08/2021 2.2.4

- Bump version to republish since previous version is stuck to be fetched.

## 01/26/2021 2.2.3

- Bugfix collect correct err.data in discriminator validation for multiple level allOf

## 01/22/2021 2.2.2

- Bugfix for example generator: resolve reference undefined property.

## 01/21/2021 2.2.1

- Bugfix should copy required array for allOf transformer
- Bugfix collect correct err.data in discriminator validation

## 01/15/2021 2.2.0

- Enable support for test scenario parsing

## 11/25/2020 2.0.1

- Ignore required validation rule in response when x-ms-secret is true
- Ignore schema validation when request body is not required and value is empty {}

## 11/23/2020 2.0.0

- Replace ts-common libraries by openapi-tools-common single library
- Adding example generation functionality
- Bugfix show source in response code not found
- Bugfix error on response body root
- Bugfix content type
- Downgrade tsconfig target to es2018
- Bugfix Don't report error if readme.md is found outside of rootpath
- Remove readonly/writeonly/secret value in description and params
- Bugfix exclusiveMinimum not reported
- Adding new code DISCRIMINATOR_VALUE_NOT_FOUND

## 07/24/2020 0.22.1

- Upgrade yasway with removing clonedeep when validate schema.

## 07/09/2020 0.21.7

- Fix the bug that the value of 'x-ms-secret' should be boolean instead of string.

## 05/21/2020 0.21.6

- Avoid adding nullable value for parameter when its' type isn't string
- Output exception infomation for semantic validation

## 04/20/2020 0.21.5

- Output exception information when pretty switch is enabled.

## 04/10/2020 0.21.4

- Instead of replacing all the special characters in path parameters, only replace the part of parameter value which start with (http:|https:)
- Upgrade ms-rest version to 2.5.4

## 03/30/2020 0.21.3

- Upgrade yasway version including the fix on regression issue of customvalidator.

## 03/27/2020 0.21.2

- Upgrade yasway version including the fix on global parameter in request validation and x-ms-mutability check for read in request.

## 03/16/2020 0.21.1

- Enabled request parameter suppression in model validation.

## 03/16/2020 0.21.0

- Fixed oav does not report the invalid internal references error issue. Added a function (verfiyInternalReference) to check the error.

## 03/13/2020 0.20.13

- Normalize the path parameter values by using whilelist (0-9a-zA-Z.\_) to fix the issue of validate-example failed
  which caused by host path parameter values including special characters (:)

## 03/10/2020 0.20.12

- Fixed typeerror in live validator when search operation in case of unknownapiversion

## 03/03/2020 0.20.11

- Upgrade openapi-markdown package version

## 03/02/2020 0.20.10

- Upgrade virtual-fs package version

## 02/13/2020 0.20.9

- Fall back to match child resouce in live validator

## 02/13/2020 0.20.8

- The path matching for subscription and provider in Live validation should be case-insensitive.

## 02/05/2020 0.20.7

- Add base model name as a value to discriminator enum value list.[Issue#468](https://github.com/Azure/oav/issues/468)

## 01/16/2020 0.20.6

- security vulnerability fix for handlebars, kind-of and lodash

## 12/26/2019 0.20.4

- Upgrade yasway and z-schema version.

## 12/05/2019 0.20.3

- Change the swaggerPathsPattern of LiveValidatorOptions to array type

## 11/26/2019 0.20.2

- Upgrade yasway version to consume the change for x-ms-secret property update

## 11/20/2019 0.20.1

- Resource provider and API version should be case-insensitive in live validation
- Upgrade yasway version to reflect the deep clone performance improvement change

## 11/4/2019 0.20.0

- Support x-ms-mutability in the response validation. If there's a write-only x-ms-mutabitlity property in the response, report an error

## 10/22/2019 0.19.9

- Extends logging for live validator to log performance metrics, correlationId and structured request information.

## 10/14/2019 0.19.8

- Add an optional logging callback to consume by livevalidator in order to dump log to external caller.
- Update the yasway version to 1.8.5.
- Add the new validation error code of SECRET_PROPERTY.

## 09/04/2019 0.19.6

- Report example position for request parameter errors [Issue#423](https://github.com/Azure/oav/issues/423).
- Fixed internal error when load invalid local reference file [Issue#449](https://github.com/Azure/oav/issues/449).
- Fixed internal error when load empty reference file [Issue#444](https://github.com/Azure/oav/issues/444).

## 09/03/2019 0.19.5

- Add package.lock file to lock the version of dependencies.

## 08/12/2019 0.19.4

- Update the error handling when loading and parsing suppression files.

## 07/30/2019 0.19.3

- Fixed validation of nullable array types if they were defined as tope level models or transformed into top level models in the `"definitions"` object. Fixes #437.
- Fixed an issue where `"properties": {}` was being incorrectly added to a schema with `"$ref"` in the response or a top level `array`.

## 07/12/2019 0.19.2

- Add support for validating discriminator is required and also the support for suppression.[Issue#386](https://github.com/Azure/oav/issues/386).

## 07/02/2019 0.19.1

- Update TypeScript to 3.5
- `@types/jsonpath` is a dependency because `PathComponent` type from the package is exported in `lib/util/validationError.ts`.

## 07/12/2019 0.19.0

- Modify path in payload for MISSING_REQUIRED_PROPERTIES and for OBJECT_ADDITIONAL_PROPERTIES to point to the actual property.

## 07/02/2019 0.18.6

- Adding support for JSON path & schema path in errors.
- Improved model validation when example provides the response body however the spec doesn't have a schema for the response and vice-versa.

## 06/12/2019 0.18.5

- Added support for JSON path & schema path in errors.

## 05/30/2019 0.18.4

- Better error reporting for spec reference pointing to invalid files.

## 05/29/2019 0.18.3

- Update cache initialization in live validator to `Promise.all()`.
- Update package version of `yuml2svg` dependency (since it contains typescript definitions).
- Add support for validating `readOnly` properties in the request.
- Limiting dependencies on `@types/lodash` and `typescript` due to stricter type definition rules in the later versions.

## 04/25/2019 0.18.2

- Use node env for jest #422.

## 04/08/2019 0.18.1

- Validate request body when it is a JSON object.

## 04/08/2019 0.18.0

- The `isSuccessful` is `undefined` in case of an existing `runtimeException`.
- `RequestResponseLiveValidationResult` has a runtimeExceptions field instead of an errors field.

## 04/05/2019 0.17.0

- Live Validation mode is now skipping validating for errors not specified when using the `includeErrors` option.
- The types `RequestValidationResult` and `ResponseValidationResult` have been replaced with the `LiveValidationResult` type.

## 04/05/2019 0.16.1

- OAV should exit with code `1` if it finds errors.
- Breaking changes in SpecValidationResult, CommonValidationResult.

## 04/01/2019 0.15.3

- Polymporphic anyOf's will be validated only against the matching subschema and any error wont be nested.

## 04/01/2019 0.15.2

- Inner errors will have the `LiveValidationIssue` type instead of`object`.

## 03/28/2019 0.15.1

- Allow for live validation to exclude/include specific errors.

## 03/27/2019 0.15.0

- Refactor live validator and new types for validation results.
- Expose separate request and response validate methods.
- Expose types for live validation parameters.
- `processValidationErrors`, `serializeErrors` and `getPotentialOperations` are not exported anymore. Validation methods automatically call these.

## 03/20/2019 0.14.8

- Don't parse examples when not needed.
- Remove example references when not needed to avoid "UNRESOLVABLE_REFERENCE" errors.

## 03/20/2019 0.14.7

- Change test runner to jest.

## 03/19/2019 0.14.6

- Don't resolve x-ms-examples for live validation and for semantic validation.

## 03/07/2019 0.14.5

- Fixing linting and coding style issues.

## 03/08/2019 0.14.4

- `INTERNAL_ERROR` as an error code.

## 03/07/2019 0.14.3

- OAV shouldn't parse `error.title` twice.

## 03/06/2019 0.14.2

- Use one cache per SpecValidator inside the LiveValidator.

## 03/06/2019 0.14.1

- Add doc cache during `LiveValidator initialization` to reduce memory footprint and execution time.

## 03/06/2019 0.14.0

- Remove package level global doc cache.
- Remove external exports of `clearCache()` and of `executePromisesSequentially()`

## 02/06/2019 0.13.6

- Polymorphic models should have `"type": "object"`.

## 02/05/2019 0.13.5

- Fixing `ONE_OF_MULTIPLE`. It was caused by `x-ms-enum.modelAsString` which validates
  discriminators as an unrestricted strings

## 01/29/2019 0.13.4

- Provide url and file position for these errors:
  - `RESPONSE_STATUS_CODE_NOT_IN_SPEC`,
  - `RESPONSE_STATUS_CODE_NOT_IN_EXAMPLE`,
  - `XMS_EXAMPLE_NOT_FOUND_ERROR`,
  - `DOUBLE_FORWARD_SLASHES_IN_URL`,
  - `RESPONSE_SCHEMA_NOT_IN_SPEC`, and
  - `REQUIRED_PARAMETER_EXAMPLE_NOT_FOUND`.

## 01/28/2019 0.13.3

- Provide url and file position for `RESPONSE_STATUS_CODE_NOT_IN_EXAMPLE` errors.

## 01/23/2019 0.13.2

- Update `z-schema`.

## 01/18/2019 0.13.1

- Handle `text-matches` in suppression.

## 01/15/2019 0.13.0

- JSON types are updated.

## 01/14/2019 0.12.0

- Simplify model and semantic property names. `errorCode` becomes `code` and `errorDetails` becomes `details`.

## 01/14/2019 0.11.1

- Replace an example object with a function to avoid reference resolutions in examples.

## 01/08/2019 0.11.0

- Remove JS symbols from errors to avoid logging failure.

## 01/08/2019 0.10.4

- remove `ts-node`

## 12/11/2018 0.10.3

- exporting NodeError to consume it outside of oav..

## 12/07/2018 0.10.2

- no default response for non errors.

## 12/07/2018 0.10.1

- update `@ts-common/virtual-fs` to retry network requests.

## 12/05/2018 0.10.0

- no `CloudError` generation.

## 12/01/2018 0.9.7

- Properly handle JSON errors

## 11/29/2018 0.9.6

- update `@ts-common/json-parser` to properly handle UNICODE escape symbols.

## 11/28/2018 0.9.5

- catch `jsonpath` exceptions.
- Better internal structure.

## 11/27/2018 0.9.4

- Improve exception/error message.

## 11/26/2018 0.9.3

- Use `z-schema` instead of `@ts-common/z-schema`.

## 11/21/2018 0.9.2

- Remove `rewire()` package.

## 11/20/2018 0.9.1

- getErrorsFromSemanticValidation().

## 11/19/2018 0.9.0

- Improve error types.

## 11/16/2018 0.8.1

- Suppressions may have multiple `where` and `from` fields. OAV didn't handle it properly.

## 11/08/2018 0.8.0

- a source map for CloudError
- a bug fix for embedded examples.

## 11/08/2018 0.7.14

- update swagger definition

## 10/23/2018 0.7.13

- switch to Azure DevOps.

## 10/23/2018 0.7.12

- switch from `@ts-common/azure-openapi-markdown` to `@azure/openapi-markdown`.

## 10/15/2018 0.7.11

- exported functions don't catch exceptions.

## 10/15/2018 0.7.10

- Provide Title for all Schema Objects.

## 10/12/2018 0.7.9

- Additional source map for generated Schema objects.

## 10/09/2018 0.7.8

- Update `@ts-common/azure-openapi-markdown` package.

## 10/08/2018 0.7.7

- Fix a bug applying suppressions from HTTPS.

## 10/08/2018 0.7.6

- Fix a bug in ReadFile from HTTPS.

## 10/08/2018 0.7.5

- Get suppressions from HTTPS.

## 10/03/2018 0.7.4

- Fix `@ts-common/source-map` `.d.ts` files.

## 10/02/2018 0.7.3

- Suppress promise rejection.

## 10/02/2018 0.7.2

- Fix URL encoding test.

## 10/02/2018 0.7.1

- Fix yasway.

## 10/01/2018 0.7.0

- Suppression API is changed.

## 09/27/2018 0.6.5

- Suppression supports relative file and object paths.

## 09/25/2018 0.6.4

- Source Map for `.d.ts` files.

## 09/25/2018 0.6.3

- Source Map

## 09/25/2018 0.6.2

- Bug fix for `resolve-spec` CLI (#320)

## 09/25/2018 0.6.1

- Semantic validation warning bug fix.

## 09/21/2018 0.6.0

- Suppression. `where` is not supported yet.

## 09/21/2018 0.5.13

- Correcting where we add url and position information to semantic validation errors.

## 09/19/2018 0.5.12

- Adding url and position to source where issue occurs for semantic validation errors.

## 09/19/2018 0.5.11

- Adding pretty printing to validate-spec command, --pretty option.

## 09/17/2018 0.5.10

- xMsExamplesExtractor bug fix #309

## 09/11/2018 0.5.9

- OAV is using '@ts-common/z-schema' instead of 'z-schema'

## 09/10/2018 0.5.8

- Fix JSON-Pointer encoding.

## 08/28/2018 0.5.7

- Errors have optional `jsonUrl` and `jsonPosition` fields.

## 08/22/2018 0.5.6

- CloudError proper fix

## 08/22/2018 0.5.5

- CloudError bug fix #300.

## 08/22/2018 0.5.4

- Simplified source-map

## 08/21/2018 0.5.3

- Friendly nested definition name

## 08/21/2018 0.5.2

- Bug fix for `"type": "file"`

## 08/17/2018 0.5.1

- File URL and position in title

## 08/17/2018 0.5.0

- File URL and position

## 08/16/2018 0.4.70

- New transformation functions.

## 08/14/2018 0.4.69

- Collapse of similar errors for array elements in `similarPaths` property on the error.

## 08/13/2018 0.4.68

- Using a JSON parser with a source map.

## 08/11/2018 0.4.67

- Single error for not matching any discriminated types.

## 08/10/2018 0.4.66

- Use JSON Pointer format for inserted schema title for properties and definitions.

## 08/10/2018 0.4.65

- Include property name as schema title in the property object.

## 08/10/2018 0.4.64

- Include definition name as schema title in the definitions.

## 08/01/2018 0.4.63

- Replacing `reduce` error collections with lazy iterators.

## 07/18/2018 0.4.62

- Solve security vulnerabilities

## 07/18/2018 0.4.61

- Export more types

## 07/18/2018 0.4.60

- Use `yasway` type definitions

## 07/18/2018 0.4.59

- Bug fix: `scenarios is undefined` when running AutoRest plugin.

## 07/17/2018 0.4.58

- export additional types.

## 07/05/2018 0.4.57

- `--pretty` output.

## 07/05/2018 0.4.56

- Error serialization.

## 07/05/2018 0.4.55

- Remove a dependency on `@types/winston` package. `winston` is updated to `3.0.0`.

## 06/21/2018 0.4.54

- Apply rules for Nested Properties

## 06/26/2018 0.4.51

- Bug fix: Do BOM stripping for remote URL's [#266](https://github.com/Azure/oav/issues/266).

## 06/20/2018 0.4.50

- Replace sway dependency with yasway.

## 06/19/2018 0.4.49

- Bug fix: Data is valid against more than one schema from `oneOf` [#248](https://github.com/Azure/oav/pull/248)
  The problem occurs when referenced model may also accept `null`. The fix is replacing `oneOf` with `anyOf`.

## 05/14/2018 0.4.38

- Bug fix: `oav extract-xmsexamples` also extracts request headers. [#241](https://github.com/Azure/oav/pull/241)
- Bug fix: x-ms-parametrized-host is not validated correctly [#240](https://github.com/Azure/oav/issues/240)

## 04/23/2018 0.4.37

- Update dependencies.
- Bug fixes: [#238](https://github.com/Azure/oav/pull/238)
  - Path parameters can include single quotes and be evaluated succesfully.
  - Enums with non-string values are properly evaluated.

## 04/19/2018 0.4.36

- If enums mismatch only in casing the new error ENUM_CASE_MISMATCH will be returned.

## 03/15/2018 0.4.35

- Validate default responses. [#228](https://github.com/Azure/oav/issues/228)
- Add option to model an implicit default cloud error response. [#224](https://github.com/Azure/oav/issues/224)

## 03/08/2018 0.4.34

- Updating default output level to info.
- Fixing issue #225, where output verbosity wasn't respected in one case.

## 02/28/2018 0.4.33

- Don't validate pure objects.

## 02/05/2018 0.4.32

- Fix bug for resolve external references introduced part of #202.

## 02/05/2018 0.4.31

- Bug fix for the fix made to resolve jshint issues in #202.

## 02/05/2018 0.4.30

- Improve matching for status code string for live validation.

## 02/05/2018 0.4.29

- Add support for live validation to support status code string along the status code number.
- Update to use package autorest-extension-base from npm.

## 02/01/2018 0.4.28

- Fix undefined headers issue when the spec does not define consumes values.

## 01/31/2018 0.4.27

- Updating dependency of lodash to 4.17.4.

## 01/31/2018 0.4.26

- Fix all linter issues. [#201](https://github.com/Azure/oav/issues/201)
- Add option to do case insensitive regex matches on swagger paths to the SpecValidator and LiveValidator. [#203](https://github.com/Azure/oav/issues/203)

## 01/30/2018 0.4.25

- Fixed a typo in the variable name while resolving nullable types.

## 01/17/2018 0.4.24

- The tool does not error on missing definitions in the swagger spec #194
- Added support for application/octet-stream or file upload/download scenarios #192

## 01/05/2018 0.4.23

- Addressing INVALID_TYPE issues reported by model validation due to nullable types/properties. [#155](https://github.com/Azure/oav/issues/155). In order to allow null types, we relax types to be 'oneOf' `null` or its type, for the cases where properties/models have x-nullable set or x-nullable is not defined and property is not required.

## 12/11/2017 0.4.22

- Added support to generate class diagram from a given swagger spec #188.
- Fixed #190, #191.

## 12/4/2017 0.4.21

- Removed the enum constraint or reference to an enum on the discriminator property if previously present before making it a constant.

## 11/20/2017 0.4.20

- Added support for processing [`"x-ms-parameterized-host": {}`](https://github.com/Azure/autorest/tree/master/docs/extensions#x-ms-parameterized-host) extension if present in the 2.0 swagger spec.

## 11/19/2017 0.4.19

- Added support for validating examples for parameters `"in": "formData"`.

## 11/09/2017 0.4.18

- Ensure scheme, host and basePath are used to construct the base url #180.

## 10/24/2017 0.4.17

- Disable resolving discriminators while performing semantic validation for an open api specification that conforms to 2.0 version.

## 10/20/2017 0.4.16

- Entire tree except the leaf nodes need to be traversed for replacing references of (an uber(root) or intermediate) parent with a `"oneof"` array containing references to itself and all its children. #175

## 10/18/2017 0.4.15

- Updating model validator to resolve polymorphic types using oneOf. #171

## 10/17/2017 0.4.14

- Updating model validator to plugin to autorest.

## 09/12/2017 0.4.13

- Provide the filepath of the file that has an incorrect json. This makes it easy for customers to find out the faulty file among numerous files.

## 09/12/2017 0.4.12

- [Model Validator] Should handle forward slashes in path parameters. #165
- [Model Validator] Should handle question mark in paths that are defined in x-ms-paths. #140

## 08/30/2017 0.4.11

- [Wire Format Generator] Should handle resolved x-ms-examples. #161

## 08/23/2017 0.4.10

- [Wire Format Generator] Removed condition for checking 200 & 204 in final status code for non-LRO. #159
- [Wire Format Generator] Updated default directory to be the api-version folder of the swagger spec. #159

## 08/03/2017 0.4.9

- [Live Validator] Shallow clone the azure-rest-api-spec repo.
- [Model Validator] Improve pluggability of oav into vs-code. #143

## 08/03/2017 0.4.8

- [Live Validator] Before cloning the rest api specs repo if directory named 'repo' exists we delete it and then create an empty directory to clone repo inside it.

## 07/11/2017 0.4.7

- Fixed Live validator for reorg branch of azure-rest-api-specs #137

## 07/03/2017 0.4.6

- Fixed issue #134

## 06/26/2017 0.4.5

- Added support to generate wireformat as a YAML doc
- Improved the format to specify request body for a in a request using curl.<|MERGE_RESOLUTION|>--- conflicted
+++ resolved
@@ -1,16 +1,12 @@
 # Change Log - oav
 
-<<<<<<< HEAD
-## 07/11/2022 3.0.4
+## 07/20/2022 3.0.4
 - GenerateExamples - Support data generation in byte format
 - ModelValidator - Support data validation in byte format
-=======
-## 07/20/2022 3.0.4
 - API Scenario
   - Support readme.test.md run API test
   - Fix step variable unresolved in newman collection
   - Fix bugs about html report
->>>>>>> f706d566
 
 ## 07/06/2022 3.0.3
 - Generate high quality examples from API Scenario tests

# Change Log - oav

## 11/07/2022 3.2.2

- API Scenario
  - Support LRO polling with operation-location header
  - Support AzureKey based authentication

## 10/20/2022 3.2.1

<<<<<<< HEAD
=======
- ModelValidator - Fix bug during reporting real exampleJsonPath
- ModelValidator - Add LRO header validation for data-planes swagger
>>>>>>> 0bc37900
- GenerateExamples - Add title and operationId to example
- GenerateExamples - Generate subscriptionId in guid format
- ModelValidator - Add type validation for additionalProperties whose type is specified as an object
- Bugfix: FileLoader - isUnderFileRoot function supports validation for absolute path
- API Scenario
  - Add roleAssignment step
  - Bugfix: Use content-type specified in swagger
  - Bugfix: fix query parameter value type

## 10/10/2022 3.2.0

- Retire some features
  - Retire commands "generate-uml"
  - Retire commands "generate-wireformat"
  - Retire commands "resolve-spec"
  - Retire Autorest plugin

## 09/19/2022 3.1.0

- API Scenario
  - Support parameterized host and AzureAD authentication option
  - Remove support for `shareScope`
  - Refactor postman collection generation with folders
  - Improve LRO poller and use retry-after header in delay
  - Improve logging level to reuse the `-l` option
  - Clean some unused dependencies
  - Support Roundtrip validation in validation
  - Integrate Roundtrip validation into API Scenario

## 09/06/2022 3.0.6

- AJV validator - Support arm-id format validation
- ModelValidator - Only enable arm-id validation for both of model validator and live validation(rpaas api validation is excluded)

## 08/04/2022 3.0.5

- ModelValidator - Support api-version validation
- ModelValidator - Fix bug when operation has no own parameters
- validate-traffic
  - add detailed operationId on swagger link
  - add detailed position info on pathInpayload link
  - add detailed position info on schema link
  - change report UI
  - support multi swaggers on report
- API Scenario
  - Support Subscription and Tenant scope
  - Support assertion in response

## 07/20/2022 3.0.4

- GenerateExamples - Support data generation in byte format
- ModelValidator - Support data validation in byte format
- API Scenario
  - Support readme.test.md run API test
  - Fix step variable unresolved in newman collection
  - Fix bugs about html report
  - Aggregate reports into one per scenario file
  - Fix bug of object variables and patches
  - Improve markdown report

## 07/06/2022 3.0.3

- Generate high quality examples from API Scenario tests

## 06/30/2022 3.0.2

- traffic-converter
    - Implement [oav-traffic-converter](https://github.com/Azure/azure-sdk-tools/tree/main/tools/oav-traffic-converter)
- Add activity parsed from request header to logs

## 06/10/2022 3.0.1

- GenerateExamples - Change the domain of LRO header
- ModelValidator - Still validate LRO operation when response doesn't have schema
- ModelValidator - Report real exampleJsonPath when additional parameter includes "."
- Support duration format when generating examples
- SemanticValidator - Fix bug about multipart/form-data

## 06/10/2022 3.0.0

- API Scenario runner
  - Implement [API Scenario v1.2 schema](https://github.com/Azure/azure-rest-api-specs/blob/main/documentation/api-scenario/references/v1.2/schema.json)
    - operationId based step
    - more variable types and prefix support
  - Support loading file from remote uri
  - Support [testProxy](https://github.com/Azure/azure-sdk-tools/tree/main/tools/test-proxy) recording mode when running API Scenario
  - Improve API Scenario generation from RESTler dependencies
  - Support running API Scenario against localhost endpoint
  - Refactor Postman based runner client
  - Support API Scenario generation from testProxy recording
  - Support local devMode where AAD auth, ARM call and LRO polling will be disabled

## 05/27/2022 2.12.2

- LiveValidator - Get real schema and data while error's schema has allOf property
- TrafficValidator - Refine validation report
- SemanticValidator - Support arm-id format for string type

## 04/20/2022 2.12.1

- Fix bug about copyfiles command during build

## 04/07/2022 2.12.0

- ModelValidator - Ignore INVALID_TYPE validation in case of query parameter in string format
- Traffic Validation - Support validation report generation

## 04/06/2022 2.11.10

- SemanticValidator - Fix bug about error path.

## 03/11/2022 2.11.9

- Api Scenario - Fix bug about readonly during example diff.

## 02/23/2022 2.11.8

- SemanticValidator - Clarify the error message when NOT schema of 'path' fails
- Add coverage for trafficValidator
- FIx GC introduced by 2.11.7

## 02/15/2022 2.11.7

- LiveValidator - Fix bug about date-time validation.
- LiveValidator - Fix bug about duplicated swagger files when loading by path patterns.

## 02/14/2022 2.11.6

- Upgrade newman package to 5.3.1. Fix intel license issue.
- Fix simple git high security issue.

## 01/21/2022 2.11.5

- LiveValidator - Loosen date-time validation for missing "Z" in the end
- LiveValidator - Validate multipleOf data again when ajv validation results have error about multipleOf in response

## 12/15/2021 2.11.4

- LiveValidator - Ignore required validation rule in response when x-ms-secret is true and the httpMethod is POST
- ModelValidator - add validation for common path scope parameters in swagger
- ModelValidator - Increase model validation test coverage to 90%+
- ModelValidator - Ignore LRO_RESPONSE_CODE validation in case of error responses
- ModelValidator - fix failed to resolve discriminator models in nested definitions

## 12/03/2021 2.11.3

- Utils - move get provider related functions to utils because of DI error

## 12/02/2021 2.11.2

- LiveValidator - add more unittest for data-plane spec path
- OperationSearcher - use local variable instead of glob regex

## 12/01/2021 2.11.1

- LiveValidator - Supports logging spec loading traces separately
- Fix `getProviderFromSpecPath` regex issue and add unittest

## 11/30/2021 2.11.0

- Api scenario - add new step armDeploymentScript
- Api scenario - rename step armTemplateDeployment to armTemplate

## 11/10/2021 2.10.3

- Fix 'generate-examples' command failed to generate correct format for ‘uri’ format parameter
- LiveValidatorLoader - make response headers as optional for swagger 2.0
- LiveValidator - ignore LRO header check if using 201/200+ provisioningState
- SemanticValidator - Fix false alarm for MISSING_PATH_PARAMETER_DEFINITION
- ModelValidator/SemanticValidator - support suppression on error code
- Use `new URL` instead of `url.parse`. Since url.parse will encode url and will be deprecated.
- SemanticValidator - Add new rules of 'INVALID_XMS_DISCRIMINATOR_VALUE' and 'DISCRIMINATOR_PROPERTY_NOT_FOUND'

## 11/04/2021 2.10.2

- Traffic validation - support multiple swaggers and multiple payloads
- Extends format types in AJV schema validation
- Bug fix - check discriminator property type must be string
- Bug fix for generate api scenario
- Fix jsonPathToArray bug (which will incorrectly transform ["Microsoft.something"] into ["Microsoft", "something"])
- Upgrade autorest scheams about x-ms-enum change
- Model/Live validation - fix content-type validation and unknown format issue during validator building

## 10/26/2021 2.10.1

- MV - Fix error conversion issue of invalid token parsing in model validation
- Api scenario generation support swagger file as input parameters

## 10/20/2021 2.10.0

- Add new version of model validation

## 10/19/2021 2.9.2

- Increase semantic validation test coverage to 90%+
- Export loader types

## 09/30/2021 2.9.1

- Example extractor support add url parameter if define x-ms-parameterized-host

## 09/30/2021 2.9.0

- Rename test scenario to API scenario
- Implement API scenario v1.1 schema
- Support PATCH operation in API scenario step
- Add convention for ArmTemplate parameters
- Support cleanUp steps
- Fix xMsExampleExtractor bug

## 09/03/2021 2.8.1

- support calculate test scenario operation coverage
- OAV runner support step scope variables
- Fix runner armTemplate output as runtime variable
- Runner support identify step level variables by using different variable name prefix.

## 08/17/2021 2.8.0

- Isolate RP when running transform on cache model in live validator so that the transform won't fail on global cache level
- Fix type error in nullableTransformer
- Throw exception when getting error in transformLoadedSpecs at livevalidator initialization
- Improve wording of error messages
- Support resolve body variables in armTemplate
- Do not write default variable with placeholder
- Fix validate-traffic file path resolved error.
- Fix generate-examples can't generate some http code in response

## 08/12/2021 2.7.3

- Refactor semantic validation using AJV
- Enable url path for a swagger loading

## 08/09/2021 2.7.2

- Add runner architecture drawio
- Oav runner run test scenarios sequentially
- Oav runner can reuse the 'after-step' environment of the previous step in debugging mode.

## 08/03/2021 2.7.1

- Disable checkUnderFileRoot in `Validate Traffic` command

## 07/21/2021 2.7.0

- Oav runner support specifying option 'runId' with option 'from' and/or 'to' to debug.
- Oav runner support using env variable 'TEST_SCENARIO_JSON_ENV' to override variables in env.json.
- Replace Oav runner option 'cleanUp' with 'skipCleanUp'.
- Update README.md add gif to show API test
- Fix bug. Avoid duplicate step name when generate postman collection
- Small bug fix. Set postman collection subscriptionId env when do AAD auth
- Response diff ignore exception

## 07/15/2021 2.6.2

- Bug Fix: `validate-traffic` command doesn't support relative path input

## 7/13/2021 2.6.1

- Oav test scenario runner support output variables from step
- New oav command "oav run" alias for "oav run-test-scenario" command
- Oav runner support dryRun mode. Only generate postman collection
- Oav runner support predefined resourceGroup and skip cleanUp
- Test scenario schema support "requestUpdate" and "outputVariables" syntax
- Fix resourceUpdate bug

## 07/08/2021 2.6.0

- Support `validate-traffic <traffic-path> <spec-path>` command in OAV cli

## 07/05/2021 2.5.9

- Ignore LRO_RESPONSE_HEADER rule check in case of synchronous api call

## 06/25/2021 2.5.8

- support extract armTemplate deployment output to variables

## 06/22/2021 2.5.7

- small fix for passing validation-level

## 06/22/2021 2.5.6

- optimise validation logical. Ignore readonly and secret property response check
- DO NOT output log when request method is POST
- Support level option. Current two levels: validate-request, validate-request-response. validate-request will only check request parameters. validate-request-response check both request and response.
- Improve test scenario markdown report format
- Bugfix: packaging issue for handlebar files
- Add test scenario JUnit xml report support

## 6/10/2021 2.5.5

- add markdown report support for test scenario runner
- support rule based test scenario generation
- rename error code
- fix relative path bug

## 5/27/2021 2.5.4

- Analyze dependency return resource id schema reference
- Bug fix: test scenario get arm deployment parameters
- Bug fix: test scenario definition step use anyOf instead of oneOf.
- Postman runner support check armTemplate deployment status

## 5/25/2021 2.5.3

- Ignore MISSING_RESOURCE_ID rule for sub level azure resources

## 5/18/2021 2.5.2

- Supports different log types in livevalidator

## 5/13/2021 2.5.1

- test scenario runner support overwrite location, armEndpoint, subscriptionId

## 05/12/2021 2.5.0

- Optimise report blob path.
- Support mask client secret, token and swagger sensitive data
- Refine report schema
- Response diff ignore Id, location, datetime.
- Bump handlebars version to fix vulnerability issue

## 05/11/2021 2.4.0

- Support example generation with multiple operations input
- Added more logging and duration to live validator

## 04/14/2021 2.3.3

- Support auto upload generated file to azure blob.
- Support mask bearer token
- generate-static-test-scenario support generate readme.test.md

## 04/06/2021 2.3.2

- Support auto generate test scenario based on resource type.
- Support directly run test scenario file with embedded internal newman runner
- Support analyze dependency from readme tag.

## 03/30/2021 2.3.1

- Update error message of some rules to align to the document

## 03/24/2021 2.3.0

- Support load test-scenario file
- Support generate postman collection from test-scenario

## 02/08/2021 2.2.7

- Add new rules of 'LRO_RESPONSE_HEADER' and 'LRO_RESPONSE_CODE'.
- Add option of 'isArmCall' to differentiate rulesets for Arm and RpaaS in validation apis.

## 03/12/2021 2.2.6

- Fixed the mock value of 'location' header and 'azure_AsyncOperation' header.

## 02/08/2021 2.2.5

- Add new rule of 'MISSING_RESOURCE_ID'.
- Add option of 'isArmCall' to differentiate rulesets for Arm and RpaaS.

## 02/08/2021 2.2.4

- Bump version to republish since previous version is stuck to be fetched.

## 01/26/2021 2.2.3

- Bugfix collect correct err.data in discriminator validation for multiple level allOf

## 01/22/2021 2.2.2

- Bugfix for example generator: resolve reference undefined property.

## 01/21/2021 2.2.1

- Bugfix should copy required array for allOf transformer
- Bugfix collect correct err.data in discriminator validation

## 01/15/2021 2.2.0

- Enable support for test scenario parsing

## 11/25/2020 2.0.1

- Ignore required validation rule in response when x-ms-secret is true
- Ignore schema validation when request body is not required and value is empty {}

## 11/23/2020 2.0.0

- Replace ts-common libraries by openapi-tools-common single library
- Adding example generation functionality
- Bugfix show source in response code not found
- Bugfix error on response body root
- Bugfix content type
- Downgrade tsconfig target to es2018
- Bugfix Don't report error if readme.md is found outside of rootpath
- Remove readonly/writeonly/secret value in description and params
- Bugfix exclusiveMinimum not reported
- Adding new code DISCRIMINATOR_VALUE_NOT_FOUND

## 07/24/2020 0.22.1

- Upgrade yasway with removing clonedeep when validate schema.

## 07/09/2020 0.21.7

- Fix the bug that the value of 'x-ms-secret' should be boolean instead of string.

## 05/21/2020 0.21.6

- Avoid adding nullable value for parameter when its' type isn't string
- Output exception infomation for semantic validation

## 04/20/2020 0.21.5

- Output exception information when pretty switch is enabled.

## 04/10/2020 0.21.4

- Instead of replacing all the special characters in path parameters, only replace the part of parameter value which start with (http:|https:)
- Upgrade ms-rest version to 2.5.4

## 03/30/2020 0.21.3

- Upgrade yasway version including the fix on regression issue of customvalidator.

## 03/27/2020 0.21.2

- Upgrade yasway version including the fix on global parameter in request validation and x-ms-mutability check for read in request.

## 03/16/2020 0.21.1

- Enabled request parameter suppression in model validation.

## 03/16/2020 0.21.0

- Fixed oav does not report the invalid internal references error issue. Added a function (verfiyInternalReference) to check the error.

## 03/13/2020 0.20.13

- Normalize the path parameter values by using whilelist (0-9a-zA-Z.\_) to fix the issue of validate-example failed
  which caused by host path parameter values including special characters (:)

## 03/10/2020 0.20.12

- Fixed typeerror in live validator when search operation in case of unknownapiversion

## 03/03/2020 0.20.11

- Upgrade openapi-markdown package version

## 03/02/2020 0.20.10

- Upgrade virtual-fs package version

## 02/13/2020 0.20.9

- Fall back to match child resouce in live validator

## 02/13/2020 0.20.8

- The path matching for subscription and provider in Live validation should be case-insensitive.

## 02/05/2020 0.20.7

- Add base model name as a value to discriminator enum value list.[Issue#468](https://github.com/Azure/oav/issues/468)

## 01/16/2020 0.20.6

- security vulnerability fix for handlebars, kind-of and lodash

## 12/26/2019 0.20.4

- Upgrade yasway and z-schema version.

## 12/05/2019 0.20.3

- Change the swaggerPathsPattern of LiveValidatorOptions to array type

## 11/26/2019 0.20.2

- Upgrade yasway version to consume the change for x-ms-secret property update

## 11/20/2019 0.20.1

- Resource provider and API version should be case-insensitive in live validation
- Upgrade yasway version to reflect the deep clone performance improvement change

## 11/4/2019 0.20.0

- Support x-ms-mutability in the response validation. If there's a write-only x-ms-mutabitlity property in the response, report an error

## 10/22/2019 0.19.9

- Extends logging for live validator to log performance metrics, correlationId and structured request information.

## 10/14/2019 0.19.8

- Add an optional logging callback to consume by livevalidator in order to dump log to external caller.
- Update the yasway version to 1.8.5.
- Add the new validation error code of SECRET_PROPERTY.

## 09/04/2019 0.19.6

- Report example position for request parameter errors [Issue#423](https://github.com/Azure/oav/issues/423).
- Fixed internal error when load invalid local reference file [Issue#449](https://github.com/Azure/oav/issues/449).
- Fixed internal error when load empty reference file [Issue#444](https://github.com/Azure/oav/issues/444).

## 09/03/2019 0.19.5

- Add package.lock file to lock the version of dependencies.

## 08/12/2019 0.19.4

- Update the error handling when loading and parsing suppression files.

## 07/30/2019 0.19.3

- Fixed validation of nullable array types if they were defined as tope level models or transformed into top level models in the `"definitions"` object. Fixes #437.
- Fixed an issue where `"properties": {}` was being incorrectly added to a schema with `"$ref"` in the response or a top level `array`.

## 07/12/2019 0.19.2

- Add support for validating discriminator is required and also the support for suppression.[Issue#386](https://github.com/Azure/oav/issues/386).

## 07/02/2019 0.19.1

- Update TypeScript to 3.5
- `@types/jsonpath` is a dependency because `PathComponent` type from the package is exported in `lib/util/validationError.ts`.

## 07/12/2019 0.19.0

- Modify path in payload for MISSING_REQUIRED_PROPERTIES and for OBJECT_ADDITIONAL_PROPERTIES to point to the actual property.

## 07/02/2019 0.18.6

- Adding support for JSON path & schema path in errors.
- Improved model validation when example provides the response body however the spec doesn't have a schema for the response and vice-versa.

## 06/12/2019 0.18.5

- Added support for JSON path & schema path in errors.

## 05/30/2019 0.18.4

- Better error reporting for spec reference pointing to invalid files.

## 05/29/2019 0.18.3

- Update cache initialization in live validator to `Promise.all()`.
- Update package version of `yuml2svg` dependency (since it contains typescript definitions).
- Add support for validating `readOnly` properties in the request.
- Limiting dependencies on `@types/lodash` and `typescript` due to stricter type definition rules in the later versions.

## 04/25/2019 0.18.2

- Use node env for jest #422.

## 04/08/2019 0.18.1

- Validate request body when it is a JSON object.

## 04/08/2019 0.18.0

- The `isSuccessful` is `undefined` in case of an existing `runtimeException`.
- `RequestResponseLiveValidationResult` has a runtimeExceptions field instead of an errors field.

## 04/05/2019 0.17.0

- Live Validation mode is now skipping validating for errors not specified when using the `includeErrors` option.
- The types `RequestValidationResult` and `ResponseValidationResult` have been replaced with the `LiveValidationResult` type.

## 04/05/2019 0.16.1

- OAV should exit with code `1` if it finds errors.
- Breaking changes in SpecValidationResult, CommonValidationResult.

## 04/01/2019 0.15.3

- Polymporphic anyOf's will be validated only against the matching subschema and any error wont be nested.

## 04/01/2019 0.15.2

- Inner errors will have the `LiveValidationIssue` type instead of`object`.

## 03/28/2019 0.15.1

- Allow for live validation to exclude/include specific errors.

## 03/27/2019 0.15.0

- Refactor live validator and new types for validation results.
- Expose separate request and response validate methods.
- Expose types for live validation parameters.
- `processValidationErrors`, `serializeErrors` and `getPotentialOperations` are not exported anymore. Validation methods automatically call these.

## 03/20/2019 0.14.8

- Don't parse examples when not needed.
- Remove example references when not needed to avoid "UNRESOLVABLE_REFERENCE" errors.

## 03/20/2019 0.14.7

- Change test runner to jest.

## 03/19/2019 0.14.6

- Don't resolve x-ms-examples for live validation and for semantic validation.

## 03/07/2019 0.14.5

- Fixing linting and coding style issues.

## 03/08/2019 0.14.4

- `INTERNAL_ERROR` as an error code.

## 03/07/2019 0.14.3

- OAV shouldn't parse `error.title` twice.

## 03/06/2019 0.14.2

- Use one cache per SpecValidator inside the LiveValidator.

## 03/06/2019 0.14.1

- Add doc cache during `LiveValidator initialization` to reduce memory footprint and execution time.

## 03/06/2019 0.14.0

- Remove package level global doc cache.
- Remove external exports of `clearCache()` and of `executePromisesSequentially()`

## 02/06/2019 0.13.6

- Polymorphic models should have `"type": "object"`.

## 02/05/2019 0.13.5

- Fixing `ONE_OF_MULTIPLE`. It was caused by `x-ms-enum.modelAsString` which validates
  discriminators as an unrestricted strings

## 01/29/2019 0.13.4

- Provide url and file position for these errors:
  - `RESPONSE_STATUS_CODE_NOT_IN_SPEC`,
  - `RESPONSE_STATUS_CODE_NOT_IN_EXAMPLE`,
  - `XMS_EXAMPLE_NOT_FOUND_ERROR`,
  - `DOUBLE_FORWARD_SLASHES_IN_URL`,
  - `RESPONSE_SCHEMA_NOT_IN_SPEC`, and
  - `REQUIRED_PARAMETER_EXAMPLE_NOT_FOUND`.

## 01/28/2019 0.13.3

- Provide url and file position for `RESPONSE_STATUS_CODE_NOT_IN_EXAMPLE` errors.

## 01/23/2019 0.13.2

- Update `z-schema`.

## 01/18/2019 0.13.1

- Handle `text-matches` in suppression.

## 01/15/2019 0.13.0

- JSON types are updated.

## 01/14/2019 0.12.0

- Simplify model and semantic property names. `errorCode` becomes `code` and `errorDetails` becomes `details`.

## 01/14/2019 0.11.1

- Replace an example object with a function to avoid reference resolutions in examples.

## 01/08/2019 0.11.0

- Remove JS symbols from errors to avoid logging failure.

## 01/08/2019 0.10.4

- remove `ts-node`

## 12/11/2018 0.10.3

- exporting NodeError to consume it outside of oav..

## 12/07/2018 0.10.2

- no default response for non errors.

## 12/07/2018 0.10.1

- update `@ts-common/virtual-fs` to retry network requests.

## 12/05/2018 0.10.0

- no `CloudError` generation.

## 12/01/2018 0.9.7

- Properly handle JSON errors

## 11/29/2018 0.9.6

- update `@ts-common/json-parser` to properly handle UNICODE escape symbols.

## 11/28/2018 0.9.5

- catch `jsonpath` exceptions.
- Better internal structure.

## 11/27/2018 0.9.4

- Improve exception/error message.

## 11/26/2018 0.9.3

- Use `z-schema` instead of `@ts-common/z-schema`.

## 11/21/2018 0.9.2

- Remove `rewire()` package.

## 11/20/2018 0.9.1

- getErrorsFromSemanticValidation().

## 11/19/2018 0.9.0

- Improve error types.

## 11/16/2018 0.8.1

- Suppressions may have multiple `where` and `from` fields. OAV didn't handle it properly.

## 11/08/2018 0.8.0

- a source map for CloudError
- a bug fix for embedded examples.

## 11/08/2018 0.7.14

- update swagger definition

## 10/23/2018 0.7.13

- switch to Azure DevOps.

## 10/23/2018 0.7.12

- switch from `@ts-common/azure-openapi-markdown` to `@azure/openapi-markdown`.

## 10/15/2018 0.7.11

- exported functions don't catch exceptions.

## 10/15/2018 0.7.10

- Provide Title for all Schema Objects.

## 10/12/2018 0.7.9

- Additional source map for generated Schema objects.

## 10/09/2018 0.7.8

- Update `@ts-common/azure-openapi-markdown` package.

## 10/08/2018 0.7.7

- Fix a bug applying suppressions from HTTPS.

## 10/08/2018 0.7.6

- Fix a bug in ReadFile from HTTPS.

## 10/08/2018 0.7.5

- Get suppressions from HTTPS.

## 10/03/2018 0.7.4

- Fix `@ts-common/source-map` `.d.ts` files.

## 10/02/2018 0.7.3

- Suppress promise rejection.

## 10/02/2018 0.7.2

- Fix URL encoding test.

## 10/02/2018 0.7.1

- Fix yasway.

## 10/01/2018 0.7.0

- Suppression API is changed.

## 09/27/2018 0.6.5

- Suppression supports relative file and object paths.

## 09/25/2018 0.6.4

- Source Map for `.d.ts` files.

## 09/25/2018 0.6.3

- Source Map

## 09/25/2018 0.6.2

- Bug fix for `resolve-spec` CLI (#320)

## 09/25/2018 0.6.1

- Semantic validation warning bug fix.

## 09/21/2018 0.6.0

- Suppression. `where` is not supported yet.

## 09/21/2018 0.5.13

- Correcting where we add url and position information to semantic validation errors.

## 09/19/2018 0.5.12

- Adding url and position to source where issue occurs for semantic validation errors.

## 09/19/2018 0.5.11

- Adding pretty printing to validate-spec command, --pretty option.

## 09/17/2018 0.5.10

- xMsExamplesExtractor bug fix #309

## 09/11/2018 0.5.9

- OAV is using '@ts-common/z-schema' instead of 'z-schema'

## 09/10/2018 0.5.8

- Fix JSON-Pointer encoding.

## 08/28/2018 0.5.7

- Errors have optional `jsonUrl` and `jsonPosition` fields.

## 08/22/2018 0.5.6

- CloudError proper fix

## 08/22/2018 0.5.5

- CloudError bug fix #300.

## 08/22/2018 0.5.4

- Simplified source-map

## 08/21/2018 0.5.3

- Friendly nested definition name

## 08/21/2018 0.5.2

- Bug fix for `"type": "file"`

## 08/17/2018 0.5.1

- File URL and position in title

## 08/17/2018 0.5.0

- File URL and position

## 08/16/2018 0.4.70

- New transformation functions.

## 08/14/2018 0.4.69

- Collapse of similar errors for array elements in `similarPaths` property on the error.

## 08/13/2018 0.4.68

- Using a JSON parser with a source map.

## 08/11/2018 0.4.67

- Single error for not matching any discriminated types.

## 08/10/2018 0.4.66

- Use JSON Pointer format for inserted schema title for properties and definitions.

## 08/10/2018 0.4.65

- Include property name as schema title in the property object.

## 08/10/2018 0.4.64

- Include definition name as schema title in the definitions.

## 08/01/2018 0.4.63

- Replacing `reduce` error collections with lazy iterators.

## 07/18/2018 0.4.62

- Solve security vulnerabilities

## 07/18/2018 0.4.61

- Export more types

## 07/18/2018 0.4.60

- Use `yasway` type definitions

## 07/18/2018 0.4.59

- Bug fix: `scenarios is undefined` when running AutoRest plugin.

## 07/17/2018 0.4.58

- export additional types.

## 07/05/2018 0.4.57

- `--pretty` output.

## 07/05/2018 0.4.56

- Error serialization.

## 07/05/2018 0.4.55

- Remove a dependency on `@types/winston` package. `winston` is updated to `3.0.0`.

## 06/21/2018 0.4.54

- Apply rules for Nested Properties

## 06/26/2018 0.4.51

- Bug fix: Do BOM stripping for remote URL's [#266](https://github.com/Azure/oav/issues/266).

## 06/20/2018 0.4.50

- Replace sway dependency with yasway.

## 06/19/2018 0.4.49

- Bug fix: Data is valid against more than one schema from `oneOf` [#248](https://github.com/Azure/oav/pull/248)
  The problem occurs when referenced model may also accept `null`. The fix is replacing `oneOf` with `anyOf`.

## 05/14/2018 0.4.38

- Bug fix: `oav extract-xmsexamples` also extracts request headers. [#241](https://github.com/Azure/oav/pull/241)
- Bug fix: x-ms-parametrized-host is not validated correctly [#240](https://github.com/Azure/oav/issues/240)

## 04/23/2018 0.4.37

- Update dependencies.
- Bug fixes: [#238](https://github.com/Azure/oav/pull/238)
  - Path parameters can include single quotes and be evaluated succesfully.
  - Enums with non-string values are properly evaluated.

## 04/19/2018 0.4.36

- If enums mismatch only in casing the new error ENUM_CASE_MISMATCH will be returned.

## 03/15/2018 0.4.35

- Validate default responses. [#228](https://github.com/Azure/oav/issues/228)
- Add option to model an implicit default cloud error response. [#224](https://github.com/Azure/oav/issues/224)

## 03/08/2018 0.4.34

- Updating default output level to info.
- Fixing issue #225, where output verbosity wasn't respected in one case.

## 02/28/2018 0.4.33

- Don't validate pure objects.

## 02/05/2018 0.4.32

- Fix bug for resolve external references introduced part of #202.

## 02/05/2018 0.4.31

- Bug fix for the fix made to resolve jshint issues in #202.

## 02/05/2018 0.4.30

- Improve matching for status code string for live validation.

## 02/05/2018 0.4.29

- Add support for live validation to support status code string along the status code number.
- Update to use package autorest-extension-base from npm.

## 02/01/2018 0.4.28

- Fix undefined headers issue when the spec does not define consumes values.

## 01/31/2018 0.4.27

- Updating dependency of lodash to 4.17.4.

## 01/31/2018 0.4.26

- Fix all linter issues. [#201](https://github.com/Azure/oav/issues/201)
- Add option to do case insensitive regex matches on swagger paths to the SpecValidator and LiveValidator. [#203](https://github.com/Azure/oav/issues/203)

## 01/30/2018 0.4.25

- Fixed a typo in the variable name while resolving nullable types.

## 01/17/2018 0.4.24

- The tool does not error on missing definitions in the swagger spec #194
- Added support for application/octet-stream or file upload/download scenarios #192

## 01/05/2018 0.4.23

- Addressing INVALID_TYPE issues reported by model validation due to nullable types/properties. [#155](https://github.com/Azure/oav/issues/155). In order to allow null types, we relax types to be 'oneOf' `null` or its type, for the cases where properties/models have x-nullable set or x-nullable is not defined and property is not required.

## 12/11/2017 0.4.22

- Added support to generate class diagram from a given swagger spec #188.
- Fixed #190, #191.

## 12/4/2017 0.4.21

- Removed the enum constraint or reference to an enum on the discriminator property if previously present before making it a constant.

## 11/20/2017 0.4.20

- Added support for processing [`"x-ms-parameterized-host": {}`](https://github.com/Azure/autorest/tree/master/docs/extensions#x-ms-parameterized-host) extension if present in the 2.0 swagger spec.

## 11/19/2017 0.4.19

- Added support for validating examples for parameters `"in": "formData"`.

## 11/09/2017 0.4.18

- Ensure scheme, host and basePath are used to construct the base url #180.

## 10/24/2017 0.4.17

- Disable resolving discriminators while performing semantic validation for an open api specification that conforms to 2.0 version.

## 10/20/2017 0.4.16

- Entire tree except the leaf nodes need to be traversed for replacing references of (an uber(root) or intermediate) parent with a `"oneof"` array containing references to itself and all its children. #175

## 10/18/2017 0.4.15

- Updating model validator to resolve polymorphic types using oneOf. #171

## 10/17/2017 0.4.14

- Updating model validator to plugin to autorest.

## 09/12/2017 0.4.13

- Provide the filepath of the file that has an incorrect json. This makes it easy for customers to find out the faulty file among numerous files.

## 09/12/2017 0.4.12

- [Model Validator] Should handle forward slashes in path parameters. #165
- [Model Validator] Should handle question mark in paths that are defined in x-ms-paths. #140

## 08/30/2017 0.4.11

- [Wire Format Generator] Should handle resolved x-ms-examples. #161

## 08/23/2017 0.4.10

- [Wire Format Generator] Removed condition for checking 200 & 204 in final status code for non-LRO. #159
- [Wire Format Generator] Updated default directory to be the api-version folder of the swagger spec. #159

## 08/03/2017 0.4.9

- [Live Validator] Shallow clone the azure-rest-api-spec repo.
- [Model Validator] Improve pluggability of oav into vs-code. #143

## 08/03/2017 0.4.8

- [Live Validator] Before cloning the rest api specs repo if directory named 'repo' exists we delete it and then create an empty directory to clone repo inside it.

## 07/11/2017 0.4.7

- Fixed Live validator for reorg branch of azure-rest-api-specs #137

## 07/03/2017 0.4.6

- Fixed issue #134

## 06/26/2017 0.4.5

- Added support to generate wireformat as a YAML doc
- Improved the format to specify request body for a in a request using curl.<|MERGE_RESOLUTION|>--- conflicted
+++ resolved
@@ -8,11 +8,8 @@
 
 ## 10/20/2022 3.2.1
 
-<<<<<<< HEAD
-=======
 - ModelValidator - Fix bug during reporting real exampleJsonPath
 - ModelValidator - Add LRO header validation for data-planes swagger
->>>>>>> 0bc37900
 - GenerateExamples - Add title and operationId to example
 - GenerateExamples - Generate subscriptionId in guid format
 - ModelValidator - Add type validation for additionalProperties whose type is specified as an object

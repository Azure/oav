# Change Log - oav

<<<<<<< HEAD
## 04/27/2021 2.3.4

- Optimise report blob path.
- Support mask client secret, token and swagger sensitive data
- Refine report schema
- Response diff ignore Id, location, datetime.
=======
## 05/11/2021 2.4.0

- Support example generation with multiple operations input
- Added more logging and duration to live validator
>>>>>>> 9bec0f50

## 04/14/2021 2.3.3

- Support auto upload generated file to azure blob.
- Support mask bearer token
- generate-static-test-scenario support generate readme.test.md

## 04/06/2021 2.3.2

- Support auto generate test scenario based on resource type.
- Support directly run test scenario file with embedded internal newman runner
- Support analyze dependency from readme tag.

## 03/30/2021 2.3.1

- Update error message of some rules to align to the document

## 03/24/2021 2.3.0

- Support load test-scenario file
- Support generate postman collection from test-scenario

## 02/08/2021 2.2.7

- Add new rules of 'LRO_RESPONSE_HEADER' and 'LRO_RESPONSE_CODE'.
- Add option of 'isArmCall' to differentiate rulesets for Arm and RpaaS in validation apis.

## 03/12/2021 2.2.6

- Fixed the mock value of 'location' header and 'azure_AsyncOperation' header.

## 02/08/2021 2.2.5

- Add new rule of 'MISSING_RESOURCE_ID'.
- Add option of 'isArmCall' to differentiate rulesets for Arm and RpaaS.

## 02/08/2021 2.2.4

- Bump version to republish since previous version is stuck to be fetched.

## 01/26/2021 2.2.3

- Bugfix collect correct err.data in discriminator validation for multiple level allOf

## 01/22/2021 2.2.2

- Bugfix for example generator: resolve reference undefined property.

## 01/21/2021 2.2.1

- Bugfix should copy required array for allOf transformer
- Bugfix collect correct err.data in discriminator validation

## 01/15/2021 2.2.0

- Enable support for test scenario parsing

## 11/25/2020 2.0.1

- Ignore required validation rule in response when x-ms-secret is true
- Ignore schema validation when request body is not required and value is empty {}

## 11/23/2020 2.0.0

- Replace ts-common libraries by openapi-tools-common single library
- Adding example generation functionality
- Bugfix show source in response code not found
- Bugfix error on response body root
- Bugfix content type
- Downgrade tsconfig target to es2018
- Bugfix Don't report error if readme.md is found outside of rootpath
- Remove readonly/writeonly/secret value in description and params
- Bugfix exclusiveMinimum not reported
- Adding new code DISCRIMINATOR_VALUE_NOT_FOUND

## 07/24/2020 0.22.1

- Upgrade yasway with removing clonedeep when validate schema.

## 07/09/2020 0.21.7

- Fix the bug that the value of 'x-ms-secret' should be boolean instead of string.

## 05/21/2020 0.21.6

- Avoid adding nullable value for parameter when its' type isn't string
- Output exception infomation for semantic validation

## 04/20/2020 0.21.5

- Output exception information when pretty switch is enabled.

## 04/10/2020 0.21.4

- Instead of replacing all the special characters in path parameters, only replace the part of parameter value which start with (http:|https:)
- Upgrade ms-rest version to 2.5.4

## 03/30/2020 0.21.3

- Upgrade yasway version including the fix on regression issue of customvalidator.

## 03/27/2020 0.21.2

- Upgrade yasway version including the fix on global parameter in request validation and x-ms-mutability check for read in request.

## 03/16/2020 0.21.1

- Enabled request parameter suppression in model validation.

## 03/16/2020 0.21.0

- Fixed oav does not report the invalid internal references error issue. Added a function (verfiyInternalReference) to check the error.

## 03/13/2020 0.20.13

- Normalize the path parameter values by using whilelist (0-9a-zA-Z.\_) to fix the issue of validate-example failed
  which caused by host path parameter values including special characters (:)

## 03/10/2020 0.20.12

- Fixed typeerror in live validator when search operation in case of unknownapiversion

## 03/03/2020 0.20.11

- Upgrade openapi-markdown package version

## 03/02/2020 0.20.10

- Upgrade virtual-fs package version

## 02/13/2020 0.20.9

- Fall back to match child resouce in live validator

## 02/13/2020 0.20.8

- The path matching for subscription and provider in Live validation should be case-insensitive.

## 02/05/2020 0.20.7

- Add base model name as a value to discriminator enum value list.[Issue#468](https://github.com/Azure/oav/issues/468)

## 01/16/2020 0.20.6

- security vulnerability fix for handlebars, kind-of and lodash

## 12/26/2019 0.20.4

- Upgrade yasway and z-schema version.

## 12/05/2019 0.20.3

- Change the swaggerPathsPattern of LiveValidatorOptions to array type

## 11/26/2019 0.20.2

- Upgrade yasway version to consume the change for x-ms-secret property update

## 11/20/2019 0.20.1

- Resource provider and API version should be case-insensitive in live validation
- Upgrade yasway version to reflect the deep clone performance improvement change

## 11/4/2019 0.20.0

- Support x-ms-mutability in the response validation. If there's a write-only x-ms-mutabitlity property in the response, report an error

## 10/22/2019 0.19.9

- Extends logging for live validator to log performance metrics, correlationId and structured request information.

## 10/14/2019 0.19.8

- Add an optional logging callback to consume by livevalidator in order to dump log to external caller.
- Update the yasway version to 1.8.5.
- Add the new validation error code of SECRET_PROPERTY.

## 09/04/2019 0.19.6

- Report example position for request parameter errors [Issue#423](https://github.com/Azure/oav/issues/423).
- Fixed internal error when load invalid local reference file [Issue#449](https://github.com/Azure/oav/issues/449).
- Fixed internal error when load empty reference file [Issue#444](https://github.com/Azure/oav/issues/444).

## 09/03/2019 0.19.5

- Add package.lock file to lock the version of dependencies.

## 08/12/2019 0.19.4

- Update the error handling when loading and parsing suppression files.

## 07/30/2019 0.19.3

- Fixed validation of nullable array types if they were defined as tope level models or transformed into top level models in the `"definitions"` object. Fixes #437.
- Fixed an issue where `"properties": {}` was being incorrectly added to a schema with `"$ref"` in the response or a top level `array`.

## 07/12/2019 0.19.2

- Add support for validating discriminator is required and also the support for suppression.[Issue#386](https://github.com/Azure/oav/issues/386).

## 07/02/2019 0.19.1

- Update TypeScript to 3.5
- `@types/jsonpath` is a dependency because `PathComponent` type from the package is exported in `lib/util/validationError.ts`.

## 07/12/2019 0.19.0

- Modify path in payload for MISSING_REQUIRED_PROPERTIES and for OBJECT_ADDITIONAL_PROPERTIES to point to the actual property.

## 07/02/2019 0.18.6

- Adding support for JSON path & schema path in errors.
- Improved model validation when example provides the response body however the spec doesn't have a schema for the response and vice-versa.

## 06/12/2019 0.18.5

- Added support for JSON path & schema path in errors.

## 05/30/2019 0.18.4

- Better error reporting for spec reference pointing to invalid files.

## 05/29/2019 0.18.3

- Update cache initialization in live validator to `Promise.all()`.
- Update package version of `yuml2svg` dependency (since it contains typescript definitions).
- Add support for validating `readOnly` properties in the request.
- Limiting dependencies on `@types/lodash` and `typescript` due to stricter type definition rules in the later versions.

## 04/25/2019 0.18.2

- Use node env for jest #422.

## 04/08/2019 0.18.1

- Validate request body when it is a JSON object.

## 04/08/2019 0.18.0

- The `isSuccessful` is `undefined` in case of an existing `runtimeException`.
- `RequestResponseLiveValidationResult` has a runtimeExceptions field instead of an errors field.

## 04/05/2019 0.17.0

- Live Validation mode is now skipping validating for errors not specified when using the `includeErrors` option.
- The types `RequestValidationResult` and `ResponseValidationResult` have been replaced with the `LiveValidationResult` type.

## 04/05/2019 0.16.1

- OAV should exit with code `1` if it finds errors.
- Breaking changes in SpecValidationResult, CommonValidationResult.

## 04/01/2019 0.15.3

- Polymporphic anyOf's will be validated only against the matching subschema and any error wont be nested.

## 04/01/2019 0.15.2

- Inner errors will have the `LiveValidationIssue` type instead of`object`.

## 03/28/2019 0.15.1

- Allow for live validation to exclude/include specific errors.

## 03/27/2019 0.15.0

- Refactor live validator and new types for validation results.
- Expose separate request and response validate methods.
- Expose types for live validation parameters.
- `processValidationErrors`, `serializeErrors` and `getPotentialOperations` are not exported anymore. Validation methods automatically call these.

## 03/20/2019 0.14.8

- Don't parse examples when not needed.
- Remove example references when not needed to avoid "UNRESOLVABLE_REFERENCE" errors.

## 03/20/2019 0.14.7

- Change test runner to jest.

## 03/19/2019 0.14.6

- Don't resolve x-ms-examples for live validation and for semantic validation.

## 03/07/2019 0.14.5

- Fixing linting and coding style issues.

## 03/08/2019 0.14.4

- `INTERNAL_ERROR` as an error code.

## 03/07/2019 0.14.3

- OAV shouldn't parse `error.title` twice.

## 03/06/2019 0.14.2

- Use one cache per SpecValidator inside the LiveValidator.

## 03/06/2019 0.14.1

- Add doc cache during `LiveValidator initialization` to reduce memory footprint and execution time.

## 03/06/2019 0.14.0

- Remove package level global doc cache.
- Remove external exports of `clearCache()` and of `executePromisesSequentially()`

## 02/06/2019 0.13.6

- Polymorphic models should have `"type": "object"`.

## 02/05/2019 0.13.5

- Fixing `ONE_OF_MULTIPLE`. It was caused by `x-ms-enum.modelAsString` which validates
  discriminators as an unrestricted strings

## 01/29/2019 0.13.4

- Provide url and file position for these errors:
  - `RESPONSE_STATUS_CODE_NOT_IN_SPEC`,
  - `RESPONSE_STATUS_CODE_NOT_IN_EXAMPLE`,
  - `XMS_EXAMPLE_NOT_FOUND_ERROR`,
  - `DOUBLE_FORWARD_SLASHES_IN_URL`,
  - `RESPONSE_SCHEMA_NOT_IN_SPEC`, and
  - `REQUIRED_PARAMETER_EXAMPLE_NOT_FOUND`.

## 01/28/2019 0.13.3

- Provide url and file position for `RESPONSE_STATUS_CODE_NOT_IN_EXAMPLE` errors.

## 01/23/2019 0.13.2

- Update `z-schema`.

## 01/18/2019 0.13.1

- Handle `text-matches` in suppression.

## 01/15/2019 0.13.0

- JSON types are updated.

## 01/14/2019 0.12.0

- Simplify model and semantic property names. `errorCode` becomes `code` and `errorDetails` becomes `details`.

## 01/14/2019 0.11.1

- Replace an example object with a function to avoid reference resolutions in examples.

## 01/08/2019 0.11.0

- Remove JS symbols from errors to avoid logging failure.

## 01/08/2019 0.10.4

- remove `ts-node`

## 12/11/2018 0.10.3

- exporting NodeError to consume it outside of oav..

## 12/07/2018 0.10.2

- no default response for non errors.

## 12/07/2018 0.10.1

- update `@ts-common/virtual-fs` to retry network requests.

## 12/05/2018 0.10.0

- no `CloudError` generation.

## 12/01/2018 0.9.7

- Properly handle JSON errors

## 11/29/2018 0.9.6

- update `@ts-common/json-parser` to properly handle UNICODE escape symbols.

## 11/28/2018 0.9.5

- catch `jsonpath` exceptions.
- Better internal structure.

## 11/27/2018 0.9.4

- Improve exception/error message.

## 11/26/2018 0.9.3

- Use `z-schema` instead of `@ts-common/z-schema`.

## 11/21/2018 0.9.2

- Remove `rewire()` package.

## 11/20/2018 0.9.1

- getErrorsFromSemanticValidation().

## 11/19/2018 0.9.0

- Improve error types.

## 11/16/2018 0.8.1

- Suppressions may have multiple `where` and `from` fields. OAV didn't handle it properly.

## 11/08/2018 0.8.0

- a source map for CloudError
- a bug fix for embedded examples.

## 11/08/2018 0.7.14

- update swagger definition

## 10/23/2018 0.7.13

- switch to Azure DevOps.

## 10/23/2018 0.7.12

- switch from `@ts-common/azure-openapi-markdown` to `@azure/openapi-markdown`.

## 10/15/2018 0.7.11

- exported functions don't catch exceptions.

## 10/15/2018 0.7.10

- Provide Title for all Schema Objects.

## 10/12/2018 0.7.9

- Additional source map for generated Schema objects.

## 10/09/2018 0.7.8

- Update `@ts-common/azure-openapi-markdown` package.

## 10/08/2018 0.7.7

- Fix a bug applying suppressions from HTTPS.

## 10/08/2018 0.7.6

- Fix a bug in ReadFile from HTTPS.

## 10/08/2018 0.7.5

- Get suppressions from HTTPS.

## 10/03/2018 0.7.4

- Fix `@ts-common/source-map` `.d.ts` files.

## 10/02/2018 0.7.3

- Suppress promise rejection.

## 10/02/2018 0.7.2

- Fix URL encoding test.

## 10/02/2018 0.7.1

- Fix yasway.

## 10/01/2018 0.7.0

- Suppression API is changed.

## 09/27/2018 0.6.5

- Suppression supports relative file and object paths.

## 09/25/2018 0.6.4

- Source Map for `.d.ts` files.

## 09/25/2018 0.6.3

- Source Map

## 09/25/2018 0.6.2

- Bug fix for `resolve-spec` CLI (#320)

## 09/25/2018 0.6.1

- Semantic validation warning bug fix.

## 09/21/2018 0.6.0

- Suppression. `where` is not supported yet.

## 09/21/2018 0.5.13

- Correcting where we add url and position information to semantic validation errors.

## 09/19/2018 0.5.12

- Adding url and position to source where issue occurs for semantic validation errors.

## 09/19/2018 0.5.11

- Adding pretty printing to validate-spec command, --pretty option.

## 09/17/2018 0.5.10

- xMsExamplesExtractor bug fix #309

## 09/11/2018 0.5.9

- OAV is using '@ts-common/z-schema' instead of 'z-schema'

## 09/10/2018 0.5.8

- Fix JSON-Pointer encoding.

## 08/28/2018 0.5.7

- Errors have optional `jsonUrl` and `jsonPosition` fields.

## 08/22/2018 0.5.6

- CloudError proper fix

## 08/22/2018 0.5.5

- CloudError bug fix #300.

## 08/22/2018 0.5.4

- Simplified source-map

## 08/21/2018 0.5.3

- Friendly nested definition name

## 08/21/2018 0.5.2

- Bug fix for `"type": "file"`

## 08/17/2018 0.5.1

- File URL and position in title

## 08/17/2018 0.5.0

- File URL and position

## 08/16/2018 0.4.70

- New transformation functions.

## 08/14/2018 0.4.69

- Collapse of similar errors for array elements in `similarPaths` property on the error.

## 08/13/2018 0.4.68

- Using a JSON parser with a source map.

## 08/11/2018 0.4.67

- Single error for not matching any discriminated types.

## 08/10/2018 0.4.66

- Use JSON Pointer format for inserted schema title for properties and definitions.

## 08/10/2018 0.4.65

- Include property name as schema title in the property object.

## 08/10/2018 0.4.64

- Include definition name as schema title in the definitions.

## 08/01/2018 0.4.63

- Replacing `reduce` error collections with lazy iterators.

## 07/18/2018 0.4.62

- Solve security vulnerabilities

## 07/18/2018 0.4.61

- Export more types

## 07/18/2018 0.4.60

- Use `yasway` type definitions

## 07/18/2018 0.4.59

- Bug fix: `scenarios is undefined` when running AutoRest plugin.

## 07/17/2018 0.4.58

- export additional types.

## 07/05/2018 0.4.57

- `--pretty` output.

## 07/05/2018 0.4.56

- Error serialization.

## 07/05/2018 0.4.55

- Remove a dependency on `@types/winston` package. `winston` is updated to `3.0.0`.

## 06/21/2018 0.4.54

- Apply rules for Nested Properties

## 06/26/2018 0.4.51

- Bug fix: Do BOM stripping for remote URL's [#266](https://github.com/Azure/oav/issues/266).

## 06/20/2018 0.4.50

- Replace sway dependency with yasway.

## 06/19/2018 0.4.49

- Bug fix: Data is valid against more than one schema from `oneOf` [#248](https://github.com/Azure/oav/pull/248)
  The problem occurs when referenced model may also accept `null`. The fix is replacing `oneOf` with `anyOf`.

## 05/14/2018 0.4.38

- Bug fix: `oav extract-xmsexamples` also extracts request headers. [#241](https://github.com/Azure/oav/pull/241)
- Bug fix: x-ms-parametrized-host is not validated correctly [#240](https://github.com/Azure/oav/issues/240)

## 04/23/2018 0.4.37

- Update dependencies.
- Bug fixes: [#238](https://github.com/Azure/oav/pull/238)
  - Path parameters can include single quotes and be evaluated succesfully.
  - Enums with non-string values are properly evaluated.

## 04/19/2018 0.4.36

- If enums mismatch only in casing the new error ENUM_CASE_MISMATCH will be returned.

## 03/15/2018 0.4.35

- Validate default responses. [#228](https://github.com/Azure/oav/issues/228)
- Add option to model an implicit default cloud error response. [#224](https://github.com/Azure/oav/issues/224)

## 03/08/2018 0.4.34

- Updating default output level to info.
- Fixing issue #225, where output verbosity wasn't respected in one case.

## 02/28/2018 0.4.33

- Don't validate pure objects.

## 02/05/2018 0.4.32

- Fix bug for resolve external references introduced part of #202.

## 02/05/2018 0.4.31

- Bug fix for the fix made to resolve jshint issues in #202.

## 02/05/2018 0.4.30

- Improve matching for status code string for live validation.

## 02/05/2018 0.4.29

- Add support for live validation to support status code string along the status code number.
- Update to use package autorest-extension-base from npm.

## 02/01/2018 0.4.28

- Fix undefined headers issue when the spec does not define consumes values.

## 01/31/2018 0.4.27

- Updating dependency of lodash to 4.17.4.

## 01/31/2018 0.4.26

- Fix all linter issues. [#201](https://github.com/Azure/oav/issues/201)
- Add option to do case insensitive regex matches on swagger paths to the SpecValidator and LiveValidator. [#203](https://github.com/Azure/oav/issues/203)

## 01/30/2018 0.4.25

- Fixed a typo in the variable name while resolving nullable types.

## 01/17/2018 0.4.24

- The tool does not error on missing definitions in the swagger spec #194
- Added support for application/octet-stream or file upload/download scenarios #192

## 01/05/2018 0.4.23

- Addressing INVALID_TYPE issues reported by model validation due to nullable types/properties. [#155](https://github.com/Azure/oav/issues/155). In order to allow null types, we relax types to be 'oneOf' `null` or its type, for the cases where properties/models have x-nullable set or x-nullable is not defined and property is not required.

## 12/11/2017 0.4.22

- Added support to generate class diagram from a given swagger spec #188.
- Fixed #190, #191.

## 12/4/2017 0.4.21

- Removed the enum constraint or reference to an enum on the discriminator property if previously present before making it a constant.

## 11/20/2017 0.4.20

- Added support for processing [`"x-ms-parameterized-host": {}`](https://github.com/Azure/autorest/tree/master/docs/extensions#x-ms-parameterized-host) extension if present in the 2.0 swagger spec.

## 11/19/2017 0.4.19

- Added support for validating examples for parameters `"in": "formData"`.

## 11/09/2017 0.4.18

- Ensure scheme, host and basePath are used to construct the base url #180.

## 10/24/2017 0.4.17

- Disable resolving discriminators while performing semantic validation for an open api specification that conforms to 2.0 version.

## 10/20/2017 0.4.16

- Entire tree except the leaf nodes need to be traversed for replacing references of (an uber(root) or intermediate) parent with a `"oneof"` array containing references to itself and all its children. #175

## 10/18/2017 0.4.15

- Updating model validator to resolve polymorphic types using oneOf. #171

## 10/17/2017 0.4.14

- Updating model validator to plugin to autorest.

## 09/12/2017 0.4.13

- Provide the filepath of the file that has an incorrect json. This makes it easy for customers to find out the faulty file among numerous files.

## 09/12/2017 0.4.12

- [Model Validator] Should handle forward slashes in path parameters. #165
- [Model Validator] Should handle question mark in paths that are defined in x-ms-paths. #140

## 08/30/2017 0.4.11

- [Wire Format Generator] Should handle resolved x-ms-examples. #161

## 08/23/2017 0.4.10

- [Wire Format Generator] Removed condition for checking 200 & 204 in final status code for non-LRO. #159
- [Wire Format Generator] Updated default directory to be the api-version folder of the swagger spec. #159

## 08/03/2017 0.4.9

- [Live Validator] Shallow clone the azure-rest-api-spec repo.
- [Model Validator] Improve pluggability of oav into vs-code. #143

## 08/03/2017 0.4.8

- [Live Validator] Before cloning the rest api specs repo if directory named 'repo' exists we delete it and then create an empty directory to clone repo inside it.

## 07/11/2017 0.4.7

- Fixed Live validator for reorg branch of azure-rest-api-specs #137

## 07/03/2017 0.4.6

- Fixed issue #134

## 06/26/2017 0.4.5

- Added support to generate wireformat as a YAML doc
- Improved the format to specify request body for a in a request using curl.<|MERGE_RESOLUTION|>--- conflicted
+++ resolved
@@ -1,18 +1,16 @@
 # Change Log - oav
 
-<<<<<<< HEAD
-## 04/27/2021 2.3.4
+## 05/12/2021 2.5.0
 
 - Optimise report blob path.
 - Support mask client secret, token and swagger sensitive data
 - Refine report schema
 - Response diff ignore Id, location, datetime.
-=======
+
 ## 05/11/2021 2.4.0
 
 - Support example generation with multiple operations input
 - Added more logging and duration to live validator
->>>>>>> 9bec0f50
 
 ## 04/14/2021 2.3.3
 

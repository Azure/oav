--- conflicted
+++ resolved
@@ -1,6 +1,5 @@
 # Changelog
 
-<<<<<<< HEAD
 ## 03/02/2020 0.20.12
 
 - Fixed typeerror in live validator when search operation in case of unknownapiversion
@@ -25,25 +24,6 @@
 
 - Add base model name as a value to discriminator enum value list.[Issue#468](https://github.com/Azure/oav/issues/468)
 
-## 01/16/2020 0.20.6
-
-- security vulnerability fix for handlebars, kind-of and lodash
-
-## 12/26/2019 0.20.4
-
-- Upgrade yasway and z-schema version.
-
-## 12/05/2019 0.20.3
-
-- Change the swaggerPathsPattern of LiveValidatorOptions to array type
-
-## 11/26/2019 0.20.2
-
-- Upgrade yasway version to consume the change for x-ms-secret property update
-
-## 11/20/2019 0.20.1
-
-=======
 ## 01/16/2020 0.20.6
 - security vulnerability fix for handlebars, kind-of and lodash
 
@@ -57,15 +37,10 @@
 - Upgrade yasway version to consume the change for x-ms-secret property update
 
 ## 11/20/2019 0.20.1
->>>>>>> 9392e498
 - Resource provider and API version should be case-insensitive in live validation
 - Upgrade yasway version to reflect the deep clone performance improvement change
 
 ## 11/4/2019 0.20.0
-<<<<<<< HEAD
-
-=======
->>>>>>> 9392e498
 - Support x-ms-mutability in the response validation. If there's a write-only x-ms-mutabitlity property in the response, report an error
 
 ## 10/22/2019 0.19.9

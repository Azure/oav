--- conflicted
+++ resolved
@@ -1,17 +1,13 @@
 # Change Log - oav
 
-<<<<<<< HEAD
-## 03/30/2022 2.11.10
+## 04/07/2022 2.12.0
 
 - ModelValidator - Ignore INVALID_TYPE validation in case of query parameter in string format
-=======
-## 04/07/2022 2.12.0
 - Traffic Validation - Support validation report generation
 
 ## 04/06/2022 2.11.10
 
 - SemanticValidator - Fix bug about error path.
->>>>>>> b2c2aaad
 
 ## 03/11/2022 2.11.9
 

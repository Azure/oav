# Change Log - oav

## 11/04/2021 2.10.2

<<<<<<< HEAD
- Traffic validation - support multiple swaggers and multiple payloads
- Extends format types in AJV schema validation
- Bug fix - check discriminator property type must be string
- Bug fix for generate api scenario
- Upgrade autorest scheams about x-ms-enum change
- Model/Live validation - fix content-type validation and unknown format issue during validator building
=======
- traffic validation - support multiple swaggers and multiple payloads
- extends format types in AJV schema validation
- bug fix for generate api scenario
- Bug fix. Check discriminator property type must be string.
- fix jsonPathToArray bug (which will incorrectly transform ["Microsoft.something"] into ["Microsoft", "something"])
- update snapshot for test
>>>>>>> cf8c7c6c

## 10/26/2021 2.10.1

- MV - Fix error conversion issue of invalid token parsing in model validation
- Api scenario generation support swagger file as input parameters

## 10/20/2021 2.10.0

- Add new version of model validation

## 10/19/2021 2.9.2

- Increase semantic validation test coverage to 90%+
- Export loader types

## 09/30/2021 2.9.1

- Example extractor support add url parameter if define x-ms-parameterized-host

## 09/30/2021 2.9.0

- Rename test scenario to API scenario
- Implement API scenario v1.1 schema
- Support PATCH operation in API scenario step
- Add convention for ArmTemplate parameters
- Support cleanUp steps
- Fix xMsExampleExtractor bug

## 09/03/2021 2.8.1

- support calculate test scenario operation coverage
- OAV runner support step scope variables
- Fix runner armTemplate output as runtime variable
- Runner support identify step level variables by using different variable name prefix.

## 08/17/2021 2.8.0

- Isolate RP when running transform on cache model in live validator so that the transform won't fail on global cache level
- Fix type error in nullableTransformer
- Throw exception when getting error in transformLoadedSpecs at livevalidator initialization
- Improve wording of error messages
- Support resolve body variables in armTemplate
- Do not write default variable with placeholder
- Fix validate-traffic file path resolved error.
- Fix generate-examples can't generate some http code in response

## 08/12/2021 2.7.3

- Refactor semantic validation using AJV
- Enable url path for a swagger loading

## 08/09/2021 2.7.2

- Add runner architecture drawio
- Oav runner run test scenarios sequentially
- Oav runner can reuse the 'after-step' environment of the previous step in debugging mode.

## 08/03/2021 2.7.1

- Disable checkUnderFileRoot in `Validate Traffic` command

## 07/21/2021 2.7.0

- Oav runner support specifying option 'runId' with option 'from' and/or 'to' to debug.
- Oav runner support using env variable 'TEST_SCENARIO_JSON_ENV' to override variables in env.json.
- Replace Oav runner option 'cleanUp' with 'skipCleanUp'.
- Update README.md add gif to show API test
- Fix bug. Avoid duplicate step name when generate postman collection
- Small bug fix. Set postman collection subscriptionId env when do AAD auth
- Response diff ignore exception

## 07/15/2021 2.6.2

- Bug Fix: `validate-traffic` command doesn't support relative path input

## 7/13/2021 2.6.1

- Oav test scenario runner support output variables from step
- New oav command "oav run" alias for "oav run-test-scenario" command
- Oav runner support dryRun mode. Only generate postman collection
- Oav runner support predefined resourceGroup and skip cleanUp
- Test scenario schema support "requestUpdate" and "outputVariables" syntax
- Fix resourceUpdate bug

## 07/08/2021 2.6.0

- Support `validate-traffic <traffic-path> <spec-path>` command in OAV cli

## 07/05/2021 2.5.9

- Ignore LRO_RESPONSE_HEADER rule check in case of synchronous api call

## 06/25/2021 2.5.8

- support extract armTemplate deployment output to variables

## 06/22/2021 2.5.7

- small fix for passing validation-level

## 06/22/2021 2.5.6

- optimise validation logical. Ignore readonly and secret property response check
- DO NOT output log when request method is POST
- Support level option. Current two levels: validate-request, validate-request-response. validate-request will only check request parameters. validate-request-response check both request and response.
- Improve test scenario markdown report format
- Bugfix: packaging issue for handlebar files
- Add test scenario JUnit xml report support

## 6/10/2021 2.5.5

- add markdown report support for test scenario runner
- support rule based test scenario generation
- rename error code
- fix relative path bug

## 5/27/2021 2.5.4

- Analyze dependency return resource id schema reference
- Bug fix: test scenario get arm deployment parameters
- Bug fix: test scenario definition step use anyOf instead of oneOf.
- Postman runner support check armTemplate deployment status

## 5/25/2021 2.5.3

- Ignore MISSING_RESOURCE_ID rule for sub level azure resources

## 5/18/2021 2.5.2

- Supports different log types in livevalidator

## 5/13/2021 2.5.1

- test scenario runner support overwrite location, armEndpoint, subscriptionId

## 05/12/2021 2.5.0

- Optimise report blob path.
- Support mask client secret, token and swagger sensitive data
- Refine report schema
- Response diff ignore Id, location, datetime.
- Bump handlebars version to fix vulnerability issue

## 05/11/2021 2.4.0

- Support example generation with multiple operations input
- Added more logging and duration to live validator

## 04/14/2021 2.3.3

- Support auto upload generated file to azure blob.
- Support mask bearer token
- generate-static-test-scenario support generate readme.test.md

## 04/06/2021 2.3.2

- Support auto generate test scenario based on resource type.
- Support directly run test scenario file with embedded internal newman runner
- Support analyze dependency from readme tag.

## 03/30/2021 2.3.1

- Update error message of some rules to align to the document

## 03/24/2021 2.3.0

- Support load test-scenario file
- Support generate postman collection from test-scenario

## 02/08/2021 2.2.7

- Add new rules of 'LRO_RESPONSE_HEADER' and 'LRO_RESPONSE_CODE'.
- Add option of 'isArmCall' to differentiate rulesets for Arm and RpaaS in validation apis.

## 03/12/2021 2.2.6

- Fixed the mock value of 'location' header and 'azure_AsyncOperation' header.

## 02/08/2021 2.2.5

- Add new rule of 'MISSING_RESOURCE_ID'.
- Add option of 'isArmCall' to differentiate rulesets for Arm and RpaaS.

## 02/08/2021 2.2.4

- Bump version to republish since previous version is stuck to be fetched.

## 01/26/2021 2.2.3

- Bugfix collect correct err.data in discriminator validation for multiple level allOf

## 01/22/2021 2.2.2

- Bugfix for example generator: resolve reference undefined property.

## 01/21/2021 2.2.1

- Bugfix should copy required array for allOf transformer
- Bugfix collect correct err.data in discriminator validation

## 01/15/2021 2.2.0

- Enable support for test scenario parsing

## 11/25/2020 2.0.1

- Ignore required validation rule in response when x-ms-secret is true
- Ignore schema validation when request body is not required and value is empty {}

## 11/23/2020 2.0.0

- Replace ts-common libraries by openapi-tools-common single library
- Adding example generation functionality
- Bugfix show source in response code not found
- Bugfix error on response body root
- Bugfix content type
- Downgrade tsconfig target to es2018
- Bugfix Don't report error if readme.md is found outside of rootpath
- Remove readonly/writeonly/secret value in description and params
- Bugfix exclusiveMinimum not reported
- Adding new code DISCRIMINATOR_VALUE_NOT_FOUND

## 07/24/2020 0.22.1

- Upgrade yasway with removing clonedeep when validate schema.

## 07/09/2020 0.21.7

- Fix the bug that the value of 'x-ms-secret' should be boolean instead of string.

## 05/21/2020 0.21.6

- Avoid adding nullable value for parameter when its' type isn't string
- Output exception infomation for semantic validation

## 04/20/2020 0.21.5

- Output exception information when pretty switch is enabled.

## 04/10/2020 0.21.4

- Instead of replacing all the special characters in path parameters, only replace the part of parameter value which start with (http:|https:)
- Upgrade ms-rest version to 2.5.4

## 03/30/2020 0.21.3

- Upgrade yasway version including the fix on regression issue of customvalidator.

## 03/27/2020 0.21.2

- Upgrade yasway version including the fix on global parameter in request validation and x-ms-mutability check for read in request.

## 03/16/2020 0.21.1

- Enabled request parameter suppression in model validation.

## 03/16/2020 0.21.0

- Fixed oav does not report the invalid internal references error issue. Added a function (verfiyInternalReference) to check the error.

## 03/13/2020 0.20.13

- Normalize the path parameter values by using whilelist (0-9a-zA-Z.\_) to fix the issue of validate-example failed
  which caused by host path parameter values including special characters (:)

## 03/10/2020 0.20.12

- Fixed typeerror in live validator when search operation in case of unknownapiversion

## 03/03/2020 0.20.11

- Upgrade openapi-markdown package version

## 03/02/2020 0.20.10

- Upgrade virtual-fs package version

## 02/13/2020 0.20.9

- Fall back to match child resouce in live validator

## 02/13/2020 0.20.8

- The path matching for subscription and provider in Live validation should be case-insensitive.

## 02/05/2020 0.20.7

- Add base model name as a value to discriminator enum value list.[Issue#468](https://github.com/Azure/oav/issues/468)

## 01/16/2020 0.20.6

- security vulnerability fix for handlebars, kind-of and lodash

## 12/26/2019 0.20.4

- Upgrade yasway and z-schema version.

## 12/05/2019 0.20.3

- Change the swaggerPathsPattern of LiveValidatorOptions to array type

## 11/26/2019 0.20.2

- Upgrade yasway version to consume the change for x-ms-secret property update

## 11/20/2019 0.20.1

- Resource provider and API version should be case-insensitive in live validation
- Upgrade yasway version to reflect the deep clone performance improvement change

## 11/4/2019 0.20.0

- Support x-ms-mutability in the response validation. If there's a write-only x-ms-mutabitlity property in the response, report an error

## 10/22/2019 0.19.9

- Extends logging for live validator to log performance metrics, correlationId and structured request information.

## 10/14/2019 0.19.8

- Add an optional logging callback to consume by livevalidator in order to dump log to external caller.
- Update the yasway version to 1.8.5.
- Add the new validation error code of SECRET_PROPERTY.

## 09/04/2019 0.19.6

- Report example position for request parameter errors [Issue#423](https://github.com/Azure/oav/issues/423).
- Fixed internal error when load invalid local reference file [Issue#449](https://github.com/Azure/oav/issues/449).
- Fixed internal error when load empty reference file [Issue#444](https://github.com/Azure/oav/issues/444).

## 09/03/2019 0.19.5

- Add package.lock file to lock the version of dependencies.

## 08/12/2019 0.19.4

- Update the error handling when loading and parsing suppression files.

## 07/30/2019 0.19.3

- Fixed validation of nullable array types if they were defined as tope level models or transformed into top level models in the `"definitions"` object. Fixes #437.
- Fixed an issue where `"properties": {}` was being incorrectly added to a schema with `"$ref"` in the response or a top level `array`.

## 07/12/2019 0.19.2

- Add support for validating discriminator is required and also the support for suppression.[Issue#386](https://github.com/Azure/oav/issues/386).

## 07/02/2019 0.19.1

- Update TypeScript to 3.5
- `@types/jsonpath` is a dependency because `PathComponent` type from the package is exported in `lib/util/validationError.ts`.

## 07/12/2019 0.19.0

- Modify path in payload for MISSING_REQUIRED_PROPERTIES and for OBJECT_ADDITIONAL_PROPERTIES to point to the actual property.

## 07/02/2019 0.18.6

- Adding support for JSON path & schema path in errors.
- Improved model validation when example provides the response body however the spec doesn't have a schema for the response and vice-versa.

## 06/12/2019 0.18.5

- Added support for JSON path & schema path in errors.

## 05/30/2019 0.18.4

- Better error reporting for spec reference pointing to invalid files.

## 05/29/2019 0.18.3

- Update cache initialization in live validator to `Promise.all()`.
- Update package version of `yuml2svg` dependency (since it contains typescript definitions).
- Add support for validating `readOnly` properties in the request.
- Limiting dependencies on `@types/lodash` and `typescript` due to stricter type definition rules in the later versions.

## 04/25/2019 0.18.2

- Use node env for jest #422.

## 04/08/2019 0.18.1

- Validate request body when it is a JSON object.

## 04/08/2019 0.18.0

- The `isSuccessful` is `undefined` in case of an existing `runtimeException`.
- `RequestResponseLiveValidationResult` has a runtimeExceptions field instead of an errors field.

## 04/05/2019 0.17.0

- Live Validation mode is now skipping validating for errors not specified when using the `includeErrors` option.
- The types `RequestValidationResult` and `ResponseValidationResult` have been replaced with the `LiveValidationResult` type.

## 04/05/2019 0.16.1

- OAV should exit with code `1` if it finds errors.
- Breaking changes in SpecValidationResult, CommonValidationResult.

## 04/01/2019 0.15.3

- Polymporphic anyOf's will be validated only against the matching subschema and any error wont be nested.

## 04/01/2019 0.15.2

- Inner errors will have the `LiveValidationIssue` type instead of`object`.

## 03/28/2019 0.15.1

- Allow for live validation to exclude/include specific errors.

## 03/27/2019 0.15.0

- Refactor live validator and new types for validation results.
- Expose separate request and response validate methods.
- Expose types for live validation parameters.
- `processValidationErrors`, `serializeErrors` and `getPotentialOperations` are not exported anymore. Validation methods automatically call these.

## 03/20/2019 0.14.8

- Don't parse examples when not needed.
- Remove example references when not needed to avoid "UNRESOLVABLE_REFERENCE" errors.

## 03/20/2019 0.14.7

- Change test runner to jest.

## 03/19/2019 0.14.6

- Don't resolve x-ms-examples for live validation and for semantic validation.

## 03/07/2019 0.14.5

- Fixing linting and coding style issues.

## 03/08/2019 0.14.4

- `INTERNAL_ERROR` as an error code.

## 03/07/2019 0.14.3

- OAV shouldn't parse `error.title` twice.

## 03/06/2019 0.14.2

- Use one cache per SpecValidator inside the LiveValidator.

## 03/06/2019 0.14.1

- Add doc cache during `LiveValidator initialization` to reduce memory footprint and execution time.

## 03/06/2019 0.14.0

- Remove package level global doc cache.
- Remove external exports of `clearCache()` and of `executePromisesSequentially()`

## 02/06/2019 0.13.6

- Polymorphic models should have `"type": "object"`.

## 02/05/2019 0.13.5

- Fixing `ONE_OF_MULTIPLE`. It was caused by `x-ms-enum.modelAsString` which validates
  discriminators as an unrestricted strings

## 01/29/2019 0.13.4

- Provide url and file position for these errors:
  - `RESPONSE_STATUS_CODE_NOT_IN_SPEC`,
  - `RESPONSE_STATUS_CODE_NOT_IN_EXAMPLE`,
  - `XMS_EXAMPLE_NOT_FOUND_ERROR`,
  - `DOUBLE_FORWARD_SLASHES_IN_URL`,
  - `RESPONSE_SCHEMA_NOT_IN_SPEC`, and
  - `REQUIRED_PARAMETER_EXAMPLE_NOT_FOUND`.

## 01/28/2019 0.13.3

- Provide url and file position for `RESPONSE_STATUS_CODE_NOT_IN_EXAMPLE` errors.

## 01/23/2019 0.13.2

- Update `z-schema`.

## 01/18/2019 0.13.1

- Handle `text-matches` in suppression.

## 01/15/2019 0.13.0

- JSON types are updated.

## 01/14/2019 0.12.0

- Simplify model and semantic property names. `errorCode` becomes `code` and `errorDetails` becomes `details`.

## 01/14/2019 0.11.1

- Replace an example object with a function to avoid reference resolutions in examples.

## 01/08/2019 0.11.0

- Remove JS symbols from errors to avoid logging failure.

## 01/08/2019 0.10.4

- remove `ts-node`

## 12/11/2018 0.10.3

- exporting NodeError to consume it outside of oav..

## 12/07/2018 0.10.2

- no default response for non errors.

## 12/07/2018 0.10.1

- update `@ts-common/virtual-fs` to retry network requests.

## 12/05/2018 0.10.0

- no `CloudError` generation.

## 12/01/2018 0.9.7

- Properly handle JSON errors

## 11/29/2018 0.9.6

- update `@ts-common/json-parser` to properly handle UNICODE escape symbols.

## 11/28/2018 0.9.5

- catch `jsonpath` exceptions.
- Better internal structure.

## 11/27/2018 0.9.4

- Improve exception/error message.

## 11/26/2018 0.9.3

- Use `z-schema` instead of `@ts-common/z-schema`.

## 11/21/2018 0.9.2

- Remove `rewire()` package.

## 11/20/2018 0.9.1

- getErrorsFromSemanticValidation().

## 11/19/2018 0.9.0

- Improve error types.

## 11/16/2018 0.8.1

- Suppressions may have multiple `where` and `from` fields. OAV didn't handle it properly.

## 11/08/2018 0.8.0

- a source map for CloudError
- a bug fix for embedded examples.

## 11/08/2018 0.7.14

- update swagger definition

## 10/23/2018 0.7.13

- switch to Azure DevOps.

## 10/23/2018 0.7.12

- switch from `@ts-common/azure-openapi-markdown` to `@azure/openapi-markdown`.

## 10/15/2018 0.7.11

- exported functions don't catch exceptions.

## 10/15/2018 0.7.10

- Provide Title for all Schema Objects.

## 10/12/2018 0.7.9

- Additional source map for generated Schema objects.

## 10/09/2018 0.7.8

- Update `@ts-common/azure-openapi-markdown` package.

## 10/08/2018 0.7.7

- Fix a bug applying suppressions from HTTPS.

## 10/08/2018 0.7.6

- Fix a bug in ReadFile from HTTPS.

## 10/08/2018 0.7.5

- Get suppressions from HTTPS.

## 10/03/2018 0.7.4

- Fix `@ts-common/source-map` `.d.ts` files.

## 10/02/2018 0.7.3

- Suppress promise rejection.

## 10/02/2018 0.7.2

- Fix URL encoding test.

## 10/02/2018 0.7.1

- Fix yasway.

## 10/01/2018 0.7.0

- Suppression API is changed.

## 09/27/2018 0.6.5

- Suppression supports relative file and object paths.

## 09/25/2018 0.6.4

- Source Map for `.d.ts` files.

## 09/25/2018 0.6.3

- Source Map

## 09/25/2018 0.6.2

- Bug fix for `resolve-spec` CLI (#320)

## 09/25/2018 0.6.1

- Semantic validation warning bug fix.

## 09/21/2018 0.6.0

- Suppression. `where` is not supported yet.

## 09/21/2018 0.5.13

- Correcting where we add url and position information to semantic validation errors.

## 09/19/2018 0.5.12

- Adding url and position to source where issue occurs for semantic validation errors.

## 09/19/2018 0.5.11

- Adding pretty printing to validate-spec command, --pretty option.

## 09/17/2018 0.5.10

- xMsExamplesExtractor bug fix #309

## 09/11/2018 0.5.9

- OAV is using '@ts-common/z-schema' instead of 'z-schema'

## 09/10/2018 0.5.8

- Fix JSON-Pointer encoding.

## 08/28/2018 0.5.7

- Errors have optional `jsonUrl` and `jsonPosition` fields.

## 08/22/2018 0.5.6

- CloudError proper fix

## 08/22/2018 0.5.5

- CloudError bug fix #300.

## 08/22/2018 0.5.4

- Simplified source-map

## 08/21/2018 0.5.3

- Friendly nested definition name

## 08/21/2018 0.5.2

- Bug fix for `"type": "file"`

## 08/17/2018 0.5.1

- File URL and position in title

## 08/17/2018 0.5.0

- File URL and position

## 08/16/2018 0.4.70

- New transformation functions.

## 08/14/2018 0.4.69

- Collapse of similar errors for array elements in `similarPaths` property on the error.

## 08/13/2018 0.4.68

- Using a JSON parser with a source map.

## 08/11/2018 0.4.67

- Single error for not matching any discriminated types.

## 08/10/2018 0.4.66

- Use JSON Pointer format for inserted schema title for properties and definitions.

## 08/10/2018 0.4.65

- Include property name as schema title in the property object.

## 08/10/2018 0.4.64

- Include definition name as schema title in the definitions.

## 08/01/2018 0.4.63

- Replacing `reduce` error collections with lazy iterators.

## 07/18/2018 0.4.62

- Solve security vulnerabilities

## 07/18/2018 0.4.61

- Export more types

## 07/18/2018 0.4.60

- Use `yasway` type definitions

## 07/18/2018 0.4.59

- Bug fix: `scenarios is undefined` when running AutoRest plugin.

## 07/17/2018 0.4.58

- export additional types.

## 07/05/2018 0.4.57

- `--pretty` output.

## 07/05/2018 0.4.56

- Error serialization.

## 07/05/2018 0.4.55

- Remove a dependency on `@types/winston` package. `winston` is updated to `3.0.0`.

## 06/21/2018 0.4.54

- Apply rules for Nested Properties

## 06/26/2018 0.4.51

- Bug fix: Do BOM stripping for remote URL's [#266](https://github.com/Azure/oav/issues/266).

## 06/20/2018 0.4.50

- Replace sway dependency with yasway.

## 06/19/2018 0.4.49

- Bug fix: Data is valid against more than one schema from `oneOf` [#248](https://github.com/Azure/oav/pull/248)
  The problem occurs when referenced model may also accept `null`. The fix is replacing `oneOf` with `anyOf`.

## 05/14/2018 0.4.38

- Bug fix: `oav extract-xmsexamples` also extracts request headers. [#241](https://github.com/Azure/oav/pull/241)
- Bug fix: x-ms-parametrized-host is not validated correctly [#240](https://github.com/Azure/oav/issues/240)

## 04/23/2018 0.4.37

- Update dependencies.
- Bug fixes: [#238](https://github.com/Azure/oav/pull/238)
  - Path parameters can include single quotes and be evaluated succesfully.
  - Enums with non-string values are properly evaluated.

## 04/19/2018 0.4.36

- If enums mismatch only in casing the new error ENUM_CASE_MISMATCH will be returned.

## 03/15/2018 0.4.35

- Validate default responses. [#228](https://github.com/Azure/oav/issues/228)
- Add option to model an implicit default cloud error response. [#224](https://github.com/Azure/oav/issues/224)

## 03/08/2018 0.4.34

- Updating default output level to info.
- Fixing issue #225, where output verbosity wasn't respected in one case.

## 02/28/2018 0.4.33

- Don't validate pure objects.

## 02/05/2018 0.4.32

- Fix bug for resolve external references introduced part of #202.

## 02/05/2018 0.4.31

- Bug fix for the fix made to resolve jshint issues in #202.

## 02/05/2018 0.4.30

- Improve matching for status code string for live validation.

## 02/05/2018 0.4.29

- Add support for live validation to support status code string along the status code number.
- Update to use package autorest-extension-base from npm.

## 02/01/2018 0.4.28

- Fix undefined headers issue when the spec does not define consumes values.

## 01/31/2018 0.4.27

- Updating dependency of lodash to 4.17.4.

## 01/31/2018 0.4.26

- Fix all linter issues. [#201](https://github.com/Azure/oav/issues/201)
- Add option to do case insensitive regex matches on swagger paths to the SpecValidator and LiveValidator. [#203](https://github.com/Azure/oav/issues/203)

## 01/30/2018 0.4.25

- Fixed a typo in the variable name while resolving nullable types.

## 01/17/2018 0.4.24

- The tool does not error on missing definitions in the swagger spec #194
- Added support for application/octet-stream or file upload/download scenarios #192

## 01/05/2018 0.4.23

- Addressing INVALID_TYPE issues reported by model validation due to nullable types/properties. [#155](https://github.com/Azure/oav/issues/155). In order to allow null types, we relax types to be 'oneOf' `null` or its type, for the cases where properties/models have x-nullable set or x-nullable is not defined and property is not required.

## 12/11/2017 0.4.22

- Added support to generate class diagram from a given swagger spec #188.
- Fixed #190, #191.

## 12/4/2017 0.4.21

- Removed the enum constraint or reference to an enum on the discriminator property if previously present before making it a constant.

## 11/20/2017 0.4.20

- Added support for processing [`"x-ms-parameterized-host": {}`](https://github.com/Azure/autorest/tree/master/docs/extensions#x-ms-parameterized-host) extension if present in the 2.0 swagger spec.

## 11/19/2017 0.4.19

- Added support for validating examples for parameters `"in": "formData"`.

## 11/09/2017 0.4.18

- Ensure scheme, host and basePath are used to construct the base url #180.

## 10/24/2017 0.4.17

- Disable resolving discriminators while performing semantic validation for an open api specification that conforms to 2.0 version.

## 10/20/2017 0.4.16

- Entire tree except the leaf nodes need to be traversed for replacing references of (an uber(root) or intermediate) parent with a `"oneof"` array containing references to itself and all its children. #175

## 10/18/2017 0.4.15

- Updating model validator to resolve polymorphic types using oneOf. #171

## 10/17/2017 0.4.14

- Updating model validator to plugin to autorest.

## 09/12/2017 0.4.13

- Provide the filepath of the file that has an incorrect json. This makes it easy for customers to find out the faulty file among numerous files.

## 09/12/2017 0.4.12

- [Model Validator] Should handle forward slashes in path parameters. #165
- [Model Validator] Should handle question mark in paths that are defined in x-ms-paths. #140

## 08/30/2017 0.4.11

- [Wire Format Generator] Should handle resolved x-ms-examples. #161

## 08/23/2017 0.4.10

- [Wire Format Generator] Removed condition for checking 200 & 204 in final status code for non-LRO. #159
- [Wire Format Generator] Updated default directory to be the api-version folder of the swagger spec. #159

## 08/03/2017 0.4.9

- [Live Validator] Shallow clone the azure-rest-api-spec repo.
- [Model Validator] Improve pluggability of oav into vs-code. #143

## 08/03/2017 0.4.8

- [Live Validator] Before cloning the rest api specs repo if directory named 'repo' exists we delete it and then create an empty directory to clone repo inside it.

## 07/11/2017 0.4.7

- Fixed Live validator for reorg branch of azure-rest-api-specs #137

## 07/03/2017 0.4.6

- Fixed issue #134

## 06/26/2017 0.4.5

- Added support to generate wireformat as a YAML doc
- Improved the format to specify request body for a in a request using curl.<|MERGE_RESOLUTION|>--- conflicted
+++ resolved
@@ -2,21 +2,13 @@
 
 ## 11/04/2021 2.10.2
 
-<<<<<<< HEAD
 - Traffic validation - support multiple swaggers and multiple payloads
 - Extends format types in AJV schema validation
 - Bug fix - check discriminator property type must be string
 - Bug fix for generate api scenario
+- Fix jsonPathToArray bug (which will incorrectly transform ["Microsoft.something"] into ["Microsoft", "something"])
 - Upgrade autorest scheams about x-ms-enum change
 - Model/Live validation - fix content-type validation and unknown format issue during validator building
-=======
-- traffic validation - support multiple swaggers and multiple payloads
-- extends format types in AJV schema validation
-- bug fix for generate api scenario
-- Bug fix. Check discriminator property type must be string.
-- fix jsonPathToArray bug (which will incorrectly transform ["Microsoft.something"] into ["Microsoft", "something"])
-- update snapshot for test
->>>>>>> cf8c7c6c
 
 ## 10/26/2021 2.10.1
 

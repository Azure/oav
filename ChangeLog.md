# Change Log - oav

<<<<<<< HEAD
## 08/24/2021 2.7.4

- Fix validate-traffic file path resolved error.
- Fix generate-examples can't generate some http code in response
=======
## 08/17/2021 2.8.0

- Isolate RP when running transform on cache model in live validator so that the transform won't fail on global cache level
- Fix type error in nullableTransformer
- Throw exception when getting error in transformLoadedSpecs at livevalidator initialization
- Improve wording of error messages
>>>>>>> a91895fd

## 08/12/2021 2.7.3

- Refactor semantic validation using AJV
- Enable url path for a swagger loading

## 08/09/2021 2.7.2

- Add runner architecture drawio
- Oav runner run test scenarios sequentially
- Oav runner can reuse the 'after-step' environment of the previous step in debugging mode.

## 08/03/2021 2.7.1

- Disable checkUnderFileRoot in `Validate Traffic` command

## 07/21/2021 2.7.0

- Oav runner support specifying option 'runId' with option 'from' and/or 'to' to debug.
- Oav runner support using env variable 'TEST_SCENARIO_JSON_ENV' to override variables in env.json.
- Replace Oav runner option 'cleanUp' with 'skipCleanUp'.
- Update README.md add gif to show API test
- Fix bug. Avoid duplicate step name when generate postman collection
- Small bug fix. Set postman collection subscriptionId env when do AAD auth
- Response diff ignore exception

## 07/15/2021 2.6.2

- Bug Fix: `validate-traffic` command doesn't support relative path input

## 7/13/2021 2.6.1

- Oav test scenario runner support output variables from step
- New oav command "oav run" alias for "oav run-test-scenario" command
- Oav runner support dryRun mode. Only generate postman collection
- Oav runner support predefined resourceGroup and skip cleanUp
- Test scenario schema support "requestUpdate" and "outputVariables" syntax
- Fix resourceUpdate bug

## 07/08/2021 2.6.0

- Support `validate-traffic <traffic-path> <spec-path>` command in OAV cli

## 07/05/2021 2.5.9

- Ignore LRO_RESPONSE_HEADER rule check in case of synchronous api call

## 06/25/2021 2.5.8

- support extract armTemplate deployment output to variables

## 06/22/2021 2.5.7

- small fix for passing validation-level

## 06/22/2021 2.5.6

- optimise validation logical. Ignore readonly and secret property response check
- DO NOT output log when request method is POST
- Support level option. Current two levels: validate-request, validate-request-response. validate-request will only check request parameters. validate-request-response check both request and response.
- Improve test scenario markdown report format
- Bugfix: packaging issue for handlebar files
- Add test scenario JUnit xml report support

## 6/10/2021 2.5.5

- add markdown report support for test scenario runner
- support rule based test scenario generation
- rename error code
- fix relative path bug

## 5/27/2021 2.5.4

- Analyze dependency return resource id schema reference
- Bug fix: test scenario get arm deployment parameters
- Bug fix: test scenario definition step use anyOf instead of oneOf.
- Postman runner support check armTemplate deployment status

## 5/25/2021 2.5.3

- Ignore MISSING_RESOURCE_ID rule for sub level azure resources

## 5/18/2021 2.5.2

- Supports different log types in livevalidator

## 5/13/2021 2.5.1

- test scenario runner support overwrite location, armEndpoint, subscriptionId

## 05/12/2021 2.5.0

- Optimise report blob path.
- Support mask client secret, token and swagger sensitive data
- Refine report schema
- Response diff ignore Id, location, datetime.
- Bump handlebars version to fix vulnerability issue

## 05/11/2021 2.4.0

- Support example generation with multiple operations input
- Added more logging and duration to live validator

## 04/14/2021 2.3.3

- Support auto upload generated file to azure blob.
- Support mask bearer token
- generate-static-test-scenario support generate readme.test.md

## 04/06/2021 2.3.2

- Support auto generate test scenario based on resource type.
- Support directly run test scenario file with embedded internal newman runner
- Support analyze dependency from readme tag.

## 03/30/2021 2.3.1

- Update error message of some rules to align to the document

## 03/24/2021 2.3.0

- Support load test-scenario file
- Support generate postman collection from test-scenario

## 02/08/2021 2.2.7

- Add new rules of 'LRO_RESPONSE_HEADER' and 'LRO_RESPONSE_CODE'.
- Add option of 'isArmCall' to differentiate rulesets for Arm and RpaaS in validation apis.

## 03/12/2021 2.2.6

- Fixed the mock value of 'location' header and 'azure_AsyncOperation' header.

## 02/08/2021 2.2.5

- Add new rule of 'MISSING_RESOURCE_ID'.
- Add option of 'isArmCall' to differentiate rulesets for Arm and RpaaS.

## 02/08/2021 2.2.4

- Bump version to republish since previous version is stuck to be fetched.

## 01/26/2021 2.2.3

- Bugfix collect correct err.data in discriminator validation for multiple level allOf

## 01/22/2021 2.2.2

- Bugfix for example generator: resolve reference undefined property.

## 01/21/2021 2.2.1

- Bugfix should copy required array for allOf transformer
- Bugfix collect correct err.data in discriminator validation

## 01/15/2021 2.2.0

- Enable support for test scenario parsing

## 11/25/2020 2.0.1

- Ignore required validation rule in response when x-ms-secret is true
- Ignore schema validation when request body is not required and value is empty {}

## 11/23/2020 2.0.0

- Replace ts-common libraries by openapi-tools-common single library
- Adding example generation functionality
- Bugfix show source in response code not found
- Bugfix error on response body root
- Bugfix content type
- Downgrade tsconfig target to es2018
- Bugfix Don't report error if readme.md is found outside of rootpath
- Remove readonly/writeonly/secret value in description and params
- Bugfix exclusiveMinimum not reported
- Adding new code DISCRIMINATOR_VALUE_NOT_FOUND

## 07/24/2020 0.22.1

- Upgrade yasway with removing clonedeep when validate schema.

## 07/09/2020 0.21.7

- Fix the bug that the value of 'x-ms-secret' should be boolean instead of string.

## 05/21/2020 0.21.6

- Avoid adding nullable value for parameter when its' type isn't string
- Output exception infomation for semantic validation

## 04/20/2020 0.21.5

- Output exception information when pretty switch is enabled.

## 04/10/2020 0.21.4

- Instead of replacing all the special characters in path parameters, only replace the part of parameter value which start with (http:|https:)
- Upgrade ms-rest version to 2.5.4

## 03/30/2020 0.21.3

- Upgrade yasway version including the fix on regression issue of customvalidator.

## 03/27/2020 0.21.2

- Upgrade yasway version including the fix on global parameter in request validation and x-ms-mutability check for read in request.

## 03/16/2020 0.21.1

- Enabled request parameter suppression in model validation.

## 03/16/2020 0.21.0

- Fixed oav does not report the invalid internal references error issue. Added a function (verfiyInternalReference) to check the error.

## 03/13/2020 0.20.13

- Normalize the path parameter values by using whilelist (0-9a-zA-Z.\_) to fix the issue of validate-example failed
  which caused by host path parameter values including special characters (:)

## 03/10/2020 0.20.12

- Fixed typeerror in live validator when search operation in case of unknownapiversion

## 03/03/2020 0.20.11

- Upgrade openapi-markdown package version

## 03/02/2020 0.20.10

- Upgrade virtual-fs package version

## 02/13/2020 0.20.9

- Fall back to match child resouce in live validator

## 02/13/2020 0.20.8

- The path matching for subscription and provider in Live validation should be case-insensitive.

## 02/05/2020 0.20.7

- Add base model name as a value to discriminator enum value list.[Issue#468](https://github.com/Azure/oav/issues/468)

## 01/16/2020 0.20.6

- security vulnerability fix for handlebars, kind-of and lodash

## 12/26/2019 0.20.4

- Upgrade yasway and z-schema version.

## 12/05/2019 0.20.3

- Change the swaggerPathsPattern of LiveValidatorOptions to array type

## 11/26/2019 0.20.2

- Upgrade yasway version to consume the change for x-ms-secret property update

## 11/20/2019 0.20.1

- Resource provider and API version should be case-insensitive in live validation
- Upgrade yasway version to reflect the deep clone performance improvement change

## 11/4/2019 0.20.0

- Support x-ms-mutability in the response validation. If there's a write-only x-ms-mutabitlity property in the response, report an error

## 10/22/2019 0.19.9

- Extends logging for live validator to log performance metrics, correlationId and structured request information.

## 10/14/2019 0.19.8

- Add an optional logging callback to consume by livevalidator in order to dump log to external caller.
- Update the yasway version to 1.8.5.
- Add the new validation error code of SECRET_PROPERTY.

## 09/04/2019 0.19.6

- Report example position for request parameter errors [Issue#423](https://github.com/Azure/oav/issues/423).
- Fixed internal error when load invalid local reference file [Issue#449](https://github.com/Azure/oav/issues/449).
- Fixed internal error when load empty reference file [Issue#444](https://github.com/Azure/oav/issues/444).

## 09/03/2019 0.19.5

- Add package.lock file to lock the version of dependencies.

## 08/12/2019 0.19.4

- Update the error handling when loading and parsing suppression files.

## 07/30/2019 0.19.3

- Fixed validation of nullable array types if they were defined as tope level models or transformed into top level models in the `"definitions"` object. Fixes #437.
- Fixed an issue where `"properties": {}` was being incorrectly added to a schema with `"$ref"` in the response or a top level `array`.

## 07/12/2019 0.19.2

- Add support for validating discriminator is required and also the support for suppression.[Issue#386](https://github.com/Azure/oav/issues/386).

## 07/02/2019 0.19.1

- Update TypeScript to 3.5
- `@types/jsonpath` is a dependency because `PathComponent` type from the package is exported in `lib/util/validationError.ts`.

## 07/12/2019 0.19.0

- Modify path in payload for MISSING_REQUIRED_PROPERTIES and for OBJECT_ADDITIONAL_PROPERTIES to point to the actual property.

## 07/02/2019 0.18.6

- Adding support for JSON path & schema path in errors.
- Improved model validation when example provides the response body however the spec doesn't have a schema for the response and vice-versa.

## 06/12/2019 0.18.5

- Added support for JSON path & schema path in errors.

## 05/30/2019 0.18.4

- Better error reporting for spec reference pointing to invalid files.

## 05/29/2019 0.18.3

- Update cache initialization in live validator to `Promise.all()`.
- Update package version of `yuml2svg` dependency (since it contains typescript definitions).
- Add support for validating `readOnly` properties in the request.
- Limiting dependencies on `@types/lodash` and `typescript` due to stricter type definition rules in the later versions.

## 04/25/2019 0.18.2

- Use node env for jest #422.

## 04/08/2019 0.18.1

- Validate request body when it is a JSON object.

## 04/08/2019 0.18.0

- The `isSuccessful` is `undefined` in case of an existing `runtimeException`.
- `RequestResponseLiveValidationResult` has a runtimeExceptions field instead of an errors field.

## 04/05/2019 0.17.0

- Live Validation mode is now skipping validating for errors not specified when using the `includeErrors` option.
- The types `RequestValidationResult` and `ResponseValidationResult` have been replaced with the `LiveValidationResult` type.

## 04/05/2019 0.16.1

- OAV should exit with code `1` if it finds errors.
- Breaking changes in SpecValidationResult, CommonValidationResult.

## 04/01/2019 0.15.3

- Polymporphic anyOf's will be validated only against the matching subschema and any error wont be nested.

## 04/01/2019 0.15.2

- Inner errors will have the `LiveValidationIssue` type instead of`object`.

## 03/28/2019 0.15.1

- Allow for live validation to exclude/include specific errors.

## 03/27/2019 0.15.0

- Refactor live validator and new types for validation results.
- Expose separate request and response validate methods.
- Expose types for live validation parameters.
- `processValidationErrors`, `serializeErrors` and `getPotentialOperations` are not exported anymore. Validation methods automatically call these.

## 03/20/2019 0.14.8

- Don't parse examples when not needed.
- Remove example references when not needed to avoid "UNRESOLVABLE_REFERENCE" errors.

## 03/20/2019 0.14.7

- Change test runner to jest.

## 03/19/2019 0.14.6

- Don't resolve x-ms-examples for live validation and for semantic validation.

## 03/07/2019 0.14.5

- Fixing linting and coding style issues.

## 03/08/2019 0.14.4

- `INTERNAL_ERROR` as an error code.

## 03/07/2019 0.14.3

- OAV shouldn't parse `error.title` twice.

## 03/06/2019 0.14.2

- Use one cache per SpecValidator inside the LiveValidator.

## 03/06/2019 0.14.1

- Add doc cache during `LiveValidator initialization` to reduce memory footprint and execution time.

## 03/06/2019 0.14.0

- Remove package level global doc cache.
- Remove external exports of `clearCache()` and of `executePromisesSequentially()`

## 02/06/2019 0.13.6

- Polymorphic models should have `"type": "object"`.

## 02/05/2019 0.13.5

- Fixing `ONE_OF_MULTIPLE`. It was caused by `x-ms-enum.modelAsString` which validates
  discriminators as an unrestricted strings

## 01/29/2019 0.13.4

- Provide url and file position for these errors:
  - `RESPONSE_STATUS_CODE_NOT_IN_SPEC`,
  - `RESPONSE_STATUS_CODE_NOT_IN_EXAMPLE`,
  - `XMS_EXAMPLE_NOT_FOUND_ERROR`,
  - `DOUBLE_FORWARD_SLASHES_IN_URL`,
  - `RESPONSE_SCHEMA_NOT_IN_SPEC`, and
  - `REQUIRED_PARAMETER_EXAMPLE_NOT_FOUND`.

## 01/28/2019 0.13.3

- Provide url and file position for `RESPONSE_STATUS_CODE_NOT_IN_EXAMPLE` errors.

## 01/23/2019 0.13.2

- Update `z-schema`.

## 01/18/2019 0.13.1

- Handle `text-matches` in suppression.

## 01/15/2019 0.13.0

- JSON types are updated.

## 01/14/2019 0.12.0

- Simplify model and semantic property names. `errorCode` becomes `code` and `errorDetails` becomes `details`.

## 01/14/2019 0.11.1

- Replace an example object with a function to avoid reference resolutions in examples.

## 01/08/2019 0.11.0

- Remove JS symbols from errors to avoid logging failure.

## 01/08/2019 0.10.4

- remove `ts-node`

## 12/11/2018 0.10.3

- exporting NodeError to consume it outside of oav..

## 12/07/2018 0.10.2

- no default response for non errors.

## 12/07/2018 0.10.1

- update `@ts-common/virtual-fs` to retry network requests.

## 12/05/2018 0.10.0

- no `CloudError` generation.

## 12/01/2018 0.9.7

- Properly handle JSON errors

## 11/29/2018 0.9.6

- update `@ts-common/json-parser` to properly handle UNICODE escape symbols.

## 11/28/2018 0.9.5

- catch `jsonpath` exceptions.
- Better internal structure.

## 11/27/2018 0.9.4

- Improve exception/error message.

## 11/26/2018 0.9.3

- Use `z-schema` instead of `@ts-common/z-schema`.

## 11/21/2018 0.9.2

- Remove `rewire()` package.

## 11/20/2018 0.9.1

- getErrorsFromSemanticValidation().

## 11/19/2018 0.9.0

- Improve error types.

## 11/16/2018 0.8.1

- Suppressions may have multiple `where` and `from` fields. OAV didn't handle it properly.

## 11/08/2018 0.8.0

- a source map for CloudError
- a bug fix for embedded examples.

## 11/08/2018 0.7.14

- update swagger definition

## 10/23/2018 0.7.13

- switch to Azure DevOps.

## 10/23/2018 0.7.12

- switch from `@ts-common/azure-openapi-markdown` to `@azure/openapi-markdown`.

## 10/15/2018 0.7.11

- exported functions don't catch exceptions.

## 10/15/2018 0.7.10

- Provide Title for all Schema Objects.

## 10/12/2018 0.7.9

- Additional source map for generated Schema objects.

## 10/09/2018 0.7.8

- Update `@ts-common/azure-openapi-markdown` package.

## 10/08/2018 0.7.7

- Fix a bug applying suppressions from HTTPS.

## 10/08/2018 0.7.6

- Fix a bug in ReadFile from HTTPS.

## 10/08/2018 0.7.5

- Get suppressions from HTTPS.

## 10/03/2018 0.7.4

- Fix `@ts-common/source-map` `.d.ts` files.

## 10/02/2018 0.7.3

- Suppress promise rejection.

## 10/02/2018 0.7.2

- Fix URL encoding test.

## 10/02/2018 0.7.1

- Fix yasway.

## 10/01/2018 0.7.0

- Suppression API is changed.

## 09/27/2018 0.6.5

- Suppression supports relative file and object paths.

## 09/25/2018 0.6.4

- Source Map for `.d.ts` files.

## 09/25/2018 0.6.3

- Source Map

## 09/25/2018 0.6.2

- Bug fix for `resolve-spec` CLI (#320)

## 09/25/2018 0.6.1

- Semantic validation warning bug fix.

## 09/21/2018 0.6.0

- Suppression. `where` is not supported yet.

## 09/21/2018 0.5.13

- Correcting where we add url and position information to semantic validation errors.

## 09/19/2018 0.5.12

- Adding url and position to source where issue occurs for semantic validation errors.

## 09/19/2018 0.5.11

- Adding pretty printing to validate-spec command, --pretty option.

## 09/17/2018 0.5.10

- xMsExamplesExtractor bug fix #309

## 09/11/2018 0.5.9

- OAV is using '@ts-common/z-schema' instead of 'z-schema'

## 09/10/2018 0.5.8

- Fix JSON-Pointer encoding.

## 08/28/2018 0.5.7

- Errors have optional `jsonUrl` and `jsonPosition` fields.

## 08/22/2018 0.5.6

- CloudError proper fix

## 08/22/2018 0.5.5

- CloudError bug fix #300.

## 08/22/2018 0.5.4

- Simplified source-map

## 08/21/2018 0.5.3

- Friendly nested definition name

## 08/21/2018 0.5.2

- Bug fix for `"type": "file"`

## 08/17/2018 0.5.1

- File URL and position in title

## 08/17/2018 0.5.0

- File URL and position

## 08/16/2018 0.4.70

- New transformation functions.

## 08/14/2018 0.4.69

- Collapse of similar errors for array elements in `similarPaths` property on the error.

## 08/13/2018 0.4.68

- Using a JSON parser with a source map.

## 08/11/2018 0.4.67

- Single error for not matching any discriminated types.

## 08/10/2018 0.4.66

- Use JSON Pointer format for inserted schema title for properties and definitions.

## 08/10/2018 0.4.65

- Include property name as schema title in the property object.

## 08/10/2018 0.4.64

- Include definition name as schema title in the definitions.

## 08/01/2018 0.4.63

- Replacing `reduce` error collections with lazy iterators.

## 07/18/2018 0.4.62

- Solve security vulnerabilities

## 07/18/2018 0.4.61

- Export more types

## 07/18/2018 0.4.60

- Use `yasway` type definitions

## 07/18/2018 0.4.59

- Bug fix: `scenarios is undefined` when running AutoRest plugin.

## 07/17/2018 0.4.58

- export additional types.

## 07/05/2018 0.4.57

- `--pretty` output.

## 07/05/2018 0.4.56

- Error serialization.

## 07/05/2018 0.4.55

- Remove a dependency on `@types/winston` package. `winston` is updated to `3.0.0`.

## 06/21/2018 0.4.54

- Apply rules for Nested Properties

## 06/26/2018 0.4.51

- Bug fix: Do BOM stripping for remote URL's [#266](https://github.com/Azure/oav/issues/266).

## 06/20/2018 0.4.50

- Replace sway dependency with yasway.

## 06/19/2018 0.4.49

- Bug fix: Data is valid against more than one schema from `oneOf` [#248](https://github.com/Azure/oav/pull/248)
  The problem occurs when referenced model may also accept `null`. The fix is replacing `oneOf` with `anyOf`.

## 05/14/2018 0.4.38

- Bug fix: `oav extract-xmsexamples` also extracts request headers. [#241](https://github.com/Azure/oav/pull/241)
- Bug fix: x-ms-parametrized-host is not validated correctly [#240](https://github.com/Azure/oav/issues/240)

## 04/23/2018 0.4.37

- Update dependencies.
- Bug fixes: [#238](https://github.com/Azure/oav/pull/238)
  - Path parameters can include single quotes and be evaluated succesfully.
  - Enums with non-string values are properly evaluated.

## 04/19/2018 0.4.36

- If enums mismatch only in casing the new error ENUM_CASE_MISMATCH will be returned.

## 03/15/2018 0.4.35

- Validate default responses. [#228](https://github.com/Azure/oav/issues/228)
- Add option to model an implicit default cloud error response. [#224](https://github.com/Azure/oav/issues/224)

## 03/08/2018 0.4.34

- Updating default output level to info.
- Fixing issue #225, where output verbosity wasn't respected in one case.

## 02/28/2018 0.4.33

- Don't validate pure objects.

## 02/05/2018 0.4.32

- Fix bug for resolve external references introduced part of #202.

## 02/05/2018 0.4.31

- Bug fix for the fix made to resolve jshint issues in #202.

## 02/05/2018 0.4.30

- Improve matching for status code string for live validation.

## 02/05/2018 0.4.29

- Add support for live validation to support status code string along the status code number.
- Update to use package autorest-extension-base from npm.

## 02/01/2018 0.4.28

- Fix undefined headers issue when the spec does not define consumes values.

## 01/31/2018 0.4.27

- Updating dependency of lodash to 4.17.4.

## 01/31/2018 0.4.26

- Fix all linter issues. [#201](https://github.com/Azure/oav/issues/201)
- Add option to do case insensitive regex matches on swagger paths to the SpecValidator and LiveValidator. [#203](https://github.com/Azure/oav/issues/203)

## 01/30/2018 0.4.25

- Fixed a typo in the variable name while resolving nullable types.

## 01/17/2018 0.4.24

- The tool does not error on missing definitions in the swagger spec #194
- Added support for application/octet-stream or file upload/download scenarios #192

## 01/05/2018 0.4.23

- Addressing INVALID_TYPE issues reported by model validation due to nullable types/properties. [#155](https://github.com/Azure/oav/issues/155). In order to allow null types, we relax types to be 'oneOf' `null` or its type, for the cases where properties/models have x-nullable set or x-nullable is not defined and property is not required.

## 12/11/2017 0.4.22

- Added support to generate class diagram from a given swagger spec #188.
- Fixed #190, #191.

## 12/4/2017 0.4.21

- Removed the enum constraint or reference to an enum on the discriminator property if previously present before making it a constant.

## 11/20/2017 0.4.20

- Added support for processing [`"x-ms-parameterized-host": {}`](https://github.com/Azure/autorest/tree/master/docs/extensions#x-ms-parameterized-host) extension if present in the 2.0 swagger spec.

## 11/19/2017 0.4.19

- Added support for validating examples for parameters `"in": "formData"`.

## 11/09/2017 0.4.18

- Ensure scheme, host and basePath are used to construct the base url #180.

## 10/24/2017 0.4.17

- Disable resolving discriminators while performing semantic validation for an open api specification that conforms to 2.0 version.

## 10/20/2017 0.4.16

- Entire tree except the leaf nodes need to be traversed for replacing references of (an uber(root) or intermediate) parent with a `"oneof"` array containing references to itself and all its children. #175

## 10/18/2017 0.4.15

- Updating model validator to resolve polymorphic types using oneOf. #171

## 10/17/2017 0.4.14

- Updating model validator to plugin to autorest.

## 09/12/2017 0.4.13

- Provide the filepath of the file that has an incorrect json. This makes it easy for customers to find out the faulty file among numerous files.

## 09/12/2017 0.4.12

- [Model Validator] Should handle forward slashes in path parameters. #165
- [Model Validator] Should handle question mark in paths that are defined in x-ms-paths. #140

## 08/30/2017 0.4.11

- [Wire Format Generator] Should handle resolved x-ms-examples. #161

## 08/23/2017 0.4.10

- [Wire Format Generator] Removed condition for checking 200 & 204 in final status code for non-LRO. #159
- [Wire Format Generator] Updated default directory to be the api-version folder of the swagger spec. #159

## 08/03/2017 0.4.9

- [Live Validator] Shallow clone the azure-rest-api-spec repo.
- [Model Validator] Improve pluggability of oav into vs-code. #143

## 08/03/2017 0.4.8

- [Live Validator] Before cloning the rest api specs repo if directory named 'repo' exists we delete it and then create an empty directory to clone repo inside it.

## 07/11/2017 0.4.7

- Fixed Live validator for reorg branch of azure-rest-api-specs #137

## 07/03/2017 0.4.6

- Fixed issue #134

## 06/26/2017 0.4.5

- Added support to generate wireformat as a YAML doc
- Improved the format to specify request body for a in a request using curl.<|MERGE_RESOLUTION|>--- conflicted
+++ resolved
@@ -1,18 +1,13 @@
 # Change Log - oav
 
-<<<<<<< HEAD
-## 08/24/2021 2.7.4
-
-- Fix validate-traffic file path resolved error.
-- Fix generate-examples can't generate some http code in response
-=======
 ## 08/17/2021 2.8.0
 
 - Isolate RP when running transform on cache model in live validator so that the transform won't fail on global cache level
 - Fix type error in nullableTransformer
 - Throw exception when getting error in transformLoadedSpecs at livevalidator initialization
 - Improve wording of error messages
->>>>>>> a91895fd
+- Fix validate-traffic file path resolved error.
+- Fix generate-examples can't generate some http code in response
 
 ## 08/12/2021 2.7.3
 

# Change Log - oav

## 08/04/2022 3.0.5

<<<<<<< HEAD
- ModelValidator - Support api-version validation
=======
- ModelValidator - Fix bug when operation has no own parameters
>>>>>>> 9875310b
- validate-traffic
  - add detailed operationId on swagger link
  - add detailed position info on pathInpayload link
  - add detailed position info on schema link
  - change report UI
  - support multi swaggers on report
- API Scenario
  - Support Subscription and Tenant scope
  - Support assertion in response

## 07/20/2022 3.0.4

- GenerateExamples - Support data generation in byte format
- ModelValidator - Support data validation in byte format
- API Scenario
  - Support readme.test.md run API test
  - Fix step variable unresolved in newman collection
  - Fix bugs about html report
  - Aggregate reports into one per scenario file
  - Fix bug of object variables and patches
  - Improve markdown report

## 07/06/2022 3.0.3

- Generate high quality examples from API Scenario tests

## 06/30/2022 3.0.2

- traffic-converter
    - Implement [oav-traffic-converter](https://github.com/Azure/azure-sdk-tools/tree/main/tools/oav-traffic-converter)
- Add activity parsed from request header to logs

## 06/10/2022 3.0.1

- GenerateExamples - Change the domain of LRO header
- ModelValidator - Still validate LRO operation when response doesn't have schema
- ModelValidator - Report real exampleJsonPath when additional parameter includes "."
- Support duration format when generating examples
- SemanticValidator - Fix bug about multipart/form-data

## 06/10/2022 3.0.0

- API Scenario runner
  - Implement [API Scenario v1.2 schema](https://github.com/Azure/azure-rest-api-specs/blob/main/documentation/api-scenario/references/v1.2/schema.json)
    - operationId based step
    - more variable types and prefix support
  - Support loading file from remote uri
  - Support [testProxy](https://github.com/Azure/azure-sdk-tools/tree/main/tools/test-proxy) recording mode when running API Scenario
  - Improve API Scenario generation from RESTler dependencies
  - Support running API Scenario against localhost endpoint
  - Refactor Postman based runner client
  - Support API Scenario generation from testProxy recording
  - Support local devMode where AAD auth, ARM call and LRO polling will be disabled

## 05/27/2022 2.12.2

- LiveValidator - Get real schema and data while error's schema has allOf property
- TrafficValidator - Refine validation report
- SemanticValidator - Support arm-id format for string type

## 04/20/2022 2.12.1

- Fix bug about copyfiles command during build

## 04/07/2022 2.12.0

- ModelValidator - Ignore INVALID_TYPE validation in case of query parameter in string format
- Traffic Validation - Support validation report generation

## 04/06/2022 2.11.10

- SemanticValidator - Fix bug about error path.

## 03/11/2022 2.11.9

- Api Scenario - Fix bug about readonly during example diff.

## 02/23/2022 2.11.8

- SemanticValidator - Clarify the error message when NOT schema of 'path' fails
- Add coverage for trafficValidator
- FIx GC introduced by 2.11.7

## 02/15/2022 2.11.7

- LiveValidator - Fix bug about date-time validation.
- LiveValidator - Fix bug about duplicated swagger files when loading by path patterns.

## 02/14/2022 2.11.6

- Upgrade newman package to 5.3.1. Fix intel license issue.
- Fix simple git high security issue.

## 01/21/2022 2.11.5

- LiveValidator - Loosen date-time validation for missing "Z" in the end
- LiveValidator - Validate multipleOf data again when ajv validation results have error about multipleOf in response

## 12/15/2021 2.11.4

- LiveValidator - Ignore required validation rule in response when x-ms-secret is true and the httpMethod is POST
- ModelValidator - add validation for common path scope parameters in swagger
- ModelValidator - Increase model validation test coverage to 90%+
- ModelValidator - Ignore LRO_RESPONSE_CODE validation in case of error responses
- ModelValidator - fix failed to resolve discriminator models in nested definitions

## 12/03/2021 2.11.3

- Utils - move get provider related functions to utils because of DI error

## 12/02/2021 2.11.2

- LiveValidator - add more unittest for data-plane spec path
- OperationSearcher - use local variable instead of glob regex

## 12/01/2021 2.11.1

- LiveValidator - Supports logging spec loading traces separately
- Fix `getProviderFromSpecPath` regex issue and add unittest

## 11/30/2021 2.11.0

- Api scenario - add new step armDeploymentScript
- Api scenario - rename step armTemplateDeployment to armTemplate

## 11/10/2021 2.10.3

- Fix 'generate-examples' command failed to generate correct format for ‘uri’ format parameter
- LiveValidatorLoader - make response headers as optional for swagger 2.0
- LiveValidator - ignore LRO header check if using 201/200+ provisioningState
- SemanticValidator - Fix false alarm for MISSING_PATH_PARAMETER_DEFINITION
- ModelValidator/SemanticValidator - support suppression on error code
- Use `new URL` instead of `url.parse`. Since url.parse will encode url and will be deprecated.
- SemanticValidator - Add new rules of 'INVALID_XMS_DISCRIMINATOR_VALUE' and 'DISCRIMINATOR_PROPERTY_NOT_FOUND'

## 11/04/2021 2.10.2

- Traffic validation - support multiple swaggers and multiple payloads
- Extends format types in AJV schema validation
- Bug fix - check discriminator property type must be string
- Bug fix for generate api scenario
- Fix jsonPathToArray bug (which will incorrectly transform ["Microsoft.something"] into ["Microsoft", "something"])
- Upgrade autorest scheams about x-ms-enum change
- Model/Live validation - fix content-type validation and unknown format issue during validator building

## 10/26/2021 2.10.1

- MV - Fix error conversion issue of invalid token parsing in model validation
- Api scenario generation support swagger file as input parameters

## 10/20/2021 2.10.0

- Add new version of model validation

## 10/19/2021 2.9.2

- Increase semantic validation test coverage to 90%+
- Export loader types

## 09/30/2021 2.9.1

- Example extractor support add url parameter if define x-ms-parameterized-host

## 09/30/2021 2.9.0

- Rename test scenario to API scenario
- Implement API scenario v1.1 schema
- Support PATCH operation in API scenario step
- Add convention for ArmTemplate parameters
- Support cleanUp steps
- Fix xMsExampleExtractor bug

## 09/03/2021 2.8.1

- support calculate test scenario operation coverage
- OAV runner support step scope variables
- Fix runner armTemplate output as runtime variable
- Runner support identify step level variables by using different variable name prefix.

## 08/17/2021 2.8.0

- Isolate RP when running transform on cache model in live validator so that the transform won't fail on global cache level
- Fix type error in nullableTransformer
- Throw exception when getting error in transformLoadedSpecs at livevalidator initialization
- Improve wording of error messages
- Support resolve body variables in armTemplate
- Do not write default variable with placeholder
- Fix validate-traffic file path resolved error.
- Fix generate-examples can't generate some http code in response

## 08/12/2021 2.7.3

- Refactor semantic validation using AJV
- Enable url path for a swagger loading

## 08/09/2021 2.7.2

- Add runner architecture drawio
- Oav runner run test scenarios sequentially
- Oav runner can reuse the 'after-step' environment of the previous step in debugging mode.

## 08/03/2021 2.7.1

- Disable checkUnderFileRoot in `Validate Traffic` command

## 07/21/2021 2.7.0

- Oav runner support specifying option 'runId' with option 'from' and/or 'to' to debug.
- Oav runner support using env variable 'TEST_SCENARIO_JSON_ENV' to override variables in env.json.
- Replace Oav runner option 'cleanUp' with 'skipCleanUp'.
- Update README.md add gif to show API test
- Fix bug. Avoid duplicate step name when generate postman collection
- Small bug fix. Set postman collection subscriptionId env when do AAD auth
- Response diff ignore exception

## 07/15/2021 2.6.2

- Bug Fix: `validate-traffic` command doesn't support relative path input

## 7/13/2021 2.6.1

- Oav test scenario runner support output variables from step
- New oav command "oav run" alias for "oav run-test-scenario" command
- Oav runner support dryRun mode. Only generate postman collection
- Oav runner support predefined resourceGroup and skip cleanUp
- Test scenario schema support "requestUpdate" and "outputVariables" syntax
- Fix resourceUpdate bug

## 07/08/2021 2.6.0

- Support `validate-traffic <traffic-path> <spec-path>` command in OAV cli

## 07/05/2021 2.5.9

- Ignore LRO_RESPONSE_HEADER rule check in case of synchronous api call

## 06/25/2021 2.5.8

- support extract armTemplate deployment output to variables

## 06/22/2021 2.5.7

- small fix for passing validation-level

## 06/22/2021 2.5.6

- optimise validation logical. Ignore readonly and secret property response check
- DO NOT output log when request method is POST
- Support level option. Current two levels: validate-request, validate-request-response. validate-request will only check request parameters. validate-request-response check both request and response.
- Improve test scenario markdown report format
- Bugfix: packaging issue for handlebar files
- Add test scenario JUnit xml report support

## 6/10/2021 2.5.5

- add markdown report support for test scenario runner
- support rule based test scenario generation
- rename error code
- fix relative path bug

## 5/27/2021 2.5.4

- Analyze dependency return resource id schema reference
- Bug fix: test scenario get arm deployment parameters
- Bug fix: test scenario definition step use anyOf instead of oneOf.
- Postman runner support check armTemplate deployment status

## 5/25/2021 2.5.3

- Ignore MISSING_RESOURCE_ID rule for sub level azure resources

## 5/18/2021 2.5.2

- Supports different log types in livevalidator

## 5/13/2021 2.5.1

- test scenario runner support overwrite location, armEndpoint, subscriptionId

## 05/12/2021 2.5.0

- Optimise report blob path.
- Support mask client secret, token and swagger sensitive data
- Refine report schema
- Response diff ignore Id, location, datetime.
- Bump handlebars version to fix vulnerability issue

## 05/11/2021 2.4.0

- Support example generation with multiple operations input
- Added more logging and duration to live validator

## 04/14/2021 2.3.3

- Support auto upload generated file to azure blob.
- Support mask bearer token
- generate-static-test-scenario support generate readme.test.md

## 04/06/2021 2.3.2

- Support auto generate test scenario based on resource type.
- Support directly run test scenario file with embedded internal newman runner
- Support analyze dependency from readme tag.

## 03/30/2021 2.3.1

- Update error message of some rules to align to the document

## 03/24/2021 2.3.0

- Support load test-scenario file
- Support generate postman collection from test-scenario

## 02/08/2021 2.2.7

- Add new rules of 'LRO_RESPONSE_HEADER' and 'LRO_RESPONSE_CODE'.
- Add option of 'isArmCall' to differentiate rulesets for Arm and RpaaS in validation apis.

## 03/12/2021 2.2.6

- Fixed the mock value of 'location' header and 'azure_AsyncOperation' header.

## 02/08/2021 2.2.5

- Add new rule of 'MISSING_RESOURCE_ID'.
- Add option of 'isArmCall' to differentiate rulesets for Arm and RpaaS.

## 02/08/2021 2.2.4

- Bump version to republish since previous version is stuck to be fetched.

## 01/26/2021 2.2.3

- Bugfix collect correct err.data in discriminator validation for multiple level allOf

## 01/22/2021 2.2.2

- Bugfix for example generator: resolve reference undefined property.

## 01/21/2021 2.2.1

- Bugfix should copy required array for allOf transformer
- Bugfix collect correct err.data in discriminator validation

## 01/15/2021 2.2.0

- Enable support for test scenario parsing

## 11/25/2020 2.0.1

- Ignore required validation rule in response when x-ms-secret is true
- Ignore schema validation when request body is not required and value is empty {}

## 11/23/2020 2.0.0

- Replace ts-common libraries by openapi-tools-common single library
- Adding example generation functionality
- Bugfix show source in response code not found
- Bugfix error on response body root
- Bugfix content type
- Downgrade tsconfig target to es2018
- Bugfix Don't report error if readme.md is found outside of rootpath
- Remove readonly/writeonly/secret value in description and params
- Bugfix exclusiveMinimum not reported
- Adding new code DISCRIMINATOR_VALUE_NOT_FOUND

## 07/24/2020 0.22.1

- Upgrade yasway with removing clonedeep when validate schema.

## 07/09/2020 0.21.7

- Fix the bug that the value of 'x-ms-secret' should be boolean instead of string.

## 05/21/2020 0.21.6

- Avoid adding nullable value for parameter when its' type isn't string
- Output exception infomation for semantic validation

## 04/20/2020 0.21.5

- Output exception information when pretty switch is enabled.

## 04/10/2020 0.21.4

- Instead of replacing all the special characters in path parameters, only replace the part of parameter value which start with (http:|https:)
- Upgrade ms-rest version to 2.5.4

## 03/30/2020 0.21.3

- Upgrade yasway version including the fix on regression issue of customvalidator.

## 03/27/2020 0.21.2

- Upgrade yasway version including the fix on global parameter in request validation and x-ms-mutability check for read in request.

## 03/16/2020 0.21.1

- Enabled request parameter suppression in model validation.

## 03/16/2020 0.21.0

- Fixed oav does not report the invalid internal references error issue. Added a function (verfiyInternalReference) to check the error.

## 03/13/2020 0.20.13

- Normalize the path parameter values by using whilelist (0-9a-zA-Z.\_) to fix the issue of validate-example failed
  which caused by host path parameter values including special characters (:)

## 03/10/2020 0.20.12

- Fixed typeerror in live validator when search operation in case of unknownapiversion

## 03/03/2020 0.20.11

- Upgrade openapi-markdown package version

## 03/02/2020 0.20.10

- Upgrade virtual-fs package version

## 02/13/2020 0.20.9

- Fall back to match child resouce in live validator

## 02/13/2020 0.20.8

- The path matching for subscription and provider in Live validation should be case-insensitive.

## 02/05/2020 0.20.7

- Add base model name as a value to discriminator enum value list.[Issue#468](https://github.com/Azure/oav/issues/468)

## 01/16/2020 0.20.6

- security vulnerability fix for handlebars, kind-of and lodash

## 12/26/2019 0.20.4

- Upgrade yasway and z-schema version.

## 12/05/2019 0.20.3

- Change the swaggerPathsPattern of LiveValidatorOptions to array type

## 11/26/2019 0.20.2

- Upgrade yasway version to consume the change for x-ms-secret property update

## 11/20/2019 0.20.1

- Resource provider and API version should be case-insensitive in live validation
- Upgrade yasway version to reflect the deep clone performance improvement change

## 11/4/2019 0.20.0

- Support x-ms-mutability in the response validation. If there's a write-only x-ms-mutabitlity property in the response, report an error

## 10/22/2019 0.19.9

- Extends logging for live validator to log performance metrics, correlationId and structured request information.

## 10/14/2019 0.19.8

- Add an optional logging callback to consume by livevalidator in order to dump log to external caller.
- Update the yasway version to 1.8.5.
- Add the new validation error code of SECRET_PROPERTY.

## 09/04/2019 0.19.6

- Report example position for request parameter errors [Issue#423](https://github.com/Azure/oav/issues/423).
- Fixed internal error when load invalid local reference file [Issue#449](https://github.com/Azure/oav/issues/449).
- Fixed internal error when load empty reference file [Issue#444](https://github.com/Azure/oav/issues/444).

## 09/03/2019 0.19.5

- Add package.lock file to lock the version of dependencies.

## 08/12/2019 0.19.4

- Update the error handling when loading and parsing suppression files.

## 07/30/2019 0.19.3

- Fixed validation of nullable array types if they were defined as tope level models or transformed into top level models in the `"definitions"` object. Fixes #437.
- Fixed an issue where `"properties": {}` was being incorrectly added to a schema with `"$ref"` in the response or a top level `array`.

## 07/12/2019 0.19.2

- Add support for validating discriminator is required and also the support for suppression.[Issue#386](https://github.com/Azure/oav/issues/386).

## 07/02/2019 0.19.1

- Update TypeScript to 3.5
- `@types/jsonpath` is a dependency because `PathComponent` type from the package is exported in `lib/util/validationError.ts`.

## 07/12/2019 0.19.0

- Modify path in payload for MISSING_REQUIRED_PROPERTIES and for OBJECT_ADDITIONAL_PROPERTIES to point to the actual property.

## 07/02/2019 0.18.6

- Adding support for JSON path & schema path in errors.
- Improved model validation when example provides the response body however the spec doesn't have a schema for the response and vice-versa.

## 06/12/2019 0.18.5

- Added support for JSON path & schema path in errors.

## 05/30/2019 0.18.4

- Better error reporting for spec reference pointing to invalid files.

## 05/29/2019 0.18.3

- Update cache initialization in live validator to `Promise.all()`.
- Update package version of `yuml2svg` dependency (since it contains typescript definitions).
- Add support for validating `readOnly` properties in the request.
- Limiting dependencies on `@types/lodash` and `typescript` due to stricter type definition rules in the later versions.

## 04/25/2019 0.18.2

- Use node env for jest #422.

## 04/08/2019 0.18.1

- Validate request body when it is a JSON object.

## 04/08/2019 0.18.0

- The `isSuccessful` is `undefined` in case of an existing `runtimeException`.
- `RequestResponseLiveValidationResult` has a runtimeExceptions field instead of an errors field.

## 04/05/2019 0.17.0

- Live Validation mode is now skipping validating for errors not specified when using the `includeErrors` option.
- The types `RequestValidationResult` and `ResponseValidationResult` have been replaced with the `LiveValidationResult` type.

## 04/05/2019 0.16.1

- OAV should exit with code `1` if it finds errors.
- Breaking changes in SpecValidationResult, CommonValidationResult.

## 04/01/2019 0.15.3

- Polymporphic anyOf's will be validated only against the matching subschema and any error wont be nested.

## 04/01/2019 0.15.2

- Inner errors will have the `LiveValidationIssue` type instead of`object`.

## 03/28/2019 0.15.1

- Allow for live validation to exclude/include specific errors.

## 03/27/2019 0.15.0

- Refactor live validator and new types for validation results.
- Expose separate request and response validate methods.
- Expose types for live validation parameters.
- `processValidationErrors`, `serializeErrors` and `getPotentialOperations` are not exported anymore. Validation methods automatically call these.

## 03/20/2019 0.14.8

- Don't parse examples when not needed.
- Remove example references when not needed to avoid "UNRESOLVABLE_REFERENCE" errors.

## 03/20/2019 0.14.7

- Change test runner to jest.

## 03/19/2019 0.14.6

- Don't resolve x-ms-examples for live validation and for semantic validation.

## 03/07/2019 0.14.5

- Fixing linting and coding style issues.

## 03/08/2019 0.14.4

- `INTERNAL_ERROR` as an error code.

## 03/07/2019 0.14.3

- OAV shouldn't parse `error.title` twice.

## 03/06/2019 0.14.2

- Use one cache per SpecValidator inside the LiveValidator.

## 03/06/2019 0.14.1

- Add doc cache during `LiveValidator initialization` to reduce memory footprint and execution time.

## 03/06/2019 0.14.0

- Remove package level global doc cache.
- Remove external exports of `clearCache()` and of `executePromisesSequentially()`

## 02/06/2019 0.13.6

- Polymorphic models should have `"type": "object"`.

## 02/05/2019 0.13.5

- Fixing `ONE_OF_MULTIPLE`. It was caused by `x-ms-enum.modelAsString` which validates
  discriminators as an unrestricted strings

## 01/29/2019 0.13.4

- Provide url and file position for these errors:
  - `RESPONSE_STATUS_CODE_NOT_IN_SPEC`,
  - `RESPONSE_STATUS_CODE_NOT_IN_EXAMPLE`,
  - `XMS_EXAMPLE_NOT_FOUND_ERROR`,
  - `DOUBLE_FORWARD_SLASHES_IN_URL`,
  - `RESPONSE_SCHEMA_NOT_IN_SPEC`, and
  - `REQUIRED_PARAMETER_EXAMPLE_NOT_FOUND`.

## 01/28/2019 0.13.3

- Provide url and file position for `RESPONSE_STATUS_CODE_NOT_IN_EXAMPLE` errors.

## 01/23/2019 0.13.2

- Update `z-schema`.

## 01/18/2019 0.13.1

- Handle `text-matches` in suppression.

## 01/15/2019 0.13.0

- JSON types are updated.

## 01/14/2019 0.12.0

- Simplify model and semantic property names. `errorCode` becomes `code` and `errorDetails` becomes `details`.

## 01/14/2019 0.11.1

- Replace an example object with a function to avoid reference resolutions in examples.

## 01/08/2019 0.11.0

- Remove JS symbols from errors to avoid logging failure.

## 01/08/2019 0.10.4

- remove `ts-node`

## 12/11/2018 0.10.3

- exporting NodeError to consume it outside of oav..

## 12/07/2018 0.10.2

- no default response for non errors.

## 12/07/2018 0.10.1

- update `@ts-common/virtual-fs` to retry network requests.

## 12/05/2018 0.10.0

- no `CloudError` generation.

## 12/01/2018 0.9.7

- Properly handle JSON errors

## 11/29/2018 0.9.6

- update `@ts-common/json-parser` to properly handle UNICODE escape symbols.

## 11/28/2018 0.9.5

- catch `jsonpath` exceptions.
- Better internal structure.

## 11/27/2018 0.9.4

- Improve exception/error message.

## 11/26/2018 0.9.3

- Use `z-schema` instead of `@ts-common/z-schema`.

## 11/21/2018 0.9.2

- Remove `rewire()` package.

## 11/20/2018 0.9.1

- getErrorsFromSemanticValidation().

## 11/19/2018 0.9.0

- Improve error types.

## 11/16/2018 0.8.1

- Suppressions may have multiple `where` and `from` fields. OAV didn't handle it properly.

## 11/08/2018 0.8.0

- a source map for CloudError
- a bug fix for embedded examples.

## 11/08/2018 0.7.14

- update swagger definition

## 10/23/2018 0.7.13

- switch to Azure DevOps.

## 10/23/2018 0.7.12

- switch from `@ts-common/azure-openapi-markdown` to `@azure/openapi-markdown`.

## 10/15/2018 0.7.11

- exported functions don't catch exceptions.

## 10/15/2018 0.7.10

- Provide Title for all Schema Objects.

## 10/12/2018 0.7.9

- Additional source map for generated Schema objects.

## 10/09/2018 0.7.8

- Update `@ts-common/azure-openapi-markdown` package.

## 10/08/2018 0.7.7

- Fix a bug applying suppressions from HTTPS.

## 10/08/2018 0.7.6

- Fix a bug in ReadFile from HTTPS.

## 10/08/2018 0.7.5

- Get suppressions from HTTPS.

## 10/03/2018 0.7.4

- Fix `@ts-common/source-map` `.d.ts` files.

## 10/02/2018 0.7.3

- Suppress promise rejection.

## 10/02/2018 0.7.2

- Fix URL encoding test.

## 10/02/2018 0.7.1

- Fix yasway.

## 10/01/2018 0.7.0

- Suppression API is changed.

## 09/27/2018 0.6.5

- Suppression supports relative file and object paths.

## 09/25/2018 0.6.4

- Source Map for `.d.ts` files.

## 09/25/2018 0.6.3

- Source Map

## 09/25/2018 0.6.2

- Bug fix for `resolve-spec` CLI (#320)

## 09/25/2018 0.6.1

- Semantic validation warning bug fix.

## 09/21/2018 0.6.0

- Suppression. `where` is not supported yet.

## 09/21/2018 0.5.13

- Correcting where we add url and position information to semantic validation errors.

## 09/19/2018 0.5.12

- Adding url and position to source where issue occurs for semantic validation errors.

## 09/19/2018 0.5.11

- Adding pretty printing to validate-spec command, --pretty option.

## 09/17/2018 0.5.10

- xMsExamplesExtractor bug fix #309

## 09/11/2018 0.5.9

- OAV is using '@ts-common/z-schema' instead of 'z-schema'

## 09/10/2018 0.5.8

- Fix JSON-Pointer encoding.

## 08/28/2018 0.5.7

- Errors have optional `jsonUrl` and `jsonPosition` fields.

## 08/22/2018 0.5.6

- CloudError proper fix

## 08/22/2018 0.5.5

- CloudError bug fix #300.

## 08/22/2018 0.5.4

- Simplified source-map

## 08/21/2018 0.5.3

- Friendly nested definition name

## 08/21/2018 0.5.2

- Bug fix for `"type": "file"`

## 08/17/2018 0.5.1

- File URL and position in title

## 08/17/2018 0.5.0

- File URL and position

## 08/16/2018 0.4.70

- New transformation functions.

## 08/14/2018 0.4.69

- Collapse of similar errors for array elements in `similarPaths` property on the error.

## 08/13/2018 0.4.68

- Using a JSON parser with a source map.

## 08/11/2018 0.4.67

- Single error for not matching any discriminated types.

## 08/10/2018 0.4.66

- Use JSON Pointer format for inserted schema title for properties and definitions.

## 08/10/2018 0.4.65

- Include property name as schema title in the property object.

## 08/10/2018 0.4.64

- Include definition name as schema title in the definitions.

## 08/01/2018 0.4.63

- Replacing `reduce` error collections with lazy iterators.

## 07/18/2018 0.4.62

- Solve security vulnerabilities

## 07/18/2018 0.4.61

- Export more types

## 07/18/2018 0.4.60

- Use `yasway` type definitions

## 07/18/2018 0.4.59

- Bug fix: `scenarios is undefined` when running AutoRest plugin.

## 07/17/2018 0.4.58

- export additional types.

## 07/05/2018 0.4.57

- `--pretty` output.

## 07/05/2018 0.4.56

- Error serialization.

## 07/05/2018 0.4.55

- Remove a dependency on `@types/winston` package. `winston` is updated to `3.0.0`.

## 06/21/2018 0.4.54

- Apply rules for Nested Properties

## 06/26/2018 0.4.51

- Bug fix: Do BOM stripping for remote URL's [#266](https://github.com/Azure/oav/issues/266).

## 06/20/2018 0.4.50

- Replace sway dependency with yasway.

## 06/19/2018 0.4.49

- Bug fix: Data is valid against more than one schema from `oneOf` [#248](https://github.com/Azure/oav/pull/248)
  The problem occurs when referenced model may also accept `null`. The fix is replacing `oneOf` with `anyOf`.

## 05/14/2018 0.4.38

- Bug fix: `oav extract-xmsexamples` also extracts request headers. [#241](https://github.com/Azure/oav/pull/241)
- Bug fix: x-ms-parametrized-host is not validated correctly [#240](https://github.com/Azure/oav/issues/240)

## 04/23/2018 0.4.37

- Update dependencies.
- Bug fixes: [#238](https://github.com/Azure/oav/pull/238)
  - Path parameters can include single quotes and be evaluated succesfully.
  - Enums with non-string values are properly evaluated.

## 04/19/2018 0.4.36

- If enums mismatch only in casing the new error ENUM_CASE_MISMATCH will be returned.

## 03/15/2018 0.4.35

- Validate default responses. [#228](https://github.com/Azure/oav/issues/228)
- Add option to model an implicit default cloud error response. [#224](https://github.com/Azure/oav/issues/224)

## 03/08/2018 0.4.34

- Updating default output level to info.
- Fixing issue #225, where output verbosity wasn't respected in one case.

## 02/28/2018 0.4.33

- Don't validate pure objects.

## 02/05/2018 0.4.32

- Fix bug for resolve external references introduced part of #202.

## 02/05/2018 0.4.31

- Bug fix for the fix made to resolve jshint issues in #202.

## 02/05/2018 0.4.30

- Improve matching for status code string for live validation.

## 02/05/2018 0.4.29

- Add support for live validation to support status code string along the status code number.
- Update to use package autorest-extension-base from npm.

## 02/01/2018 0.4.28

- Fix undefined headers issue when the spec does not define consumes values.

## 01/31/2018 0.4.27

- Updating dependency of lodash to 4.17.4.

## 01/31/2018 0.4.26

- Fix all linter issues. [#201](https://github.com/Azure/oav/issues/201)
- Add option to do case insensitive regex matches on swagger paths to the SpecValidator and LiveValidator. [#203](https://github.com/Azure/oav/issues/203)

## 01/30/2018 0.4.25

- Fixed a typo in the variable name while resolving nullable types.

## 01/17/2018 0.4.24

- The tool does not error on missing definitions in the swagger spec #194
- Added support for application/octet-stream or file upload/download scenarios #192

## 01/05/2018 0.4.23

- Addressing INVALID_TYPE issues reported by model validation due to nullable types/properties. [#155](https://github.com/Azure/oav/issues/155). In order to allow null types, we relax types to be 'oneOf' `null` or its type, for the cases where properties/models have x-nullable set or x-nullable is not defined and property is not required.

## 12/11/2017 0.4.22

- Added support to generate class diagram from a given swagger spec #188.
- Fixed #190, #191.

## 12/4/2017 0.4.21

- Removed the enum constraint or reference to an enum on the discriminator property if previously present before making it a constant.

## 11/20/2017 0.4.20

- Added support for processing [`"x-ms-parameterized-host": {}`](https://github.com/Azure/autorest/tree/master/docs/extensions#x-ms-parameterized-host) extension if present in the 2.0 swagger spec.

## 11/19/2017 0.4.19

- Added support for validating examples for parameters `"in": "formData"`.

## 11/09/2017 0.4.18

- Ensure scheme, host and basePath are used to construct the base url #180.

## 10/24/2017 0.4.17

- Disable resolving discriminators while performing semantic validation for an open api specification that conforms to 2.0 version.

## 10/20/2017 0.4.16

- Entire tree except the leaf nodes need to be traversed for replacing references of (an uber(root) or intermediate) parent with a `"oneof"` array containing references to itself and all its children. #175

## 10/18/2017 0.4.15

- Updating model validator to resolve polymorphic types using oneOf. #171

## 10/17/2017 0.4.14

- Updating model validator to plugin to autorest.

## 09/12/2017 0.4.13

- Provide the filepath of the file that has an incorrect json. This makes it easy for customers to find out the faulty file among numerous files.

## 09/12/2017 0.4.12

- [Model Validator] Should handle forward slashes in path parameters. #165
- [Model Validator] Should handle question mark in paths that are defined in x-ms-paths. #140

## 08/30/2017 0.4.11

- [Wire Format Generator] Should handle resolved x-ms-examples. #161

## 08/23/2017 0.4.10

- [Wire Format Generator] Removed condition for checking 200 & 204 in final status code for non-LRO. #159
- [Wire Format Generator] Updated default directory to be the api-version folder of the swagger spec. #159

## 08/03/2017 0.4.9

- [Live Validator] Shallow clone the azure-rest-api-spec repo.
- [Model Validator] Improve pluggability of oav into vs-code. #143

## 08/03/2017 0.4.8

- [Live Validator] Before cloning the rest api specs repo if directory named 'repo' exists we delete it and then create an empty directory to clone repo inside it.

## 07/11/2017 0.4.7

- Fixed Live validator for reorg branch of azure-rest-api-specs #137

## 07/03/2017 0.4.6

- Fixed issue #134

## 06/26/2017 0.4.5

- Added support to generate wireformat as a YAML doc
- Improved the format to specify request body for a in a request using curl.<|MERGE_RESOLUTION|>--- conflicted
+++ resolved
@@ -2,11 +2,8 @@
 
 ## 08/04/2022 3.0.5
 
-<<<<<<< HEAD
 - ModelValidator - Support api-version validation
-=======
 - ModelValidator - Fix bug when operation has no own parameters
->>>>>>> 9875310b
 - validate-traffic
   - add detailed operationId on swagger link
   - add detailed position info on pathInpayload link

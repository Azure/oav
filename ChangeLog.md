--- conflicted
+++ resolved
@@ -1,7 +1,5 @@
 # Change Log - oav
 
-<<<<<<< HEAD
-=======
 ## 2.2.3
 Tues, 26 Jan 2021
 
@@ -18,7 +16,6 @@
 - Bugfix should copy required array for allOf transformer
 - Bugfix collect correct err.data in discriminator validation
 
->>>>>>> e6d445dc
 ## 2.2.0
 Fri, 15 Jan 2021
 

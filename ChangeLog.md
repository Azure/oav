--- conflicted
+++ resolved
@@ -2,13 +2,10 @@
 
 ## 11/23/2022 3.2.3
 
-<<<<<<< HEAD
 - SemanticValidator&ModelValidator - Clear INVALID_TYPE to user in a specific case
 - ModelValidator - Ignore leading slash for scope parameter
 - SemanticValidator - Support path validation
-=======
 - AjvSchemaValidator - Ignore unknown format when compile schema
->>>>>>> e96760fd
 
 ## 11/07/2022 3.2.2
 

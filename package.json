{
  "name": "oav",
<<<<<<< HEAD
  "version": "0.20.13",
=======
  "version": "0.20.6",
>>>>>>> 9392e498
  "author": {
    "name": "Microsoft Corporation",
    "email": "azsdkteam@microsoft.com",
    "url": "https://github.com/azure/oav"
  },
  "description": "Validate Azure REST API Specifications",
  "license": "MIT",
  "dependencies": {
    "@azure/openapi-markdown": "^0.9.2",
    "@microsoft.azure/autorest-extension-base": "1.0.13",
    "@ts-common/commonmark-to-markdown": "^1.2.0",
    "@ts-common/iterator": "^0.3.6",
    "@ts-common/json": "^0.3.1",
    "@ts-common/json-parser": "^0.9.0",
    "@ts-common/property-set": "^0.1.0",
    "@ts-common/source-map": "^0.5.0",
    "@ts-common/string-map": "^0.3.0",
    "@ts-common/virtual-fs": "^0.3.0",
    "@types/jsonpath": "^0.2.0",
    "commonmark": "^0.29.0",
    "glob": "^5.0.15",
    "globby": "^9.2.0",
    "js-yaml": "^3.13.1",
    "json-pointer": "^0.6.0",
    "json-refs": "^3.0.13",
    "jsonpath": "^1.0.1",
    "linq": "^3.2.0",
    "lodash": "^4.17.15",
    "md5-file": "^4.0.0",
    "moment": "^2.24.0",
    "ms-rest": "^2.5.0",
    "swagger-parser": "^6.0.5",
    "uuid": "^3.3.2",
    "vscode-jsonrpc": "^3.6.2",
    "winston": "^3.2.1",
    "yargs": "^6.6.0",
    "yasway": "^1.8.11",
    "yuml2svg": "^4.2.1",
    "z-schema": "^4.2.2",
    "handlebars": "^4.7.1",
    "kind-of": "^6.0.3"
  },
  "devDependencies": {
    "@types/commonmark": "^0.27.3",
    "@types/glob": "^7.1.1",
    "@types/jest": "^24.0.25",
    "@types/js-yaml": "^3.12.1",
    "@types/json-pointer": "^1.0.30",
    "@types/lodash": "^4.14.149",
    "@types/md5-file": "^4.0.0",
    "@types/node": "^10.12.18",
    "@types/request": "^2.48.1",
    "@types/swagger-parser": "^4.0.3",
    "@types/uuid": "^3.4.4",
    "@types/yargs": "^11.1.2",
    "jest": "^24.9.0",
    "jest-junit": "^6.3.0",
    "prettier": "^1.18.2",
    "should": "^13.2.3",
    "ts-jest": "^24.0.2",
    "tslint": "~5.17.0",
    "tslint-config-prettier": "^1.18.0",
    "tslint-plugin-prettier": "^2.0.1",
    "typescript": "~3.5.3",
    "handlebars": "^4.7.1",
    "kind-of": "^6.0.3"
  },
  "homepage": "https://github.com/azure/oav",
  "repository": {
    "type": "git",
    "url": "https://github.com/azure/oav.git"
  },
  "bugs": {
    "url": "http://github.com/azure/oav/issues"
  },
  "main": "./dist/index.js",
  "bin": {
    "oav": "./dist/cli.js"
  },
  "files": [
    "dist/*.js",
    "dist/*.d.ts",
    "dist/*.js.map",
    "dist/*.d.ts.map",
    "dist/lib/**/*.js",
    "dist/lib/**/*.d.ts",
    "dist/lib/**/*.js.map",
    "dist/lib/**/*.d.ts.map",
    "types/**/*.d.ts",
    "*.ts",
    "lib/**/*.ts"
  ],
  "types": [
    "./dist/index.d.ts",
    "./types/*.d.ts"
  ],
  "scripts": {
    "tsc": "tsc",
    "tslint": "tslint --project tsconfig.json ./*.ts ./lib/**/*.ts ./test/**/*.ts ./types/**/*.ts",
    "tslint-fix": "tslint --fix --project tsconfig.json ./*.ts ./lib/**/*.ts ./test/**/*.ts ./types/**/*.ts",
    "test": "npm run tsc && npm run --silent tslint && jest --ci --reporters=default --reporters=jest-junit",
    "fast-test": "jest --ci --reporters=default --reporters=jest-junit --config ./jest.config.js ",
    "slow-test": "node --max-old-space-size=10192 ./node_modules/.bin/jest -u --runInBand --ci --reporters=default --reporters=jest-junit --config ./regression/jest.regression.config.js ",
    "slow-test-sample": "node --max-old-space-size=10192 ./node_modules/.bin/jest -u --runInBand --ci --reporters=default --reporters=jest-junit --config ./regression/jest.regression-sample.config.js ",
    "jest": "jest",
    "start": "node ./dist/lib/autorestPlugin/pluginHost.js",
    "tslint-check": "tslint-config-prettier-check ./tslint.json",
    "prepack": "npm install && tsc && npm run tslint",
    "cli": "node dist/cli.js",
    "li": "npm install @ts-common/local-install --no-save && local-install"
  },
  "engines": {
    "node": ">=10.11.0"
  },
  "jest-junit": {
    "output": "test-results.xml"
  }
}<|MERGE_RESOLUTION|>--- conflicted
+++ resolved
@@ -1,10 +1,6 @@
 {
   "name": "oav",
-<<<<<<< HEAD
   "version": "0.20.13",
-=======
-  "version": "0.20.6",
->>>>>>> 9392e498
   "author": {
     "name": "Microsoft Corporation",
     "email": "azsdkteam@microsoft.com",

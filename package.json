--- conflicted
+++ resolved
@@ -1,10 +1,6 @@
 {
   "name": "oav",
-<<<<<<< HEAD
   "version": "0.4.49",
-=======
-  "version": "0.4.48",
->>>>>>> 661845b4
   "author": {
     "name": "Microsoft Corporation",
     "email": "azsdkteam@microsoft.com",

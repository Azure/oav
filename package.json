--- conflicted
+++ resolved
@@ -1,10 +1,6 @@
 {
   "name": "oav",
-<<<<<<< HEAD
   "version": "0.10.2",
-=======
-  "version": "0.10.1",
->>>>>>> 76b57f4b
   "author": {
     "name": "Microsoft Corporation",
     "email": "azsdkteam@microsoft.com",

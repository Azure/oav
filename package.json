{
  "name": "oav",
<<<<<<< HEAD
  "version": "0.9.8",
=======
  "version": "0.10.0",
>>>>>>> 07ef5126
  "author": {
    "name": "Microsoft Corporation",
    "email": "azsdkteam@microsoft.com",
    "url": "https://github.com/azure/oav"
  },
  "description": "Validate Azure REST API Specifications",
  "license": "MIT",
  "dependencies": {
    "@azure/openapi-markdown": "^0.6.1",
    "@microsoft.azure/autorest-extension-base": "1.0.13",
    "@ts-common/commonmark-to-markdown": "^1.1.3",
    "@ts-common/iterator": "^0.1.1",
    "@ts-common/json": "^0.1.6",
    "@ts-common/json-parser": "^0.4.0",
    "@ts-common/property-set": "^0.0.9",
    "@ts-common/source-map": "^0.3.3",
    "@ts-common/string-map": "^0.2.2",
    "@ts-common/tuple": "^0.0.3",
    "@ts-common/virtual-fs": "^0.1.0",
    "@types/lodash": "^4.14.116",
    "@types/request": "^2.47.1",
    "azure-arm-resource": "^2.0.0-preview",
    "commonmark": "^0.28.1",
    "glob": "^5.0.14",
    "js-yaml": "^3.12.0",
    "json-pointer": "^0.6.0",
    "json-refs": "3.0.10",
    "jsonpath": "^1.0.0",
    "linq": "^3.1.0",
    "lodash": "^4.17.11",
    "moment": "~2.22.2",
    "ms-rest": "^2.3.6",
    "ms-rest-azure": "^2.5.7",
    "recursive-readdir": "^2.2.2",
    "request": "^2.88.0",
    "swagger-parser": "^5.0.5",
    "swagger-tools": "^0.10.4",
    "uuid": "^3.0.1",
    "vscode-jsonrpc": "^3.6.2",
    "winston": "^3.0.0",
    "yargs": "^6.6.0",
    "yasway": "^1.3.3",
    "yuml2svg": "^3.1.0",
    "z-schema": "^3.24.2"
  },
  "devDependencies": {
    "@types/commonmark": "^0.27.1",
    "@types/glob": "^5.0.35",
    "@types/js-yaml": "^3.11.2",
    "@types/json-pointer": "^1.0.30",
    "@types/jsonpath": "^0.2.0",
    "@types/mocha": "^5.2.5",
    "@types/node": "^8.10.34",
    "@types/recursive-readdir": "^2.2.0",
    "@types/should": "^8.1.30",
    "@types/swagger-parser": "^4.0.2",
    "@types/uuid": "^3.4.4",
    "@types/yargs": "^11.1.2",
    "mocha": "^5.2.0",
    "mocha-junit-reporter": "^1.18.0",
    "nyc": "^13.0.1",
    "should": "^5.2.0",
    "ts-node": "^6.0.5",
    "tslint": "^5.11.0",
    "typescript": "^3.2.1"
  },
  "homepage": "https://github.com/azure/oav",
  "repository": {
    "type": "git",
    "url": "https://github.com/azure/oav.git"
  },
  "bugs": {
    "url": "http://github.com/azure/oav/issues"
  },
  "main": "./dist/index.js",
  "bin": {
    "oav": "./dist/cli.js"
  },
  "files": [
    "dist/*.js",
    "dist/*.d.ts",
    "dist/*.js.map",
    "dist/*.d.ts.map",
    "dist/lib/**/*.js",
    "dist/lib/**/*.d.ts",
    "dist/lib/**/*.js.map",
    "dist/lib/**/*.d.ts.map",
    "types/**/*.d.ts",
    "*.ts",
    "lib/**/*.ts"
  ],
  "types": [
    "./dist/index.d.ts",
    "./types/*.d.ts"
  ],
  "nyc": {
    "require": [
      "ts-node/register"
    ],
    "include": [
      "lib/**/*.ts"
    ],
    "all": true,
    "reporter": [
      "lcov",
      "text",
      "html",
      "cobertura"
    ],
    "extension": [
      ".ts"
    ],
    "exclude": [
      "dist/",
      "types/"
    ]
  },
  "scripts": {
    "tsc": "tsc",
    "tslint": "tslint --project tsconfig.json ./*.ts ./lib/**/*.ts ./test/**/*.ts ./types/**/*.ts",
    "test": "npm run tsc && npm run tslint && nyc mocha ./test/**/*.ts -r ts-node/register -t 10000 --reporter mocha-junit-reporter --reporter spec",
    "start": "node ./dist/lib/autorestPlugin/pluginHost.js",
    "prepack": "npm install && tsc && npm run tslint",
    "cli": "node dist/cli.js",
    "li": "npm install @ts-common/local-install --no-save && local-install"
  },
  "engines": {
    "node": ">=10.11.0"
  }
}<|MERGE_RESOLUTION|>--- conflicted
+++ resolved
@@ -1,10 +1,6 @@
 {
   "name": "oav",
-<<<<<<< HEAD
-  "version": "0.9.8",
-=======
   "version": "0.10.0",
->>>>>>> 07ef5126
   "author": {
     "name": "Microsoft Corporation",
     "email": "azsdkteam@microsoft.com",

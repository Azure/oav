{
    // Use IntelliSense to learn about possible Node.js debug attributes.
    // Hover to view descriptions of existing attributes.
    // For more information, visit: https://go.microsoft.com/fwlink/?linkid=830387
    "version": "0.2.0",
    "configurations": [
        {
            "type": "node",
            "request": "launch",
            "name": "Launch Program",
            "program": "${workspaceRoot}/cli.js",
            "cwd": "${workspaceRoot}",
            "args": [
                "validate-example",
                "..\\upstream\\azure-rest-api-specs\\arm-customer-insights\\2016-01-01\\swagger\\customer-insights.json",
                "-o",
                "Interactions_CreateOrUpdate",
                "-j"
            ],
            "env": {
<<<<<<< HEAD
                "CLIENT_ID":"99edf981-74c0-4284-bddf-3e9d092ba4e2",
                "APPLICATION_SECRET":"EZP9Y8jVvA5q5gZdtvSKwa69kxJEDSBUil9Myky6vCk=",
                "DOMAIN":"54826b22-38d6-4fb2-bad9-b7b93a3e9c5a",
                "AZURE_SUBSCRIPTION_ID":"0b1f6471-1bf0-4dda-aec3-cb9272f09590",
                "AZURE_RESOURCE_GROUP":"vmssrg45454545"
=======
>>>>>>> 5886d539
            }
        },
        {
            "type": "node",
            "request": "attach",
            "name": "Attach to Process",
            "port": 5858
        }
    ]
}<|MERGE_RESOLUTION|>--- conflicted
+++ resolved
@@ -18,14 +18,6 @@
                 "-j"
             ],
             "env": {
-<<<<<<< HEAD
-                "CLIENT_ID":"99edf981-74c0-4284-bddf-3e9d092ba4e2",
-                "APPLICATION_SECRET":"EZP9Y8jVvA5q5gZdtvSKwa69kxJEDSBUil9Myky6vCk=",
-                "DOMAIN":"54826b22-38d6-4fb2-bad9-b7b93a3e9c5a",
-                "AZURE_SUBSCRIPTION_ID":"0b1f6471-1bf0-4dda-aec3-cb9272f09590",
-                "AZURE_RESOURCE_GROUP":"vmssrg45454545"
-=======
->>>>>>> 5886d539
             }
         },
         {
